// Code generated by go-swagger; DO NOT EDIT.

package models

// This file was generated by the swagger tool.
// Editing this file might prove futile when you re-run the swagger generate command

import (
	"github.com/go-openapi/errors"
	"github.com/go-openapi/strfmt"
	"github.com/go-openapi/swag"
	"github.com/go-openapi/validate"
)

<<<<<<< HEAD
// OAuth2TokenIntrospection Introspection contains an access token's session data as specified by IETF RFC 7662, see:
=======
// OAuth2TokenIntrospection OAuth2TokenIntrospection OAuth2TokenIntrospection OAuth2TokenIntrospection OAuth2TokenIntrospection Introspection contains an access token's session data as specified by IETF RFC 7662, see:
>>>>>>> 561d5007
//
// https://tools.ietf.org/html/rfc7662
//
// swagger:model oAuth2TokenIntrospection
type OAuth2TokenIntrospection struct {

	// Active is a boolean indicator of whether or not the presented token
	// is currently active.  The specifics of a token's "active" state
	// will vary depending on the implementation of the authorization
	// server and the information it keeps about its tokens, but a "true"
	// value return for the "active" property will generally indicate
	// that a given token has been issued by this authorization server,
	// has not been revoked by the resource owner, and is within its
	// given time window of validity (e.g., after its issuance time and
	// before its expiration time).
	// Required: true
	Active *bool `json:"active"`

	// Audience contains a list of the token's intended audiences.
	Aud []string `json:"aud"`

	// ClientID is aclient identifier for the OAuth 2.0 client that
	// requested this token.
	ClientID string `json:"client_id,omitempty"`

	// Expires at is an integer timestamp, measured in the number of seconds
	// since January 1 1970 UTC, indicating when this token will expire.
	Exp int64 `json:"exp,omitempty"`

	// Extra is arbitrary data set by the session.
	Ext map[string]interface{} `json:"ext,omitempty"`

	// Issued at is an integer timestamp, measured in the number of seconds
	// since January 1 1970 UTC, indicating when this token was
	// originally issued.
	Iat int64 `json:"iat,omitempty"`

	// IssuerURL is a string representing the issuer of this token
	Iss string `json:"iss,omitempty"`

	// NotBefore is an integer timestamp, measured in the number of seconds
	// since January 1 1970 UTC, indicating when this token is not to be
	// used before.
	Nbf int64 `json:"nbf,omitempty"`

	// ObfuscatedSubject is set when the subject identifier algorithm was set to "pairwise" during authorization.
	// It is the `sub` value of the ID Token that was issued.
	ObfuscatedSubject string `json:"obfuscated_subject,omitempty"`

	// Scope is a JSON string containing a space-separated list of
	// scopes associated with this token.
	Scope string `json:"scope,omitempty"`

	// Subject of the token, as defined in JWT [RFC7519].
	// Usually a machine-readable identifier of the resource owner who
	// authorized this token.
	Sub string `json:"sub,omitempty"`

	// TokenType is the introspected token's type, for example `access_token` or `refresh_token`.
	TokenType string `json:"token_type,omitempty"`

	// Username is a human-readable identifier for the resource owner who
	// authorized this token.
	Username string `json:"username,omitempty"`
}

// Validate validates this o auth2 token introspection
func (m *OAuth2TokenIntrospection) Validate(formats strfmt.Registry) error {
	var res []error

	if err := m.validateActive(formats); err != nil {
		res = append(res, err)
	}

	if len(res) > 0 {
		return errors.CompositeValidationError(res...)
	}
	return nil
}

func (m *OAuth2TokenIntrospection) validateActive(formats strfmt.Registry) error {

	if err := validate.Required("active", "body", m.Active); err != nil {
		return err
	}

	return nil
}

// MarshalBinary interface implementation
func (m *OAuth2TokenIntrospection) MarshalBinary() ([]byte, error) {
	if m == nil {
		return nil, nil
	}
	return swag.WriteJSON(m)
}

// UnmarshalBinary interface implementation
func (m *OAuth2TokenIntrospection) UnmarshalBinary(b []byte) error {
	var res OAuth2TokenIntrospection
	if err := swag.ReadJSON(b, &res); err != nil {
		return err
	}
	*m = res
	return nil
}<|MERGE_RESOLUTION|>--- conflicted
+++ resolved
@@ -12,11 +12,7 @@
 	"github.com/go-openapi/validate"
 )
 
-<<<<<<< HEAD
-// OAuth2TokenIntrospection Introspection contains an access token's session data as specified by IETF RFC 7662, see:
-=======
 // OAuth2TokenIntrospection OAuth2TokenIntrospection OAuth2TokenIntrospection OAuth2TokenIntrospection OAuth2TokenIntrospection Introspection contains an access token's session data as specified by IETF RFC 7662, see:
->>>>>>> 561d5007
 //
 // https://tools.ietf.org/html/rfc7662
 //
