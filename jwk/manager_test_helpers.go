/*
 * Copyright © 2015-2018 Aeneas Rekkas <aeneas+oss@aeneas.io>
 *
 * Licensed under the Apache License, Version 2.0 (the "License");
 * you may not use this file except in compliance with the License.
 * You may obtain a copy of the License at
 *
 *     http://www.apache.org/licenses/LICENSE-2.0
 *
 * Unless required by applicable law or agreed to in writing, software
 * distributed under the License is distributed on an "AS IS" BASIS,
 * WITHOUT WARRANTIES OR CONDITIONS OF ANY KIND, either express or implied.
 * See the License for the specific language governing permissions and
 * limitations under the License.
 *
 * @author		Aeneas Rekkas <aeneas+oss@aeneas.io>
 * @copyright 	2015-2018 Aeneas Rekkas <aeneas+oss@aeneas.io>
 * @license 	Apache-2.0
 */

package jwk

import (
	"context"
	"crypto/rand"
	"io"
	"testing"
	"time"

	"github.com/ory/x/errorsx"

	"github.com/stretchr/testify/assert"
	"github.com/stretchr/testify/require"
	jose "gopkg.in/square/go-jose.v2"
)

func RandomBytes(n int) ([]byte, error) {
	bytes := make([]byte, n)
	if _, err := io.ReadFull(rand.Reader, bytes); err != nil {
		return []byte{}, errorsx.WithStack(err)
	}
	return bytes, nil
}

func canonicalizeThumbprints(js []jose.JSONWebKey) []jose.JSONWebKey {
	for k, v := range js {
		js[k] = canonicalizeKeyThumbprints(&v)
	}
	return js
}

<<<<<<< HEAD
=======
func canonicalizeKeyThumbprints(v *jose.JSONWebKey) jose.JSONWebKey {
	if len(v.CertificateThumbprintSHA1) == 0 {
		v.CertificateThumbprintSHA1 = nil
	}
	if len(v.CertificateThumbprintSHA256) == 0 {
		v.CertificateThumbprintSHA256 = nil
	}
	return *v
}

>>>>>>> 10a3cd77
func TestHelperManagerKey(m Manager, algo string, keys *jose.JSONWebKeySet, suffix string) func(t *testing.T) {
	pub := canonicalizeThumbprints(keys.Key("public:" + suffix))
	priv := canonicalizeThumbprints(keys.Key("private:" + suffix))

	return func(t *testing.T) {
		_, err := m.GetKey(context.TODO(), algo+"faz", "baz")
		assert.NotNil(t, err)

		err = m.AddKey(context.TODO(), algo+"faz", First(priv))
		require.NoError(t, err)

		got, err := m.GetKey(context.TODO(), algo+"faz", "private:"+suffix)
		require.NoError(t, err)
		assert.Equal(t, priv, canonicalizeThumbprints(got.Keys))

		err = m.AddKey(context.TODO(), algo+"faz", First(pub))
		require.NoError(t, err)

		got, err = m.GetKey(context.TODO(), algo+"faz", "private:"+suffix)
		require.NoError(t, err)
		assert.Equal(t, priv, canonicalizeThumbprints(got.Keys))

		got, err = m.GetKey(context.TODO(), algo+"faz", "public:"+suffix)
		require.NoError(t, err)
		assert.Equal(t, pub, canonicalizeThumbprints(got.Keys))

		// Because MySQL
		time.Sleep(time.Second * 2)

		First(pub).KeyID = "new-key-id:" + suffix
<<<<<<< HEAD
		err = m.AddKey(context.TODO(), algo+"faz", First(pub))
		require.NoError(t, err)

		_, err = m.GetKey(context.TODO(), algo+"faz", "new-key-id:"+suffix)
=======
		First(pub).Use = "sig"
		err = m.AddKey(context.TODO(), algo+"faz", First(pub))
		require.NoError(t, err)

		got, err = m.GetKey(context.TODO(), algo+"faz", "new-key-id:"+suffix)
>>>>>>> 10a3cd77
		require.NoError(t, err)
		newKey := First(got.Keys)
		assert.EqualValues(t, "sig", newKey.Use)

<<<<<<< HEAD
=======
		newKey.Use = "enc"
		err = m.UpdateKey(context.TODO(), algo+"faz", newKey)
		require.NoError(t, err)
		updated, err := m.GetKey(context.TODO(), algo+"faz", "new-key-id:"+suffix)
		require.NoError(t, err)
		updatedKey := First(updated.Keys)
		assert.EqualValues(t, "enc", updatedKey.Use)

>>>>>>> 10a3cd77
		keys, err = m.GetKeySet(context.TODO(), algo+"faz")
		require.NoError(t, err)
		assert.EqualValues(t, "new-key-id:"+suffix, First(keys.Keys).KeyID)

		beforeDeleteKeysCount := len(keys.Keys)
		err = m.DeleteKey(context.TODO(), algo+"faz", "public:"+suffix)
		require.NoError(t, err)

		_, err = m.GetKey(context.TODO(), algo+"faz", "public:"+suffix)
		require.Error(t, err)

		keys, err = m.GetKeySet(context.TODO(), algo+"faz")
		require.NoError(t, err)
		assert.EqualValues(t, beforeDeleteKeysCount-1, len(keys.Keys))
	}
}

<<<<<<< HEAD
func TestHelperManagerKeySet(m Manager, algo string, keys *jose.JSONWebKeySet, suffix string) func(t *testing.T) {
	return func(t *testing.T) {
=======
func TestHelperManagerKeySet(m Manager, algo string, keys *jose.JSONWebKeySet, suffix string, parallel bool) func(t *testing.T) {
	return func(t *testing.T) {
		if parallel {
			t.Parallel()
		}
>>>>>>> 10a3cd77
		_, err := m.GetKeySet(context.TODO(), algo+"foo")
		require.Error(t, err)

		err = m.AddKeySet(context.TODO(), algo+"bar", keys)
		require.NoError(t, err)

		got, err := m.GetKeySet(context.TODO(), algo+"bar")
		require.NoError(t, err)
		assert.Equal(t, canonicalizeThumbprints(keys.Key("public:"+suffix)), canonicalizeThumbprints(got.Key("public:"+suffix)))
		assert.Equal(t, canonicalizeThumbprints(keys.Key("private:"+suffix)), canonicalizeThumbprints(got.Key("private:"+suffix)))

<<<<<<< HEAD
=======
		for i, _ := range got.Keys {
			got.Keys[i].Use = "enc"
		}
		err = m.UpdateKeySet(context.TODO(), algo+"bar", got)
		require.NoError(t, err)
		updated, err := m.GetKeySet(context.TODO(), algo+"bar")
		require.NoError(t, err)
		assert.EqualValues(t, "enc", First(updated.Key("public:"+suffix)).Use)
		assert.EqualValues(t, "enc", First(updated.Key("private:"+suffix)).Use)

>>>>>>> 10a3cd77
		err = m.DeleteKeySet(context.TODO(), algo+"bar")
		require.NoError(t, err)

		_, err = m.GetKeySet(context.TODO(), algo+"bar")
<<<<<<< HEAD
=======
		require.Error(t, err)
	}
}

func TestHelperManagerGenerateAndPersistKeySet(m Manager, alg string, parallel bool) func(t *testing.T) {
	return func(t *testing.T) {
		if parallel {
			t.Parallel()
		}
		_, err := m.GetKeySet(context.TODO(), "foo")
		require.Error(t, err)

		keys, err := m.GenerateAndPersistKeySet(context.TODO(), "foo", "bar", alg, "sig")
		require.NoError(t, err)
		genPub, err := FindPublicKey(keys)
		require.NoError(t, err)
		genPriv, err := FindPrivateKey(keys)
		require.NoError(t, err)

		got, err := m.GetKeySet(context.TODO(), "foo")
		require.NoError(t, err)
		gotPub, err := FindPublicKey(got)
		require.NoError(t, err)
		gotPriv, err := FindPrivateKey(got)
		require.NoError(t, err)

		assert.Equal(t, canonicalizeKeyThumbprints(genPub), canonicalizeKeyThumbprints(gotPub))
		assert.Equal(t, canonicalizeKeyThumbprints(genPriv), canonicalizeKeyThumbprints(gotPriv))

		err = m.DeleteKeySet(context.TODO(), "foo")
		require.NoError(t, err)

		_, err = m.GetKeySet(context.TODO(), "foo")
		require.Error(t, err)
	}
}

func TestHelperManagerNIDIsolationKeySet(t1 Manager, t2 Manager, alg string) func(t *testing.T) {
	return func(t *testing.T) {
		_, err := t1.GetKeySet(context.TODO(), "foo")
		require.Error(t, err)
		_, err = t2.GetKeySet(context.TODO(), "foo")
		require.Error(t, err)

		_, err = t1.GenerateAndPersistKeySet(context.TODO(), "foo", "bar", alg, "sig")
		require.NoError(t, err)
		keys, err := t1.GetKeySet(context.TODO(), "foo")
		require.NoError(t, err)
		_, err = t2.GetKeySet(context.TODO(), "foo")
		require.Error(t, err)

		err = t2.DeleteKeySet(context.TODO(), "foo")
		require.Error(t, err)
		err = t1.DeleteKeySet(context.TODO(), "foo")
		require.NoError(t, err)
		_, err = t1.GetKeySet(context.TODO(), "foo")
		require.Error(t, err)

		err = t1.AddKeySet(context.TODO(), "foo", keys)
		require.NoError(t, err)
		err = t2.DeleteKeySet(context.TODO(), "foo")
		require.Error(t, err)

		for i := range keys.Keys {
			keys.Keys[i].Use = "enc"
		}
		err = t1.UpdateKeySet(context.TODO(), "foo", keys)
		for i := range keys.Keys {
			keys.Keys[i].Use = "err"
		}
		err = t2.UpdateKeySet(context.TODO(), "foo", keys)
		require.Error(t, err)
		updated, err := t1.GetKeySet(context.TODO(), "foo")
		require.NoError(t, err)
		for i := range updated.Keys {
			assert.EqualValues(t, "enc", updated.Keys[i].Use)
		}

		err = t1.DeleteKeySet(context.TODO(), "foo")
		require.Error(t, err)
	}
}

func TestHelperNID(t1ValidNID Manager, t2InvalidNID Manager) func(t *testing.T) {
	return func(t *testing.T) {
		ctx := context.Background()
		kg := RS256Generator{}
		jwks, err := kg.Generate("2022-03-11-ks-1-kid", "test")
		require.NoError(t, err)
		require.Error(t, t2InvalidNID.AddKey(ctx, "2022-03-11-k-1", &jwks.Keys[0]))
		require.NoError(t, t1ValidNID.AddKey(ctx, "2022-03-11-k-1", &jwks.Keys[0]))
		require.Error(t, t2InvalidNID.AddKeySet(ctx, "2022-03-11-ks-1", jwks))
		require.NoError(t, t1ValidNID.AddKeySet(ctx, "2022-03-11-ks-1", jwks))
		require.NoError(t, t2InvalidNID.DeleteKey(ctx, "2022-03-11-ks-1", jwks.Keys[0].KeyID)) // Delete doesn't report error if key doesn't exist
		require.NoError(t, t1ValidNID.DeleteKey(ctx, "2022-03-11-ks-1", jwks.Keys[0].KeyID))
		_, err = t2InvalidNID.GenerateAndPersistKeySet(ctx, "2022-03-11-ks-2", "2022-03-11-ks-2-kid", "RS256", "sig")
		require.Error(t, err)
		gks2, err := t1ValidNID.GenerateAndPersistKeySet(ctx, "2022-03-11-ks-2", "2022-03-11-ks-2-kid", "RS256", "sig")
		require.NoError(t, err)

		_, err = t1ValidNID.GetKey(ctx, "2022-03-11-ks-2", gks2.Keys[0].KeyID)
		require.NoError(t, err)
		_, err = t2InvalidNID.GetKey(ctx, "2022-03-11-ks-2", gks2.Keys[0].KeyID)
		require.Error(t, err)

		_, err = t1ValidNID.GetKeySet(ctx, "2022-03-11-ks-2")
		require.NoError(t, err)
		_, err = t2InvalidNID.GetKeySet(ctx, "2022-03-11-ks-2")
>>>>>>> 10a3cd77
		require.Error(t, err)
		updatedKey := &gks2.Keys[0]
		updatedKey.Use = "enc"
		require.Error(t, t2InvalidNID.UpdateKey(ctx, "2022-03-11-ks-2", updatedKey))
		require.NoError(t, t1ValidNID.UpdateKey(ctx, "2022-03-11-ks-2", updatedKey))
		gks2.Keys[1].Use = "enc"
		require.Error(t, t2InvalidNID.UpdateKeySet(ctx, "2022-03-11-ks-2", gks2))
		require.NoError(t, t1ValidNID.UpdateKeySet(ctx, "2022-03-11-ks-2", gks2))
		require.NoError(t, t2InvalidNID.DeleteKeySet(ctx, "2022-03-11-ks-2"))
		require.NoError(t, t1ValidNID.DeleteKeySet(ctx, "2022-03-11-ks-2"))
	}
}<|MERGE_RESOLUTION|>--- conflicted
+++ resolved
@@ -49,8 +49,6 @@
 	return js
 }
 
-<<<<<<< HEAD
-=======
 func canonicalizeKeyThumbprints(v *jose.JSONWebKey) jose.JSONWebKey {
 	if len(v.CertificateThumbprintSHA1) == 0 {
 		v.CertificateThumbprintSHA1 = nil
@@ -61,7 +59,6 @@
 	return *v
 }
 
->>>>>>> 10a3cd77
 func TestHelperManagerKey(m Manager, algo string, keys *jose.JSONWebKeySet, suffix string) func(t *testing.T) {
 	pub := canonicalizeThumbprints(keys.Key("public:" + suffix))
 	priv := canonicalizeThumbprints(keys.Key("private:" + suffix))
@@ -92,24 +89,15 @@
 		time.Sleep(time.Second * 2)
 
 		First(pub).KeyID = "new-key-id:" + suffix
-<<<<<<< HEAD
-		err = m.AddKey(context.TODO(), algo+"faz", First(pub))
-		require.NoError(t, err)
-
-		_, err = m.GetKey(context.TODO(), algo+"faz", "new-key-id:"+suffix)
-=======
 		First(pub).Use = "sig"
 		err = m.AddKey(context.TODO(), algo+"faz", First(pub))
 		require.NoError(t, err)
 
 		got, err = m.GetKey(context.TODO(), algo+"faz", "new-key-id:"+suffix)
->>>>>>> 10a3cd77
 		require.NoError(t, err)
 		newKey := First(got.Keys)
 		assert.EqualValues(t, "sig", newKey.Use)
 
-<<<<<<< HEAD
-=======
 		newKey.Use = "enc"
 		err = m.UpdateKey(context.TODO(), algo+"faz", newKey)
 		require.NoError(t, err)
@@ -118,7 +106,6 @@
 		updatedKey := First(updated.Keys)
 		assert.EqualValues(t, "enc", updatedKey.Use)
 
->>>>>>> 10a3cd77
 		keys, err = m.GetKeySet(context.TODO(), algo+"faz")
 		require.NoError(t, err)
 		assert.EqualValues(t, "new-key-id:"+suffix, First(keys.Keys).KeyID)
@@ -136,16 +123,11 @@
 	}
 }
 
-<<<<<<< HEAD
-func TestHelperManagerKeySet(m Manager, algo string, keys *jose.JSONWebKeySet, suffix string) func(t *testing.T) {
-	return func(t *testing.T) {
-=======
 func TestHelperManagerKeySet(m Manager, algo string, keys *jose.JSONWebKeySet, suffix string, parallel bool) func(t *testing.T) {
 	return func(t *testing.T) {
 		if parallel {
 			t.Parallel()
 		}
->>>>>>> 10a3cd77
 		_, err := m.GetKeySet(context.TODO(), algo+"foo")
 		require.Error(t, err)
 
@@ -157,8 +139,6 @@
 		assert.Equal(t, canonicalizeThumbprints(keys.Key("public:"+suffix)), canonicalizeThumbprints(got.Key("public:"+suffix)))
 		assert.Equal(t, canonicalizeThumbprints(keys.Key("private:"+suffix)), canonicalizeThumbprints(got.Key("private:"+suffix)))
 
-<<<<<<< HEAD
-=======
 		for i, _ := range got.Keys {
 			got.Keys[i].Use = "enc"
 		}
@@ -169,13 +149,10 @@
 		assert.EqualValues(t, "enc", First(updated.Key("public:"+suffix)).Use)
 		assert.EqualValues(t, "enc", First(updated.Key("private:"+suffix)).Use)
 
->>>>>>> 10a3cd77
 		err = m.DeleteKeySet(context.TODO(), algo+"bar")
 		require.NoError(t, err)
 
 		_, err = m.GetKeySet(context.TODO(), algo+"bar")
-<<<<<<< HEAD
-=======
 		require.Error(t, err)
 	}
 }
@@ -284,7 +261,6 @@
 		_, err = t1ValidNID.GetKeySet(ctx, "2022-03-11-ks-2")
 		require.NoError(t, err)
 		_, err = t2InvalidNID.GetKeySet(ctx, "2022-03-11-ks-2")
->>>>>>> 10a3cd77
 		require.Error(t, err)
 		updatedKey := &gks2.Keys[0]
 		updatedKey.Use = "enc"
