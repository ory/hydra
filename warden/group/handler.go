package group

import (
	"encoding/json"
	"fmt"
	"net/http"
	"strconv"

	"github.com/julienschmidt/httprouter"
	"github.com/ory/herodot"
	"github.com/ory/hydra/firewall"
	"github.com/pkg/errors"
)

// swagger:model groupMembers
type membersRequest struct {
	Members []string `json:"members"`
}

type Handler struct {
	Manager Manager
	H       herodot.Writer
	W       firewall.Firewall
}

const (
	GroupsHandlerPath = "/warden/groups"
)

const (
	GroupsResource = "rn:hydra:warden:groups"
	GroupResource  = "rn:hydra:warden:groups:%s"
	Scope          = "hydra.warden.groups"
)

func (h *Handler) SetRoutes(r *httprouter.Router) {
	r.POST(GroupsHandlerPath, h.CreateGroup)
	r.GET(GroupsHandlerPath, h.FindGroupNames)
	r.GET(GroupsHandlerPath+"/:id", h.GetGroup)
	r.DELETE(GroupsHandlerPath+"/:id", h.DeleteGroup)
	r.POST(GroupsHandlerPath+"/:id/members", h.AddGroupMembers)
	r.DELETE(GroupsHandlerPath+"/:id/members", h.RemoveGroupMembers)
}

<<<<<<< HEAD
// swagger:route GET /warden/groups warden findGroupsByMember
//
// Find groups by member
=======
// swagger:route GET /warden/groups warden groups listGroups
//
// List group IDs
>>>>>>> e248e833
//
// The subject making the request needs to be assigned to a policy containing:
//
//  ```
//  {
//    "resources": ["rn:hydra:warden:groups"],
<<<<<<< HEAD
//    "actions": ["list"],
=======
//    "actions": ["get"],
>>>>>>> e248e833
//    "effect": "allow"
//  }
//  ```
//
//     Consumes:
//     - application/json
//
//     Produces:
//     - application/json
//
//     Schemes: http, https
//
//     Security:
//       oauth2: hydra.groups
//
//     Responses:
//       200: listGroupsResponse
//       401: genericError
//       403: genericError
//       500: genericError
func (h *Handler) FindGroupNames(w http.ResponseWriter, r *http.Request, _ httprouter.Params) {
	var ctx = r.Context()
	var member = r.URL.Query().Get("member")

<<<<<<< HEAD
	if _, err := h.W.TokenAllowed(ctx, h.W.TokenFromRequest(r), &firewall.TokenAccessRequest{
		Resource: GroupsResource,
		Action:   "list",
	}, Scope); err != nil {
=======
	accessReq := &firewall.TokenAccessRequest{
		Resource: GroupsResource,
		Action:   "get",
	}

	if _, err := h.W.TokenAllowed(ctx, h.W.TokenFromRequest(r), accessReq, Scope); err != nil {
>>>>>>> e248e833
		h.H.WriteError(w, r, err)
		return
	}

<<<<<<< HEAD
	groups, err := h.Manager.FindGroupsByMember(member)
=======
	if member != "" {
		g, err := h.Manager.FindGroupNames(member)

		if err != nil {
			h.H.WriteError(w, r, err)
			return
		}

		h.H.Write(w, r, g)
		return
	}

	limit, err := intFromQuery(r, "limit", 500)
	if err != nil {
		h.H.WriteError(w, r, errors.WithStack(err))
		return
	}

	offset, err := intFromQuery(r, "offset", 0)
	if err != nil {
		h.H.WriteError(w, r, errors.WithStack(err))
		return
	}

	g, err := h.Manager.ListGroups(limit, offset)

>>>>>>> e248e833
	if err != nil {
		h.H.WriteError(w, r, err)
		return
	}

	h.H.Write(w, r, groups)
}

<<<<<<< HEAD
// swagger:route POST /warden/groups warden createGroup
=======
func intFromQuery(r *http.Request, key string, def int64) (int64, error) {
	val := r.URL.Query().Get(key)
	if val == "" {
		return def, nil
	}

	return strconv.ParseInt(val, 10, 64)
}

// swagger:route POST /warden/groups warden groups createGroup
>>>>>>> e248e833
//
// Create a group
//
// The subject making the request needs to be assigned to a policy containing:
//
//  ```
//  {
//    "resources": ["rn:hydra:warden:groups"],
//    "actions": ["create"],
//    "effect": "allow"
//  }
//  ```
//
//     Consumes:
//     - application/json
//
//     Produces:
//     - application/json
//
//     Schemes: http, https
//
//     Security:
//       oauth2: hydra.groups
//
//     Responses:
//       201: groupResponse
//       401: genericError
//       403: genericError
//       500: genericError
func (h *Handler) CreateGroup(w http.ResponseWriter, r *http.Request, _ httprouter.Params) {
	var g Group
	var ctx = r.Context()

	if err := json.NewDecoder(r.Body).Decode(&g); err != nil {
		h.H.WriteError(w, r, errors.WithStack(err))
		return
	}

	if _, err := h.W.TokenAllowed(ctx, h.W.TokenFromRequest(r), &firewall.TokenAccessRequest{
		Resource: GroupsResource,
		Action:   "create",
	}, Scope); err != nil {
		h.H.WriteError(w, r, err)
		return
	}

	if err := h.Manager.CreateGroup(&g); err != nil {
		h.H.WriteError(w, r, err)
		return
	}

	h.H.WriteCreated(w, r, GroupsHandlerPath+"/"+g.ID, &g)
}

// swagger:route GET /warden/groups/{id} warden getGroup
//
// Get a group by id
//
// The subject making the request needs to be assigned to a policy containing:
//
//  ```
//  {
//    "resources": ["rn:hydra:warden:groups:<id>"],
//    "actions": ["create"],
//    "effect": "allow"
//  }
//  ```
//
//     Consumes:
//     - application/json
//
//     Produces:
//     - application/json
//
//     Schemes: http, https
//
//     Security:
//       oauth2: hydra.groups
//
//     Responses:
//       201: groupResponse
//       401: genericError
//       403: genericError
//       500: genericError
func (h *Handler) GetGroup(w http.ResponseWriter, r *http.Request, ps httprouter.Params) {
	var ctx = r.Context()
	var id = ps.ByName("id")

	g, err := h.Manager.GetGroup(id)
	if err != nil {
		h.H.WriteError(w, r, err)
		return
	}

	if _, err := h.W.TokenAllowed(ctx, h.W.TokenFromRequest(r), &firewall.TokenAccessRequest{
		Resource: fmt.Sprintf(GroupResource, id),
		Action:   "get",
	}, Scope); err != nil {
		h.H.WriteError(w, r, err)
		return
	}

	h.H.Write(w, r, g)
}

// swagger:route DELETE /warden/groups/{id} warden deleteGroup
//
// Delete a group by id
//
// The subject making the request needs to be assigned to a policy containing:
//
//  ```
//  {
//    "resources": ["rn:hydra:warden:groups:<id>"],
//    "actions": ["delete"],
//    "effect": "allow"
//  }
//  ```
//
//     Consumes:
//     - application/json
//
//     Produces:
//     - application/json
//
//     Schemes: http, https
//
//     Security:
//       oauth2: hydra.groups
//
//     Responses:
//       204: emptyResponse
//       401: genericError
//       403: genericError
//       500: genericError
func (h *Handler) DeleteGroup(w http.ResponseWriter, r *http.Request, ps httprouter.Params) {
	var ctx = r.Context()
	var id = ps.ByName("id")

	if _, err := h.W.TokenAllowed(ctx, h.W.TokenFromRequest(r), &firewall.TokenAccessRequest{
		Resource: fmt.Sprintf(GroupResource, id),
		Action:   "delete",
	}, Scope); err != nil {
		h.H.WriteError(w, r, err)
		return
	}

	if err := h.Manager.DeleteGroup(id); err != nil {
		h.H.WriteError(w, r, err)
		return
	}

	w.WriteHeader(http.StatusNoContent)
}

// swagger:route POST /warden/groups/{id}/members warden addMembersToGroup
//
// Add members to a group
//
// The subject making the request needs to be assigned to a policy containing:
//
//  ```
//  {
//    "resources": ["rn:hydra:warden:groups:<id>"],
//    "actions": ["members.add"],
//    "effect": "allow"
//  }
//  ```
//
//     Consumes:
//     - application/json
//
//     Produces:
//     - application/json
//
//     Schemes: http, https
//
//     Security:
//       oauth2: hydra.groups
//
//     Responses:
//       204: emptyResponse
//       401: genericError
//       403: genericError
//       500: genericError
func (h *Handler) AddGroupMembers(w http.ResponseWriter, r *http.Request, ps httprouter.Params) {
	var ctx = r.Context()
	var id = ps.ByName("id")

	var m membersRequest
	if err := json.NewDecoder(r.Body).Decode(&m); err != nil {
		h.H.WriteError(w, r, errors.WithStack(err))
		return
	}

	if _, err := h.W.TokenAllowed(ctx, h.W.TokenFromRequest(r), &firewall.TokenAccessRequest{
		Resource: fmt.Sprintf(GroupResource, id),
		Action:   "members.add",
	}, Scope); err != nil {
		h.H.WriteError(w, r, err)
		return
	}

	if err := h.Manager.AddGroupMembers(id, m.Members); err != nil {
		h.H.WriteError(w, r, err)
		return
	}

	w.WriteHeader(http.StatusNoContent)
}

// swagger:route DELETE /warden/groups/{id}/members warden removeMembersFromGroup
//
// Remove members from a group
//
// The subject making the request needs to be assigned to a policy containing:
//
//  ```
//  {
//    "resources": ["rn:hydra:warden:groups:<id>"],
//    "actions": ["members.remove"],
//    "effect": "allow"
//  }
//  ```
//
//     Consumes:
//     - application/json
//
//     Produces:
//     - application/json
//
//     Schemes: http, https
//
//     Security:
//       oauth2: hydra.groups
//
//     Responses:
//       204: emptyResponse
//       401: genericError
//       403: genericError
//       500: genericError
func (h *Handler) RemoveGroupMembers(w http.ResponseWriter, r *http.Request, ps httprouter.Params) {
	var ctx = r.Context()
	var id = ps.ByName("id")

	var m membersRequest
	if err := json.NewDecoder(r.Body).Decode(&m); err != nil {
		h.H.WriteError(w, r, errors.WithStack(err))
		return
	}

	if _, err := h.W.TokenAllowed(ctx, h.W.TokenFromRequest(r), &firewall.TokenAccessRequest{
		Resource: fmt.Sprintf(GroupResource, id),
		Action:   "members.remove",
	}, Scope); err != nil {
		h.H.WriteError(w, r, err)
		return
	}

	if err := h.Manager.RemoveGroupMembers(id, m.Members); err != nil {
		h.H.WriteError(w, r, err)
		return
	}

	w.WriteHeader(http.StatusNoContent)
}<|MERGE_RESOLUTION|>--- conflicted
+++ resolved
@@ -42,26 +42,16 @@
 	r.DELETE(GroupsHandlerPath+"/:id/members", h.RemoveGroupMembers)
 }
 
-<<<<<<< HEAD
-// swagger:route GET /warden/groups warden findGroupsByMember
-//
-// Find groups by member
-=======
-// swagger:route GET /warden/groups warden groups listGroups
-//
-// List group IDs
->>>>>>> e248e833
+// swagger:route GET /warden/groups warden listGroups
+//
+// List groups
 //
 // The subject making the request needs to be assigned to a policy containing:
 //
 //  ```
 //  {
 //    "resources": ["rn:hydra:warden:groups"],
-<<<<<<< HEAD
 //    "actions": ["list"],
-=======
-//    "actions": ["get"],
->>>>>>> e248e833
 //    "effect": "allow"
 //  }
 //  ```
@@ -86,35 +76,25 @@
 	var ctx = r.Context()
 	var member = r.URL.Query().Get("member")
 
-<<<<<<< HEAD
-	if _, err := h.W.TokenAllowed(ctx, h.W.TokenFromRequest(r), &firewall.TokenAccessRequest{
+	accessReq := &firewall.TokenAccessRequest{
 		Resource: GroupsResource,
 		Action:   "list",
-	}, Scope); err != nil {
-=======
-	accessReq := &firewall.TokenAccessRequest{
-		Resource: GroupsResource,
-		Action:   "get",
 	}
 
 	if _, err := h.W.TokenAllowed(ctx, h.W.TokenFromRequest(r), accessReq, Scope); err != nil {
->>>>>>> e248e833
-		h.H.WriteError(w, r, err)
-		return
-	}
-
-<<<<<<< HEAD
-	groups, err := h.Manager.FindGroupsByMember(member)
-=======
+		h.H.WriteError(w, r, err)
+		return
+	}
+
 	if member != "" {
-		g, err := h.Manager.FindGroupNames(member)
+		groups, err := h.Manager.FindGroupsByMember(member)
 
 		if err != nil {
 			h.H.WriteError(w, r, err)
 			return
 		}
 
-		h.H.Write(w, r, g)
+		h.H.Write(w, r, groups)
 		return
 	}
 
@@ -130,9 +110,8 @@
 		return
 	}
 
-	g, err := h.Manager.ListGroups(limit, offset)
-
->>>>>>> e248e833
+	groups, err := h.Manager.ListGroups(limit, offset)
+
 	if err != nil {
 		h.H.WriteError(w, r, err)
 		return
@@ -141,9 +120,6 @@
 	h.H.Write(w, r, groups)
 }
 
-<<<<<<< HEAD
-// swagger:route POST /warden/groups warden createGroup
-=======
 func intFromQuery(r *http.Request, key string, def int64) (int64, error) {
 	val := r.URL.Query().Get(key)
 	if val == "" {
@@ -153,8 +129,7 @@
 	return strconv.ParseInt(val, 10, 64)
 }
 
-// swagger:route POST /warden/groups warden groups createGroup
->>>>>>> e248e833
+// swagger:route POST /warden/groups warden createGroup
 //
 // Create a group
 //
