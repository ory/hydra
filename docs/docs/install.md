--- conflicted
+++ resolved
@@ -86,13 +86,4 @@
 $ cd $(go env GOPATH)/src/github.com/ory/hydra
 $ GO111MODULE=on make install-stable
 $ $(go env GOPATH)/bin/hydra help
-<<<<<<< HEAD
-```
-
-p
-
-```
-
-=======
->>>>>>> 1ec2d1df
 ```