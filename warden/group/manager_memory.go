package group

import (
	"sort"
	"sync"

	"github.com/ory/hydra/pkg"
	"github.com/pborman/uuid"
	"github.com/pkg/errors"
)

func NewMemoryManager() *MemoryManager {
	return &MemoryManager{
		Groups: map[string]Group{},
	}
}

type MemoryManager struct {
	Groups map[string]Group
	sync.RWMutex
}

var _ Manager = (*MemoryManager)(nil)

func (m *MemoryManager) CreateGroup(g *Group) error {
	if g.ID == "" {
		g.ID = uuid.New()
	}
	if m.Groups == nil {
		m.Groups = map[string]Group{}
	}

	m.Groups[g.ID] = *g
	return nil
}

func (m *MemoryManager) GetGroup(id string) (*Group, error) {
	if g, ok := m.Groups[id]; !ok {
		return nil, errors.WithStack(pkg.ErrNotFound)
	} else {
		return &g, nil
	}
}

func (m *MemoryManager) DeleteGroup(id string) error {
	delete(m.Groups, id)
	return nil
}

func (m *MemoryManager) AddGroupMembers(group string, subjects []string) error {
	g, err := m.GetGroup(group)
	if err != nil {
		return err
	}
	g.Members = append(g.Members, subjects...)
	return m.CreateGroup(g)
}

func (m *MemoryManager) RemoveGroupMembers(group string, subjects []string) error {
	g, err := m.GetGroup(group)
	if err != nil {
		return err
	}

	var subs []string
	for _, s := range g.Members {
		var remove bool
		for _, f := range subjects {
			if f == s {
				remove = true
				break
			}
		}
		if !remove {
			subs = append(subs, s)
		}
	}

	g.Members = subs
	return m.CreateGroup(g)
}

<<<<<<< HEAD
func (m *MemoryManager) FindGroupsByMember(subject string) ([]Group, error) {
=======
func (m *MemoryManager) ListGroups(limit, offset int64) ([]string, error) {
	if limit <= 0 {
		limit = 500
	}

	if offset < 0 {
		offset = 0
	}

	res := []string{}

	if offset >= int64(len(m.Groups)) {
		return res, nil
	}

	for _, g := range m.Groups {
		res = append(res, g.ID)
	}

	sort.Strings(res)

	res = res[offset:]

	if limit < int64(len(res)) {
		res = res[:limit]
	}

	return res, nil
}

func (m *MemoryManager) FindGroupNames(subject string) ([]string, error) {
>>>>>>> e248e833
	if m.Groups == nil {
		m.Groups = map[string]Group{}
	}

<<<<<<< HEAD
	var res = []Group{}
=======
	res := []string{}
>>>>>>> e248e833
	for _, g := range m.Groups {
		for _, s := range g.Members {
			if s == subject {
				res = append(res, g)
				break
			}
		}
	}

	return res, nil
}<|MERGE_RESOLUTION|>--- conflicted
+++ resolved
@@ -80,10 +80,7 @@
 	return m.CreateGroup(g)
 }
 
-<<<<<<< HEAD
-func (m *MemoryManager) FindGroupsByMember(subject string) ([]Group, error) {
-=======
-func (m *MemoryManager) ListGroups(limit, offset int64) ([]string, error) {
+func (m *MemoryManager) ListGroups(limit, offset int64) ([]Group, error) {
 	if limit <= 0 {
 		limit = 500
 	}
@@ -92,17 +89,21 @@
 		offset = 0
 	}
 
-	res := []string{}
-
 	if offset >= int64(len(m.Groups)) {
-		return res, nil
+		return []Group{}, nil
 	}
 
-	for _, g := range m.Groups {
-		res = append(res, g.ID)
+	ids := []string{}
+	for id := range m.Groups {
+		ids = append(ids, id)
 	}
 
-	sort.Strings(res)
+	sort.Strings(ids)
+
+	res := make([]Group, len(ids))
+	for i, id := range ids {
+		res[i] = m.Groups[id]
+	}
 
 	res = res[offset:]
 
@@ -113,17 +114,12 @@
 	return res, nil
 }
 
-func (m *MemoryManager) FindGroupNames(subject string) ([]string, error) {
->>>>>>> e248e833
+func (m *MemoryManager) FindGroupsByMember(subject string) ([]Group, error) {
 	if m.Groups == nil {
 		m.Groups = map[string]Group{}
 	}
 
-<<<<<<< HEAD
 	var res = []Group{}
-=======
-	res := []string{}
->>>>>>> e248e833
 	for _, g := range m.Groups {
 		for _, s := range g.Members {
 			if s == subject {
