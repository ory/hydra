--- conflicted
+++ resolved
@@ -2,2484 +2,17 @@
 
 All URIs are relative to _http://localhost_
 
-<<<<<<< HEAD
-| Method                                                                                                        | HTTP request                                           | Description                                                                                            |
-| ------------------------------------------------------------------------------------------------------------- | ------------------------------------------------------ | ------------------------------------------------------------------------------------------------------ |
-| [**AdminAcceptOAuth2ConsentRequest**](V0alpha2Api.md#AdminAcceptOAuth2ConsentRequest)                         | **Put** /admin/oauth2/auth/requests/consent/accept     | Accept an OAuth 2.0 Consent Request                                                                    |
-| [**AdminAcceptOAuth2LoginRequest**](V0alpha2Api.md#AdminAcceptOAuth2LoginRequest)                             | **Put** /admin/oauth2/auth/requests/login/accept       | Accept an OAuth 2.0 Login Request                                                                      |
-| [**AdminAcceptOAuth2LogoutRequest**](V0alpha2Api.md#AdminAcceptOAuth2LogoutRequest)                           | **Put** /admin/oauth2/auth/requests/logout/accept      | Accept an OAuth 2.0 Logout Request                                                                     |
-| [**AdminCreateJsonWebKeySet**](V0alpha2Api.md#AdminCreateJsonWebKeySet)                                       | **Post** /admin/keys/{set}                             | Generate a New JSON Web Key                                                                            |
-| [**AdminCreateOAuth2Client**](V0alpha2Api.md#AdminCreateOAuth2Client)                                         | **Post** /admin/clients                                | Create an OAuth 2.0 Client                                                                             |
-| [**AdminDeleteJsonWebKey**](V0alpha2Api.md#AdminDeleteJsonWebKey)                                             | **Delete** /admin/keys/{set}/{kid}                     | Delete a JSON Web Key                                                                                  |
-| [**AdminDeleteJsonWebKeySet**](V0alpha2Api.md#AdminDeleteJsonWebKeySet)                                       | **Delete** /admin/keys/{set}                           | Delete a JSON Web Key Set                                                                              |
-| [**AdminDeleteOAuth2Client**](V0alpha2Api.md#AdminDeleteOAuth2Client)                                         | **Delete** /admin/clients/{id}                         | Deletes an OAuth 2.0 Client                                                                            |
-| [**AdminDeleteOAuth2Token**](V0alpha2Api.md#AdminDeleteOAuth2Token)                                           | **Delete** /admin/oauth2/tokens                        | Delete OAuth2 Access Tokens from a Client                                                              |
-| [**AdminDeleteTrustedOAuth2JwtGrantIssuer**](V0alpha2Api.md#AdminDeleteTrustedOAuth2JwtGrantIssuer)           | **Delete** /admin/trust/grants/jwt-bearer/issuers/{id} | Delete a Trusted OAuth2 JWT Bearer Grant Type Issuer                                                   |
-| [**AdminGetJsonWebKey**](V0alpha2Api.md#AdminGetJsonWebKey)                                                   | **Get** /admin/keys/{set}/{kid}                        | Fetch a JSON Web Key                                                                                   |
-| [**AdminGetJsonWebKeySet**](V0alpha2Api.md#AdminGetJsonWebKeySet)                                             | **Get** /admin/keys/{set}                              | Retrieve a JSON Web Key Set                                                                            |
-| [**AdminGetOAuth2Client**](V0alpha2Api.md#AdminGetOAuth2Client)                                               | **Get** /admin/clients/{id}                            | Get an OAuth 2.0 Client                                                                                |
-| [**AdminGetOAuth2ConsentRequest**](V0alpha2Api.md#AdminGetOAuth2ConsentRequest)                               | **Get** /admin/oauth2/auth/requests/consent            | Get OAuth 2.0 Consent Request Information                                                              |
-| [**AdminGetOAuth2LoginRequest**](V0alpha2Api.md#AdminGetOAuth2LoginRequest)                                   | **Get** /admin/oauth2/auth/requests/login              | Get an OAuth 2.0 Login Request                                                                         |
-| [**AdminGetOAuth2LogoutRequest**](V0alpha2Api.md#AdminGetOAuth2LogoutRequest)                                 | **Get** /admin/oauth2/auth/requests/logout             | Get an OAuth 2.0 Logout Request                                                                        |
-| [**AdminGetTrustedOAuth2JwtGrantIssuer**](V0alpha2Api.md#AdminGetTrustedOAuth2JwtGrantIssuer)                 | **Get** /admin/trust/grants/jwt-bearer/issuers/{id}    | Get a Trusted OAuth2 JWT Bearer Grant Type Issuer                                                      |
-| [**AdminIntrospectOAuth2Token**](V0alpha2Api.md#AdminIntrospectOAuth2Token)                                   | **Post** /admin/oauth2/introspect                      | Introspect OAuth2 Access or Refresh Tokens                                                             |
-| [**AdminListOAuth2Clients**](V0alpha2Api.md#AdminListOAuth2Clients)                                           | **Get** /admin/clients                                 | List OAuth 2.0 Clients                                                                                 |
-| [**AdminListOAuth2SubjectConsentSessions**](V0alpha2Api.md#AdminListOAuth2SubjectConsentSessions)             | **Get** /admin/oauth2/auth/sessions/consent            | List OAuth 2.0 Consent Sessions of a Subject                                                           |
-| [**AdminListTrustedOAuth2JwtGrantIssuers**](V0alpha2Api.md#AdminListTrustedOAuth2JwtGrantIssuers)             | **Get** /admin/trust/grants/jwt-bearer/issuers         | List Trusted OAuth2 JWT Bearer Grant Type Issuers                                                      |
-| [**AdminPatchOAuth2Client**](V0alpha2Api.md#AdminPatchOAuth2Client)                                           | **Patch** /admin/clients/{id}                          | Patch an OAuth 2.0 Client                                                                              |
-| [**AdminRejectOAuth2ConsentRequest**](V0alpha2Api.md#AdminRejectOAuth2ConsentRequest)                         | **Put** /admin/oauth2/auth/requests/consent/reject     | Reject an OAuth 2.0 Consent Request                                                                    |
-| [**AdminRejectOAuth2LoginRequest**](V0alpha2Api.md#AdminRejectOAuth2LoginRequest)                             | **Put** /admin/oauth2/auth/requests/login/reject       | Reject an OAuth 2.0 Login Request                                                                      |
-| [**AdminRejectOAuth2LogoutRequest**](V0alpha2Api.md#AdminRejectOAuth2LogoutRequest)                           | **Put** /admin/oauth2/auth/requests/logout/reject      | Reject an OAuth 2.0 Logout Request                                                                     |
-| [**AdminRevokeOAuth2ConsentSessions**](V0alpha2Api.md#AdminRevokeOAuth2ConsentSessions)                       | **Delete** /admin/oauth2/auth/sessions/consent         | Revokes OAuth 2.0 Consent Sessions of a Subject for a Specific OAuth 2.0 Client                        |
-| [**AdminRevokeOAuth2LoginSessions**](V0alpha2Api.md#AdminRevokeOAuth2LoginSessions)                           | **Delete** /admin/oauth2/auth/sessions/login           | Invalidates All OAuth 2.0 Login Sessions of a Certain User                                             |
-| [**AdminTrustOAuth2JwtGrantIssuer**](V0alpha2Api.md#AdminTrustOAuth2JwtGrantIssuer)                           | **Post** /admin/trust/grants/jwt-bearer/issuers        | Trust an OAuth2 JWT Bearer Grant Type Issuer                                                           |
-| [**AdminUpdateJsonWebKey**](V0alpha2Api.md#AdminUpdateJsonWebKey)                                             | **Put** /admin/keys/{set}/{kid}                        | Update a JSON Web Key                                                                                  |
-| [**AdminUpdateJsonWebKeySet**](V0alpha2Api.md#AdminUpdateJsonWebKeySet)                                       | **Put** /admin/keys/{set}                              | Update a JSON Web Key Set                                                                              |
-| [**AdminUpdateOAuth2Client**](V0alpha2Api.md#AdminUpdateOAuth2Client)                                         | **Put** /admin/clients/{id}                            | Update an OAuth 2.0 Client                                                                             |
-| [**AdminVerifyUserCodeRequest**](V0alpha2Api.md#AdminVerifyUserCodeRequest)                                   | **Put** /admin/oauth2/auth/requests/device/verify      | Verifies a device grant request                                                                        |
-| [**DiscoverJsonWebKeys**](V0alpha2Api.md#DiscoverJsonWebKeys)                                                 | **Get** /.well-known/jwks.json                         | Discover JSON Web Keys                                                                                 |
-| [**DiscoverOidcConfiguration**](V0alpha2Api.md#DiscoverOidcConfiguration)                                     | **Get** /.well-known/openid-configuration              | OpenID Connect Discovery                                                                               |
-| [**DynamicClientRegistrationCreateOAuth2Client**](V0alpha2Api.md#DynamicClientRegistrationCreateOAuth2Client) | **Post** /oauth2/register                              | Register an OAuth 2.0 Client using the OpenID / OAuth2 Dynamic Client Registration Management Protocol |
-| [**DynamicClientRegistrationDeleteOAuth2Client**](V0alpha2Api.md#DynamicClientRegistrationDeleteOAuth2Client) | **Delete** /oauth2/register/{id}                       | Deletes an OAuth 2.0 Client using the OpenID / OAuth2 Dynamic Client Registration Management Protocol  |
-| [**DynamicClientRegistrationGetOAuth2Client**](V0alpha2Api.md#DynamicClientRegistrationGetOAuth2Client)       | **Get** /oauth2/register/{id}                          | Get an OAuth 2.0 Client using the OpenID / OAuth2 Dynamic Client Registration Management Protocol      |
-| [**DynamicClientRegistrationUpdateOAuth2Client**](V0alpha2Api.md#DynamicClientRegistrationUpdateOAuth2Client) | **Put** /oauth2/register/{id}                          | Update an OAuth 2.0 Client using the OpenID / OAuth2 Dynamic Client Registration Management Protocol   |
-| [**GetOidcUserInfo**](V0alpha2Api.md#GetOidcUserInfo)                                                         | **Get** /userinfo                                      | OpenID Connect Userinfo                                                                                |
-| [**PerformOAuth2AuthorizationFlow**](V0alpha2Api.md#PerformOAuth2AuthorizationFlow)                           | **Get** /oauth2/auth                                   | The OAuth 2.0 Authorize Endpoint                                                                       |
-| [**PerformOAuth2TokenFlow**](V0alpha2Api.md#PerformOAuth2TokenFlow)                                           | **Post** /oauth2/token                                 | The OAuth 2.0 Token Endpoint                                                                           |
-| [**PerformOidcFrontOrBackChannelLogout**](V0alpha2Api.md#PerformOidcFrontOrBackChannelLogout)                 | **Get** /oauth2/sessions/logout                        | OpenID Connect Front- or Back-channel Enabled Logout                                                   |
-| [**RevokeOAuth2Token**](V0alpha2Api.md#RevokeOAuth2Token)                                                     | **Post** /oauth2/revoke                                | Revoke an OAuth2 Access or Refresh Token                                                               |
-=======
 | Method                                                                | HTTP request                     | Description                                                                              |
 | --------------------------------------------------------------------- | -------------------------------- | ---------------------------------------------------------------------------------------- |
 | [**DeleteOidcDynamicClient**](V0alpha2Api.md#DeleteOidcDynamicClient) | **Delete** /oauth2/register/{id} | Delete OAuth 2.0 Client using the OpenID Dynamic Client Registration Management Protocol |
->>>>>>> 8177cb5e
+| [**PerformOAuth2DeviceFlow**](V0alpha2Api.md#PerformOAuth2DeviceFlow) | **Get** /oauth2/device/auth      | The OAuth 2.0 Device Authorize Endpoint                                                  |
 
 ## DeleteOidcDynamicClient
 
 > DeleteOidcDynamicClient(ctx, id).Execute()
 
-<<<<<<< HEAD
-Accept an OAuth 2.0 Consent Request
-
-### Example
-
-```go
-package main
-
-import (
-    "context"
-    "fmt"
-    "os"
-    openapiclient "./openapi"
-)
-
-func main() {
-    consentChallenge := "consentChallenge_example" // string |
-    acceptOAuth2ConsentRequest := *openapiclient.NewAcceptOAuth2ConsentRequest() // AcceptOAuth2ConsentRequest |  (optional)
-
-    configuration := openapiclient.NewConfiguration()
-    apiClient := openapiclient.NewAPIClient(configuration)
-    resp, r, err := apiClient.V0alpha2Api.AdminAcceptOAuth2ConsentRequest(context.Background()).ConsentChallenge(consentChallenge).AcceptOAuth2ConsentRequest(acceptOAuth2ConsentRequest).Execute()
-    if err != nil {
-        fmt.Fprintf(os.Stderr, "Error when calling `V0alpha2Api.AdminAcceptOAuth2ConsentRequest``: %v\n", err)
-        fmt.Fprintf(os.Stderr, "Full HTTP response: %v\n", r)
-    }
-    // response from `AdminAcceptOAuth2ConsentRequest`: SuccessfulOAuth2RequestResponse
-    fmt.Fprintf(os.Stdout, "Response from `V0alpha2Api.AdminAcceptOAuth2ConsentRequest`: %v\n", resp)
-}
-```
-
-### Path Parameters
-
-### Other Parameters
-
-Other parameters are passed through a pointer to a
-apiAdminAcceptOAuth2ConsentRequestRequest struct via the builder pattern
-
-| Name                           | Type                                                            | Description | Notes |
-| ------------------------------ | --------------------------------------------------------------- | ----------- | ----- |
-| **consentChallenge**           | **string**                                                      |             |
-| **acceptOAuth2ConsentRequest** | [**AcceptOAuth2ConsentRequest**](AcceptOAuth2ConsentRequest.md) |             |
-
-### Return type
-
-[**SuccessfulOAuth2RequestResponse**](SuccessfulOAuth2RequestResponse.md)
-
-### Authorization
-
-No authorization required
-
-### HTTP request headers
-
-- **Content-Type**: application/json
-- **Accept**: application/json
-
-[[Back to top]](#)
-[[Back to API list]](../README.md#documentation-for-api-endpoints)
-[[Back to Model list]](../README.md#documentation-for-models)
-[[Back to README]](../README.md)
-
-## AdminAcceptOAuth2LoginRequest
-
-> SuccessfulOAuth2RequestResponse
-> AdminAcceptOAuth2LoginRequest(ctx).LoginChallenge(loginChallenge).AcceptOAuth2LoginRequest(acceptOAuth2LoginRequest).Execute()
-
-Accept an OAuth 2.0 Login Request
-
-### Example
-
-```go
-package main
-
-import (
-    "context"
-    "fmt"
-    "os"
-    openapiclient "./openapi"
-)
-
-func main() {
-    loginChallenge := "loginChallenge_example" // string |
-    acceptOAuth2LoginRequest := *openapiclient.NewAcceptOAuth2LoginRequest("Subject_example") // AcceptOAuth2LoginRequest |  (optional)
-
-    configuration := openapiclient.NewConfiguration()
-    apiClient := openapiclient.NewAPIClient(configuration)
-    resp, r, err := apiClient.V0alpha2Api.AdminAcceptOAuth2LoginRequest(context.Background()).LoginChallenge(loginChallenge).AcceptOAuth2LoginRequest(acceptOAuth2LoginRequest).Execute()
-    if err != nil {
-        fmt.Fprintf(os.Stderr, "Error when calling `V0alpha2Api.AdminAcceptOAuth2LoginRequest``: %v\n", err)
-        fmt.Fprintf(os.Stderr, "Full HTTP response: %v\n", r)
-    }
-    // response from `AdminAcceptOAuth2LoginRequest`: SuccessfulOAuth2RequestResponse
-    fmt.Fprintf(os.Stdout, "Response from `V0alpha2Api.AdminAcceptOAuth2LoginRequest`: %v\n", resp)
-}
-```
-
-### Path Parameters
-
-### Other Parameters
-
-Other parameters are passed through a pointer to a
-apiAdminAcceptOAuth2LoginRequestRequest struct via the builder pattern
-
-| Name                         | Type                                                        | Description | Notes |
-| ---------------------------- | ----------------------------------------------------------- | ----------- | ----- |
-| **loginChallenge**           | **string**                                                  |             |
-| **acceptOAuth2LoginRequest** | [**AcceptOAuth2LoginRequest**](AcceptOAuth2LoginRequest.md) |             |
-
-### Return type
-
-[**SuccessfulOAuth2RequestResponse**](SuccessfulOAuth2RequestResponse.md)
-
-### Authorization
-
-No authorization required
-
-### HTTP request headers
-
-- **Content-Type**: application/json
-- **Accept**: application/json
-
-[[Back to top]](#)
-[[Back to API list]](../README.md#documentation-for-api-endpoints)
-[[Back to Model list]](../README.md#documentation-for-models)
-[[Back to README]](../README.md)
-
-## AdminAcceptOAuth2LogoutRequest
-
-> SuccessfulOAuth2RequestResponse
-> AdminAcceptOAuth2LogoutRequest(ctx).LogoutChallenge(logoutChallenge).Execute()
-
-Accept an OAuth 2.0 Logout Request
-
-### Example
-
-```go
-package main
-
-import (
-    "context"
-    "fmt"
-    "os"
-    openapiclient "./openapi"
-)
-
-func main() {
-    logoutChallenge := "logoutChallenge_example" // string |
-
-    configuration := openapiclient.NewConfiguration()
-    apiClient := openapiclient.NewAPIClient(configuration)
-    resp, r, err := apiClient.V0alpha2Api.AdminAcceptOAuth2LogoutRequest(context.Background()).LogoutChallenge(logoutChallenge).Execute()
-    if err != nil {
-        fmt.Fprintf(os.Stderr, "Error when calling `V0alpha2Api.AdminAcceptOAuth2LogoutRequest``: %v\n", err)
-        fmt.Fprintf(os.Stderr, "Full HTTP response: %v\n", r)
-    }
-    // response from `AdminAcceptOAuth2LogoutRequest`: SuccessfulOAuth2RequestResponse
-    fmt.Fprintf(os.Stdout, "Response from `V0alpha2Api.AdminAcceptOAuth2LogoutRequest`: %v\n", resp)
-}
-```
-
-### Path Parameters
-
-### Other Parameters
-
-Other parameters are passed through a pointer to a
-apiAdminAcceptOAuth2LogoutRequestRequest struct via the builder pattern
-
-| Name                | Type       | Description | Notes |
-| ------------------- | ---------- | ----------- | ----- |
-| **logoutChallenge** | **string** |             |
-
-### Return type
-
-[**SuccessfulOAuth2RequestResponse**](SuccessfulOAuth2RequestResponse.md)
-
-### Authorization
-
-No authorization required
-
-### HTTP request headers
-
-- **Content-Type**: Not defined
-- **Accept**: application/json
-
-[[Back to top]](#)
-[[Back to API list]](../README.md#documentation-for-api-endpoints)
-[[Back to Model list]](../README.md#documentation-for-models)
-[[Back to README]](../README.md)
-
-## AdminCreateJsonWebKeySet
-
-> JsonWebKeySet AdminCreateJsonWebKeySet(ctx,
-> set).AdminCreateJsonWebKeySetBody(adminCreateJsonWebKeySetBody).Execute()
-
-Generate a New JSON Web Key
-
-### Example
-
-```go
-package main
-
-import (
-    "context"
-    "fmt"
-    "os"
-    openapiclient "./openapi"
-)
-
-func main() {
-    set := "set_example" // string | The JSON Web Key Set
-    adminCreateJsonWebKeySetBody := *openapiclient.NewAdminCreateJsonWebKeySetBody("Alg_example", "Kid_example", "Use_example") // AdminCreateJsonWebKeySetBody |
-
-    configuration := openapiclient.NewConfiguration()
-    apiClient := openapiclient.NewAPIClient(configuration)
-    resp, r, err := apiClient.V0alpha2Api.AdminCreateJsonWebKeySet(context.Background(), set).AdminCreateJsonWebKeySetBody(adminCreateJsonWebKeySetBody).Execute()
-    if err != nil {
-        fmt.Fprintf(os.Stderr, "Error when calling `V0alpha2Api.AdminCreateJsonWebKeySet``: %v\n", err)
-        fmt.Fprintf(os.Stderr, "Full HTTP response: %v\n", r)
-    }
-    // response from `AdminCreateJsonWebKeySet`: JsonWebKeySet
-    fmt.Fprintf(os.Stdout, "Response from `V0alpha2Api.AdminCreateJsonWebKeySet`: %v\n", resp)
-}
-```
-
-### Path Parameters
-
-| Name    | Type                | Description                                                                 | Notes |
-| ------- | ------------------- | --------------------------------------------------------------------------- | ----- |
-| **ctx** | **context.Context** | context for authentication, logging, cancellation, deadlines, tracing, etc. |
-| **set** | **string**          | The JSON Web Key Set                                                        |
-
-### Other Parameters
-
-Other parameters are passed through a pointer to a
-apiAdminCreateJsonWebKeySetRequest struct via the builder pattern
-
-| Name | Type | Description | Notes |
-| ---- | ---- | ----------- | ----- |
-
-**adminCreateJsonWebKeySetBody** |
-[**AdminCreateJsonWebKeySetBody**](AdminCreateJsonWebKeySetBody.md) | |
-
-### Return type
-
-[**JsonWebKeySet**](JsonWebKeySet.md)
-
-### Authorization
-
-No authorization required
-
-### HTTP request headers
-
-- **Content-Type**: application/json
-- **Accept**: application/json
-
-[[Back to top]](#)
-[[Back to API list]](../README.md#documentation-for-api-endpoints)
-[[Back to Model list]](../README.md#documentation-for-models)
-[[Back to README]](../README.md)
-
-## AdminCreateOAuth2Client
-
-> OAuth2Client AdminCreateOAuth2Client(ctx).OAuth2Client(oAuth2Client).Execute()
-
-Create an OAuth 2.0 Client
-
-### Example
-
-```go
-package main
-
-import (
-    "context"
-    "fmt"
-    "os"
-    openapiclient "./openapi"
-)
-
-func main() {
-    oAuth2Client := *openapiclient.NewOAuth2Client() // OAuth2Client |
-
-    configuration := openapiclient.NewConfiguration()
-    apiClient := openapiclient.NewAPIClient(configuration)
-    resp, r, err := apiClient.V0alpha2Api.AdminCreateOAuth2Client(context.Background()).OAuth2Client(oAuth2Client).Execute()
-    if err != nil {
-        fmt.Fprintf(os.Stderr, "Error when calling `V0alpha2Api.AdminCreateOAuth2Client``: %v\n", err)
-        fmt.Fprintf(os.Stderr, "Full HTTP response: %v\n", r)
-    }
-    // response from `AdminCreateOAuth2Client`: OAuth2Client
-    fmt.Fprintf(os.Stdout, "Response from `V0alpha2Api.AdminCreateOAuth2Client`: %v\n", resp)
-}
-```
-
-### Path Parameters
-
-### Other Parameters
-
-Other parameters are passed through a pointer to a
-apiAdminCreateOAuth2ClientRequest struct via the builder pattern
-
-| Name             | Type                                | Description | Notes |
-| ---------------- | ----------------------------------- | ----------- | ----- |
-| **oAuth2Client** | [**OAuth2Client**](OAuth2Client.md) |             |
-
-### Return type
-
-[**OAuth2Client**](OAuth2Client.md)
-
-### Authorization
-
-No authorization required
-
-### HTTP request headers
-
-- **Content-Type**: application/json
-- **Accept**: application/json
-
-[[Back to top]](#)
-[[Back to API list]](../README.md#documentation-for-api-endpoints)
-[[Back to Model list]](../README.md#documentation-for-models)
-[[Back to README]](../README.md)
-
-## AdminDeleteJsonWebKey
-
-> AdminDeleteJsonWebKey(ctx, set, kid).Execute()
-
-Delete a JSON Web Key
-
-### Example
-
-```go
-package main
-
-import (
-    "context"
-    "fmt"
-    "os"
-    openapiclient "./openapi"
-)
-
-func main() {
-    set := "set_example" // string | The JSON Web Key Set
-    kid := "kid_example" // string | The JSON Web Key ID (kid)
-
-    configuration := openapiclient.NewConfiguration()
-    apiClient := openapiclient.NewAPIClient(configuration)
-    resp, r, err := apiClient.V0alpha2Api.AdminDeleteJsonWebKey(context.Background(), set, kid).Execute()
-    if err != nil {
-        fmt.Fprintf(os.Stderr, "Error when calling `V0alpha2Api.AdminDeleteJsonWebKey``: %v\n", err)
-        fmt.Fprintf(os.Stderr, "Full HTTP response: %v\n", r)
-    }
-}
-```
-
-### Path Parameters
-
-| Name    | Type                | Description                                                                 | Notes |
-| ------- | ------------------- | --------------------------------------------------------------------------- | ----- |
-| **ctx** | **context.Context** | context for authentication, logging, cancellation, deadlines, tracing, etc. |
-| **set** | **string**          | The JSON Web Key Set                                                        |
-| **kid** | **string**          | The JSON Web Key ID (kid)                                                   |
-
-### Other Parameters
-
-Other parameters are passed through a pointer to a
-apiAdminDeleteJsonWebKeyRequest struct via the builder pattern
-
-| Name | Type | Description | Notes |
-| ---- | ---- | ----------- | ----- |
-
-### Return type
-
-(empty response body)
-
-### Authorization
-
-No authorization required
-
-### HTTP request headers
-
-- **Content-Type**: Not defined
-- **Accept**: application/json
-
-[[Back to top]](#)
-[[Back to API list]](../README.md#documentation-for-api-endpoints)
-[[Back to Model list]](../README.md#documentation-for-models)
-[[Back to README]](../README.md)
-
-## AdminDeleteJsonWebKeySet
-
-> AdminDeleteJsonWebKeySet(ctx, set).Execute()
-
-Delete a JSON Web Key Set
-
-### Example
-
-```go
-package main
-
-import (
-    "context"
-    "fmt"
-    "os"
-    openapiclient "./openapi"
-)
-
-func main() {
-    set := "set_example" // string | The JSON Web Key Set
-
-    configuration := openapiclient.NewConfiguration()
-    apiClient := openapiclient.NewAPIClient(configuration)
-    resp, r, err := apiClient.V0alpha2Api.AdminDeleteJsonWebKeySet(context.Background(), set).Execute()
-    if err != nil {
-        fmt.Fprintf(os.Stderr, "Error when calling `V0alpha2Api.AdminDeleteJsonWebKeySet``: %v\n", err)
-        fmt.Fprintf(os.Stderr, "Full HTTP response: %v\n", r)
-    }
-}
-```
-
-### Path Parameters
-
-| Name    | Type                | Description                                                                 | Notes |
-| ------- | ------------------- | --------------------------------------------------------------------------- | ----- |
-| **ctx** | **context.Context** | context for authentication, logging, cancellation, deadlines, tracing, etc. |
-| **set** | **string**          | The JSON Web Key Set                                                        |
-
-### Other Parameters
-
-Other parameters are passed through a pointer to a
-apiAdminDeleteJsonWebKeySetRequest struct via the builder pattern
-
-| Name | Type | Description | Notes |
-| ---- | ---- | ----------- | ----- |
-
-### Return type
-
-(empty response body)
-
-### Authorization
-
-No authorization required
-
-### HTTP request headers
-
-- **Content-Type**: Not defined
-- **Accept**: application/json
-
-[[Back to top]](#)
-[[Back to API list]](../README.md#documentation-for-api-endpoints)
-[[Back to Model list]](../README.md#documentation-for-models)
-[[Back to README]](../README.md)
-
-## AdminDeleteOAuth2Client
-
-> AdminDeleteOAuth2Client(ctx, id).Execute()
-
-Deletes an OAuth 2.0 Client
-
-### Example
-
-```go
-package main
-
-import (
-    "context"
-    "fmt"
-    "os"
-    openapiclient "./openapi"
-)
-
-func main() {
-    id := "id_example" // string | The id of the OAuth 2.0 Client.
-
-    configuration := openapiclient.NewConfiguration()
-    apiClient := openapiclient.NewAPIClient(configuration)
-    resp, r, err := apiClient.V0alpha2Api.AdminDeleteOAuth2Client(context.Background(), id).Execute()
-    if err != nil {
-        fmt.Fprintf(os.Stderr, "Error when calling `V0alpha2Api.AdminDeleteOAuth2Client``: %v\n", err)
-        fmt.Fprintf(os.Stderr, "Full HTTP response: %v\n", r)
-    }
-}
-```
-
-### Path Parameters
-
-| Name    | Type                | Description                                                                 | Notes |
-| ------- | ------------------- | --------------------------------------------------------------------------- | ----- |
-| **ctx** | **context.Context** | context for authentication, logging, cancellation, deadlines, tracing, etc. |
-| **id**  | **string**          | The id of the OAuth 2.0 Client.                                             |
-
-### Other Parameters
-
-Other parameters are passed through a pointer to a
-apiAdminDeleteOAuth2ClientRequest struct via the builder pattern
-
-| Name | Type | Description | Notes |
-| ---- | ---- | ----------- | ----- |
-
-### Return type
-
-(empty response body)
-
-### Authorization
-
-No authorization required
-
-### HTTP request headers
-
-- **Content-Type**: Not defined
-- **Accept**: application/json
-
-[[Back to top]](#)
-[[Back to API list]](../README.md#documentation-for-api-endpoints)
-[[Back to Model list]](../README.md#documentation-for-models)
-[[Back to README]](../README.md)
-
-## AdminDeleteOAuth2Token
-
-> AdminDeleteOAuth2Token(ctx).ClientId(clientId).Execute()
-
-Delete OAuth2 Access Tokens from a Client
-
-### Example
-
-```go
-package main
-
-import (
-    "context"
-    "fmt"
-    "os"
-    openapiclient "./openapi"
-)
-
-func main() {
-    clientId := "clientId_example" // string |
-
-    configuration := openapiclient.NewConfiguration()
-    apiClient := openapiclient.NewAPIClient(configuration)
-    resp, r, err := apiClient.V0alpha2Api.AdminDeleteOAuth2Token(context.Background()).ClientId(clientId).Execute()
-    if err != nil {
-        fmt.Fprintf(os.Stderr, "Error when calling `V0alpha2Api.AdminDeleteOAuth2Token``: %v\n", err)
-        fmt.Fprintf(os.Stderr, "Full HTTP response: %v\n", r)
-    }
-}
-```
-
-### Path Parameters
-
-### Other Parameters
-
-Other parameters are passed through a pointer to a
-apiAdminDeleteOAuth2TokenRequest struct via the builder pattern
-
-| Name         | Type       | Description | Notes |
-| ------------ | ---------- | ----------- | ----- |
-| **clientId** | **string** |             |
-
-### Return type
-
-(empty response body)
-
-### Authorization
-
-No authorization required
-
-### HTTP request headers
-
-- **Content-Type**: Not defined
-- **Accept**: application/json
-
-[[Back to top]](#)
-[[Back to API list]](../README.md#documentation-for-api-endpoints)
-[[Back to Model list]](../README.md#documentation-for-models)
-[[Back to README]](../README.md)
-
-## AdminDeleteTrustedOAuth2JwtGrantIssuer
-
-> AdminDeleteTrustedOAuth2JwtGrantIssuer(ctx, id).Execute()
-
-Delete a Trusted OAuth2 JWT Bearer Grant Type Issuer
-
-### Example
-
-```go
-package main
-
-import (
-    "context"
-    "fmt"
-    "os"
-    openapiclient "./openapi"
-)
-
-func main() {
-    id := "id_example" // string | The id of the desired grant
-
-    configuration := openapiclient.NewConfiguration()
-    apiClient := openapiclient.NewAPIClient(configuration)
-    resp, r, err := apiClient.V0alpha2Api.AdminDeleteTrustedOAuth2JwtGrantIssuer(context.Background(), id).Execute()
-    if err != nil {
-        fmt.Fprintf(os.Stderr, "Error when calling `V0alpha2Api.AdminDeleteTrustedOAuth2JwtGrantIssuer``: %v\n", err)
-        fmt.Fprintf(os.Stderr, "Full HTTP response: %v\n", r)
-    }
-}
-```
-
-### Path Parameters
-
-| Name    | Type                | Description                                                                 | Notes |
-| ------- | ------------------- | --------------------------------------------------------------------------- | ----- |
-| **ctx** | **context.Context** | context for authentication, logging, cancellation, deadlines, tracing, etc. |
-| **id**  | **string**          | The id of the desired grant                                                 |
-
-### Other Parameters
-
-Other parameters are passed through a pointer to a
-apiAdminDeleteTrustedOAuth2JwtGrantIssuerRequest struct via the builder pattern
-
-| Name | Type | Description | Notes |
-| ---- | ---- | ----------- | ----- |
-
-### Return type
-
-(empty response body)
-
-### Authorization
-
-No authorization required
-
-### HTTP request headers
-
-- **Content-Type**: Not defined
-- **Accept**: application/json
-
-[[Back to top]](#)
-[[Back to API list]](../README.md#documentation-for-api-endpoints)
-[[Back to Model list]](../README.md#documentation-for-models)
-[[Back to README]](../README.md)
-
-## AdminGetJsonWebKey
-
-> JsonWebKeySet AdminGetJsonWebKey(ctx, set, kid).Execute()
-
-Fetch a JSON Web Key
-
-### Example
-
-```go
-package main
-
-import (
-    "context"
-    "fmt"
-    "os"
-    openapiclient "./openapi"
-)
-
-func main() {
-    set := "set_example" // string | The JSON Web Key Set
-    kid := "kid_example" // string | The JSON Web Key ID (kid)
-
-    configuration := openapiclient.NewConfiguration()
-    apiClient := openapiclient.NewAPIClient(configuration)
-    resp, r, err := apiClient.V0alpha2Api.AdminGetJsonWebKey(context.Background(), set, kid).Execute()
-    if err != nil {
-        fmt.Fprintf(os.Stderr, "Error when calling `V0alpha2Api.AdminGetJsonWebKey``: %v\n", err)
-        fmt.Fprintf(os.Stderr, "Full HTTP response: %v\n", r)
-    }
-    // response from `AdminGetJsonWebKey`: JsonWebKeySet
-    fmt.Fprintf(os.Stdout, "Response from `V0alpha2Api.AdminGetJsonWebKey`: %v\n", resp)
-}
-```
-
-### Path Parameters
-
-| Name    | Type                | Description                                                                 | Notes |
-| ------- | ------------------- | --------------------------------------------------------------------------- | ----- |
-| **ctx** | **context.Context** | context for authentication, logging, cancellation, deadlines, tracing, etc. |
-| **set** | **string**          | The JSON Web Key Set                                                        |
-| **kid** | **string**          | The JSON Web Key ID (kid)                                                   |
-
-### Other Parameters
-
-Other parameters are passed through a pointer to a apiAdminGetJsonWebKeyRequest
-struct via the builder pattern
-
-| Name | Type | Description | Notes |
-| ---- | ---- | ----------- | ----- |
-
-### Return type
-
-[**JsonWebKeySet**](JsonWebKeySet.md)
-
-### Authorization
-
-No authorization required
-
-### HTTP request headers
-
-- **Content-Type**: Not defined
-- **Accept**: application/json
-
-[[Back to top]](#)
-[[Back to API list]](../README.md#documentation-for-api-endpoints)
-[[Back to Model list]](../README.md#documentation-for-models)
-[[Back to README]](../README.md)
-
-## AdminGetJsonWebKeySet
-
-> JsonWebKeySet AdminGetJsonWebKeySet(ctx, set).Execute()
-
-Retrieve a JSON Web Key Set
-
-### Example
-
-```go
-package main
-
-import (
-    "context"
-    "fmt"
-    "os"
-    openapiclient "./openapi"
-)
-
-func main() {
-    set := "set_example" // string | The JSON Web Key Set
-
-    configuration := openapiclient.NewConfiguration()
-    apiClient := openapiclient.NewAPIClient(configuration)
-    resp, r, err := apiClient.V0alpha2Api.AdminGetJsonWebKeySet(context.Background(), set).Execute()
-    if err != nil {
-        fmt.Fprintf(os.Stderr, "Error when calling `V0alpha2Api.AdminGetJsonWebKeySet``: %v\n", err)
-        fmt.Fprintf(os.Stderr, "Full HTTP response: %v\n", r)
-    }
-    // response from `AdminGetJsonWebKeySet`: JsonWebKeySet
-    fmt.Fprintf(os.Stdout, "Response from `V0alpha2Api.AdminGetJsonWebKeySet`: %v\n", resp)
-}
-```
-
-### Path Parameters
-
-| Name    | Type                | Description                                                                 | Notes |
-| ------- | ------------------- | --------------------------------------------------------------------------- | ----- |
-| **ctx** | **context.Context** | context for authentication, logging, cancellation, deadlines, tracing, etc. |
-| **set** | **string**          | The JSON Web Key Set                                                        |
-
-### Other Parameters
-
-Other parameters are passed through a pointer to a
-apiAdminGetJsonWebKeySetRequest struct via the builder pattern
-
-| Name | Type | Description | Notes |
-| ---- | ---- | ----------- | ----- |
-
-### Return type
-
-[**JsonWebKeySet**](JsonWebKeySet.md)
-
-### Authorization
-
-No authorization required
-
-### HTTP request headers
-
-- **Content-Type**: Not defined
-- **Accept**: application/json
-
-[[Back to top]](#)
-[[Back to API list]](../README.md#documentation-for-api-endpoints)
-[[Back to Model list]](../README.md#documentation-for-models)
-[[Back to README]](../README.md)
-
-## AdminGetOAuth2Client
-
-> OAuth2Client AdminGetOAuth2Client(ctx, id).Execute()
-
-Get an OAuth 2.0 Client
-
-### Example
-
-```go
-package main
-
-import (
-    "context"
-    "fmt"
-    "os"
-    openapiclient "./openapi"
-)
-
-func main() {
-    id := "id_example" // string | The id of the OAuth 2.0 Client.
-
-    configuration := openapiclient.NewConfiguration()
-    apiClient := openapiclient.NewAPIClient(configuration)
-    resp, r, err := apiClient.V0alpha2Api.AdminGetOAuth2Client(context.Background(), id).Execute()
-    if err != nil {
-        fmt.Fprintf(os.Stderr, "Error when calling `V0alpha2Api.AdminGetOAuth2Client``: %v\n", err)
-        fmt.Fprintf(os.Stderr, "Full HTTP response: %v\n", r)
-    }
-    // response from `AdminGetOAuth2Client`: OAuth2Client
-    fmt.Fprintf(os.Stdout, "Response from `V0alpha2Api.AdminGetOAuth2Client`: %v\n", resp)
-}
-```
-
-### Path Parameters
-
-| Name    | Type                | Description                                                                 | Notes |
-| ------- | ------------------- | --------------------------------------------------------------------------- | ----- |
-| **ctx** | **context.Context** | context for authentication, logging, cancellation, deadlines, tracing, etc. |
-| **id**  | **string**          | The id of the OAuth 2.0 Client.                                             |
-
-### Other Parameters
-
-Other parameters are passed through a pointer to a
-apiAdminGetOAuth2ClientRequest struct via the builder pattern
-
-| Name | Type | Description | Notes |
-| ---- | ---- | ----------- | ----- |
-
-### Return type
-
-[**OAuth2Client**](OAuth2Client.md)
-
-### Authorization
-
-No authorization required
-
-### HTTP request headers
-
-- **Content-Type**: Not defined
-- **Accept**: application/json
-
-[[Back to top]](#)
-[[Back to API list]](../README.md#documentation-for-api-endpoints)
-[[Back to Model list]](../README.md#documentation-for-models)
-[[Back to README]](../README.md)
-
-## AdminGetOAuth2ConsentRequest
-
-> OAuth2ConsentRequest
-> AdminGetOAuth2ConsentRequest(ctx).ConsentChallenge(consentChallenge).Execute()
-
-Get OAuth 2.0 Consent Request Information
-
-### Example
-
-```go
-package main
-
-import (
-    "context"
-    "fmt"
-    "os"
-    openapiclient "./openapi"
-)
-
-func main() {
-    consentChallenge := "consentChallenge_example" // string |
-
-    configuration := openapiclient.NewConfiguration()
-    apiClient := openapiclient.NewAPIClient(configuration)
-    resp, r, err := apiClient.V0alpha2Api.AdminGetOAuth2ConsentRequest(context.Background()).ConsentChallenge(consentChallenge).Execute()
-    if err != nil {
-        fmt.Fprintf(os.Stderr, "Error when calling `V0alpha2Api.AdminGetOAuth2ConsentRequest``: %v\n", err)
-        fmt.Fprintf(os.Stderr, "Full HTTP response: %v\n", r)
-    }
-    // response from `AdminGetOAuth2ConsentRequest`: OAuth2ConsentRequest
-    fmt.Fprintf(os.Stdout, "Response from `V0alpha2Api.AdminGetOAuth2ConsentRequest`: %v\n", resp)
-}
-```
-
-### Path Parameters
-
-### Other Parameters
-
-Other parameters are passed through a pointer to a
-apiAdminGetOAuth2ConsentRequestRequest struct via the builder pattern
-
-| Name                 | Type       | Description | Notes |
-| -------------------- | ---------- | ----------- | ----- |
-| **consentChallenge** | **string** |             |
-
-### Return type
-
-[**OAuth2ConsentRequest**](OAuth2ConsentRequest.md)
-
-### Authorization
-
-No authorization required
-
-### HTTP request headers
-
-- **Content-Type**: Not defined
-- **Accept**: application/json
-
-[[Back to top]](#)
-[[Back to API list]](../README.md#documentation-for-api-endpoints)
-[[Back to Model list]](../README.md#documentation-for-models)
-[[Back to README]](../README.md)
-
-## AdminGetOAuth2LoginRequest
-
-> OAuth2LoginRequest
-> AdminGetOAuth2LoginRequest(ctx).LoginChallenge(loginChallenge).Execute()
-
-Get an OAuth 2.0 Login Request
-
-### Example
-
-```go
-package main
-
-import (
-    "context"
-    "fmt"
-    "os"
-    openapiclient "./openapi"
-)
-
-func main() {
-    loginChallenge := "loginChallenge_example" // string |
-
-    configuration := openapiclient.NewConfiguration()
-    apiClient := openapiclient.NewAPIClient(configuration)
-    resp, r, err := apiClient.V0alpha2Api.AdminGetOAuth2LoginRequest(context.Background()).LoginChallenge(loginChallenge).Execute()
-    if err != nil {
-        fmt.Fprintf(os.Stderr, "Error when calling `V0alpha2Api.AdminGetOAuth2LoginRequest``: %v\n", err)
-        fmt.Fprintf(os.Stderr, "Full HTTP response: %v\n", r)
-    }
-    // response from `AdminGetOAuth2LoginRequest`: OAuth2LoginRequest
-    fmt.Fprintf(os.Stdout, "Response from `V0alpha2Api.AdminGetOAuth2LoginRequest`: %v\n", resp)
-}
-```
-
-### Path Parameters
-
-### Other Parameters
-
-Other parameters are passed through a pointer to a
-apiAdminGetOAuth2LoginRequestRequest struct via the builder pattern
-
-| Name               | Type       | Description | Notes |
-| ------------------ | ---------- | ----------- | ----- |
-| **loginChallenge** | **string** |             |
-
-### Return type
-
-[**OAuth2LoginRequest**](OAuth2LoginRequest.md)
-
-### Authorization
-
-No authorization required
-
-### HTTP request headers
-
-- **Content-Type**: Not defined
-- **Accept**: application/json
-
-[[Back to top]](#)
-[[Back to API list]](../README.md#documentation-for-api-endpoints)
-[[Back to Model list]](../README.md#documentation-for-models)
-[[Back to README]](../README.md)
-
-## AdminGetOAuth2LogoutRequest
-
-> OAuth2LogoutRequest
-> AdminGetOAuth2LogoutRequest(ctx).LogoutChallenge(logoutChallenge).Execute()
-
-Get an OAuth 2.0 Logout Request
-
-### Example
-
-```go
-package main
-
-import (
-    "context"
-    "fmt"
-    "os"
-    openapiclient "./openapi"
-)
-
-func main() {
-    logoutChallenge := "logoutChallenge_example" // string |
-
-    configuration := openapiclient.NewConfiguration()
-    apiClient := openapiclient.NewAPIClient(configuration)
-    resp, r, err := apiClient.V0alpha2Api.AdminGetOAuth2LogoutRequest(context.Background()).LogoutChallenge(logoutChallenge).Execute()
-    if err != nil {
-        fmt.Fprintf(os.Stderr, "Error when calling `V0alpha2Api.AdminGetOAuth2LogoutRequest``: %v\n", err)
-        fmt.Fprintf(os.Stderr, "Full HTTP response: %v\n", r)
-    }
-    // response from `AdminGetOAuth2LogoutRequest`: OAuth2LogoutRequest
-    fmt.Fprintf(os.Stdout, "Response from `V0alpha2Api.AdminGetOAuth2LogoutRequest`: %v\n", resp)
-}
-```
-
-### Path Parameters
-
-### Other Parameters
-
-Other parameters are passed through a pointer to a
-apiAdminGetOAuth2LogoutRequestRequest struct via the builder pattern
-
-| Name                | Type       | Description | Notes |
-| ------------------- | ---------- | ----------- | ----- |
-| **logoutChallenge** | **string** |             |
-
-### Return type
-
-[**OAuth2LogoutRequest**](OAuth2LogoutRequest.md)
-
-### Authorization
-
-No authorization required
-
-### HTTP request headers
-
-- **Content-Type**: Not defined
-- **Accept**: application/json
-
-[[Back to top]](#)
-[[Back to API list]](../README.md#documentation-for-api-endpoints)
-[[Back to Model list]](../README.md#documentation-for-models)
-[[Back to README]](../README.md)
-
-## AdminGetTrustedOAuth2JwtGrantIssuer
-
-> TrustedOAuth2JwtGrantIssuer AdminGetTrustedOAuth2JwtGrantIssuer(ctx,
-> id).Execute()
-
-Get a Trusted OAuth2 JWT Bearer Grant Type Issuer
-
-### Example
-
-```go
-package main
-
-import (
-    "context"
-    "fmt"
-    "os"
-    openapiclient "./openapi"
-)
-
-func main() {
-    id := "id_example" // string | The id of the desired grant
-
-    configuration := openapiclient.NewConfiguration()
-    apiClient := openapiclient.NewAPIClient(configuration)
-    resp, r, err := apiClient.V0alpha2Api.AdminGetTrustedOAuth2JwtGrantIssuer(context.Background(), id).Execute()
-    if err != nil {
-        fmt.Fprintf(os.Stderr, "Error when calling `V0alpha2Api.AdminGetTrustedOAuth2JwtGrantIssuer``: %v\n", err)
-        fmt.Fprintf(os.Stderr, "Full HTTP response: %v\n", r)
-    }
-    // response from `AdminGetTrustedOAuth2JwtGrantIssuer`: TrustedOAuth2JwtGrantIssuer
-    fmt.Fprintf(os.Stdout, "Response from `V0alpha2Api.AdminGetTrustedOAuth2JwtGrantIssuer`: %v\n", resp)
-}
-```
-
-### Path Parameters
-
-| Name    | Type                | Description                                                                 | Notes |
-| ------- | ------------------- | --------------------------------------------------------------------------- | ----- |
-| **ctx** | **context.Context** | context for authentication, logging, cancellation, deadlines, tracing, etc. |
-| **id**  | **string**          | The id of the desired grant                                                 |
-
-### Other Parameters
-
-Other parameters are passed through a pointer to a
-apiAdminGetTrustedOAuth2JwtGrantIssuerRequest struct via the builder pattern
-
-| Name | Type | Description | Notes |
-| ---- | ---- | ----------- | ----- |
-
-### Return type
-
-[**TrustedOAuth2JwtGrantIssuer**](TrustedOAuth2JwtGrantIssuer.md)
-
-### Authorization
-
-No authorization required
-
-### HTTP request headers
-
-- **Content-Type**: Not defined
-- **Accept**: application/json
-
-[[Back to top]](#)
-[[Back to API list]](../README.md#documentation-for-api-endpoints)
-[[Back to Model list]](../README.md#documentation-for-models)
-[[Back to README]](../README.md)
-
-## AdminIntrospectOAuth2Token
-
-> IntrospectedOAuth2Token
-> AdminIntrospectOAuth2Token(ctx).Token(token).Scope(scope).Execute()
-
-Introspect OAuth2 Access or Refresh Tokens
-
-### Example
-
-```go
-package main
-
-import (
-    "context"
-    "fmt"
-    "os"
-    openapiclient "./openapi"
-)
-
-func main() {
-    token := "token_example" // string | The string value of the token. For access tokens, this is the \\\"access_token\\\" value returned from the token endpoint defined in OAuth 2.0. For refresh tokens, this is the \\\"refresh_token\\\" value returned.
-    scope := "scope_example" // string | An optional, space separated list of required scopes. If the access token was not granted one of the scopes, the result of active will be false. (optional)
-
-    configuration := openapiclient.NewConfiguration()
-    apiClient := openapiclient.NewAPIClient(configuration)
-    resp, r, err := apiClient.V0alpha2Api.AdminIntrospectOAuth2Token(context.Background()).Token(token).Scope(scope).Execute()
-    if err != nil {
-        fmt.Fprintf(os.Stderr, "Error when calling `V0alpha2Api.AdminIntrospectOAuth2Token``: %v\n", err)
-        fmt.Fprintf(os.Stderr, "Full HTTP response: %v\n", r)
-    }
-    // response from `AdminIntrospectOAuth2Token`: IntrospectedOAuth2Token
-    fmt.Fprintf(os.Stdout, "Response from `V0alpha2Api.AdminIntrospectOAuth2Token`: %v\n", resp)
-}
-```
-
-### Path Parameters
-
-### Other Parameters
-
-Other parameters are passed through a pointer to a
-apiAdminIntrospectOAuth2TokenRequest struct via the builder pattern
-
-| Name      | Type       | Description                                                                                                                                                                                                                               | Notes |
-| --------- | ---------- | ----------------------------------------------------------------------------------------------------------------------------------------------------------------------------------------------------------------------------------------- | ----- |
-| **token** | **string** | The string value of the token. For access tokens, this is the \\\&quot;access_token\\\&quot; value returned from the token endpoint defined in OAuth 2.0. For refresh tokens, this is the \\\&quot;refresh_token\\\&quot; value returned. |
-| **scope** | **string** | An optional, space separated list of required scopes. If the access token was not granted one of the scopes, the result of active will be false.                                                                                          |
-
-### Return type
-
-[**IntrospectedOAuth2Token**](IntrospectedOAuth2Token.md)
-
-### Authorization
-
-No authorization required
-
-### HTTP request headers
-
-- **Content-Type**: application/x-www-form-urlencoded
-- **Accept**: application/json
-
-[[Back to top]](#)
-[[Back to API list]](../README.md#documentation-for-api-endpoints)
-[[Back to Model list]](../README.md#documentation-for-models)
-[[Back to README]](../README.md)
-
-## AdminListOAuth2Clients
-
-> []OAuth2Client
-> AdminListOAuth2Clients(ctx).PageSize(pageSize).PageToken(pageToken).ClientName(clientName).Owner(owner).Execute()
-
-List OAuth 2.0 Clients
-
-### Example
-
-```go
-package main
-
-import (
-    "context"
-    "fmt"
-    "os"
-    openapiclient "./openapi"
-)
-
-func main() {
-    pageSize := int64(789) // int64 | Items per page  This is the number of items per page to return. For details on pagination please head over to the [pagination documentation](https://www.ory.sh/docs/ecosystem/api-design#pagination). (optional) (default to 250)
-    pageToken := "pageToken_example" // string | Next Page Token  The next page token. For details on pagination please head over to the [pagination documentation](https://www.ory.sh/docs/ecosystem/api-design#pagination). (optional) (default to "1")
-    clientName := "clientName_example" // string | The name of the clients to filter by. (optional)
-    owner := "owner_example" // string | The owner of the clients to filter by. (optional)
-
-    configuration := openapiclient.NewConfiguration()
-    apiClient := openapiclient.NewAPIClient(configuration)
-    resp, r, err := apiClient.V0alpha2Api.AdminListOAuth2Clients(context.Background()).PageSize(pageSize).PageToken(pageToken).ClientName(clientName).Owner(owner).Execute()
-    if err != nil {
-        fmt.Fprintf(os.Stderr, "Error when calling `V0alpha2Api.AdminListOAuth2Clients``: %v\n", err)
-        fmt.Fprintf(os.Stderr, "Full HTTP response: %v\n", r)
-    }
-    // response from `AdminListOAuth2Clients`: []OAuth2Client
-    fmt.Fprintf(os.Stdout, "Response from `V0alpha2Api.AdminListOAuth2Clients`: %v\n", resp)
-}
-```
-
-### Path Parameters
-
-### Other Parameters
-
-Other parameters are passed through a pointer to a
-apiAdminListOAuth2ClientsRequest struct via the builder pattern
-
-| Name           | Type       | Description                                                                                                                                                                                           | Notes                      |
-| -------------- | ---------- | ----------------------------------------------------------------------------------------------------------------------------------------------------------------------------------------------------- | -------------------------- |
-| **pageSize**   | **int64**  | Items per page This is the number of items per page to return. For details on pagination please head over to the [pagination documentation](https://www.ory.sh/docs/ecosystem/api-design#pagination). | [default to 250]           |
-| **pageToken**  | **string** | Next Page Token The next page token. For details on pagination please head over to the [pagination documentation](https://www.ory.sh/docs/ecosystem/api-design#pagination).                           | [default to &quot;1&quot;] |
-| **clientName** | **string** | The name of the clients to filter by.                                                                                                                                                                 |
-| **owner**      | **string** | The owner of the clients to filter by.                                                                                                                                                                |
-
-### Return type
-
-[**[]OAuth2Client**](OAuth2Client.md)
-
-### Authorization
-
-No authorization required
-
-### HTTP request headers
-
-- **Content-Type**: Not defined
-- **Accept**: application/json
-
-[[Back to top]](#)
-[[Back to API list]](../README.md#documentation-for-api-endpoints)
-[[Back to Model list]](../README.md#documentation-for-models)
-[[Back to README]](../README.md)
-
-## AdminListOAuth2SubjectConsentSessions
-
-> []PreviousOAuth2ConsentSession
-> AdminListOAuth2SubjectConsentSessions(ctx).Subject(subject).Link(link).XTotalCount(xTotalCount).Execute()
-
-List OAuth 2.0 Consent Sessions of a Subject
-
-### Example
-
-```go
-package main
-
-import (
-    "context"
-    "fmt"
-    "os"
-    openapiclient "./openapi"
-)
-
-func main() {
-    subject := "subject_example" // string | The subject to list the consent sessions for.
-    link := "link_example" // string | The link header contains pagination links.  For details on pagination please head over to the [pagination documentation](https://www.ory.sh/docs/ecosystem/api-design#pagination). (optional)
-    xTotalCount := "xTotalCount_example" // string | The total number of clients. (optional)
-
-    configuration := openapiclient.NewConfiguration()
-    apiClient := openapiclient.NewAPIClient(configuration)
-    resp, r, err := apiClient.V0alpha2Api.AdminListOAuth2SubjectConsentSessions(context.Background()).Subject(subject).Link(link).XTotalCount(xTotalCount).Execute()
-    if err != nil {
-        fmt.Fprintf(os.Stderr, "Error when calling `V0alpha2Api.AdminListOAuth2SubjectConsentSessions``: %v\n", err)
-        fmt.Fprintf(os.Stderr, "Full HTTP response: %v\n", r)
-    }
-    // response from `AdminListOAuth2SubjectConsentSessions`: []PreviousOAuth2ConsentSession
-    fmt.Fprintf(os.Stdout, "Response from `V0alpha2Api.AdminListOAuth2SubjectConsentSessions`: %v\n", resp)
-}
-```
-
-### Path Parameters
-
-### Other Parameters
-
-Other parameters are passed through a pointer to a
-apiAdminListOAuth2SubjectConsentSessionsRequest struct via the builder pattern
-
-| Name            | Type       | Description                                                                                                                                                                       | Notes |
-| --------------- | ---------- | --------------------------------------------------------------------------------------------------------------------------------------------------------------------------------- | ----- |
-| **subject**     | **string** | The subject to list the consent sessions for.                                                                                                                                     |
-| **link**        | **string** | The link header contains pagination links. For details on pagination please head over to the [pagination documentation](https://www.ory.sh/docs/ecosystem/api-design#pagination). |
-| **xTotalCount** | **string** | The total number of clients.                                                                                                                                                      |
-
-### Return type
-
-[**[]PreviousOAuth2ConsentSession**](PreviousOAuth2ConsentSession.md)
-
-### Authorization
-
-No authorization required
-
-### HTTP request headers
-
-- **Content-Type**: Not defined
-- **Accept**: application/json
-
-[[Back to top]](#)
-[[Back to API list]](../README.md#documentation-for-api-endpoints)
-[[Back to Model list]](../README.md#documentation-for-models)
-[[Back to README]](../README.md)
-
-## AdminListTrustedOAuth2JwtGrantIssuers
-
-> []TrustedOAuth2JwtGrantIssuer
-> AdminListTrustedOAuth2JwtGrantIssuers(ctx).MaxItems(maxItems).DefaultItems(defaultItems).Issuer(issuer).Limit(limit).Offset(offset).Execute()
-
-List Trusted OAuth2 JWT Bearer Grant Type Issuers
-
-### Example
-
-```go
-package main
-
-import (
-    "context"
-    "fmt"
-    "os"
-    openapiclient "./openapi"
-)
-
-func main() {
-    maxItems := int64(789) // int64 |  (optional)
-    defaultItems := int64(789) // int64 |  (optional)
-    issuer := "issuer_example" // string | If optional \"issuer\" is supplied, only jwt-bearer grants with this issuer will be returned. (optional)
-    limit := int64(789) // int64 | The maximum amount of policies returned, upper bound is 500 policies (optional)
-    offset := int64(789) // int64 | The offset from where to start looking. (optional)
-
-    configuration := openapiclient.NewConfiguration()
-    apiClient := openapiclient.NewAPIClient(configuration)
-    resp, r, err := apiClient.V0alpha2Api.AdminListTrustedOAuth2JwtGrantIssuers(context.Background()).MaxItems(maxItems).DefaultItems(defaultItems).Issuer(issuer).Limit(limit).Offset(offset).Execute()
-    if err != nil {
-        fmt.Fprintf(os.Stderr, "Error when calling `V0alpha2Api.AdminListTrustedOAuth2JwtGrantIssuers``: %v\n", err)
-        fmt.Fprintf(os.Stderr, "Full HTTP response: %v\n", r)
-    }
-    // response from `AdminListTrustedOAuth2JwtGrantIssuers`: []TrustedOAuth2JwtGrantIssuer
-    fmt.Fprintf(os.Stdout, "Response from `V0alpha2Api.AdminListTrustedOAuth2JwtGrantIssuers`: %v\n", resp)
-}
-```
-
-### Path Parameters
-
-### Other Parameters
-
-Other parameters are passed through a pointer to a
-apiAdminListTrustedOAuth2JwtGrantIssuersRequest struct via the builder pattern
-
-| Name             | Type       | Description                                                                                             | Notes |
-| ---------------- | ---------- | ------------------------------------------------------------------------------------------------------- | ----- |
-| **maxItems**     | **int64**  |                                                                                                         |
-| **defaultItems** | **int64**  |                                                                                                         |
-| **issuer**       | **string** | If optional \&quot;issuer\&quot; is supplied, only jwt-bearer grants with this issuer will be returned. |
-| **limit**        | **int64**  | The maximum amount of policies returned, upper bound is 500 policies                                    |
-| **offset**       | **int64**  | The offset from where to start looking.                                                                 |
-
-### Return type
-
-[**[]TrustedOAuth2JwtGrantIssuer**](TrustedOAuth2JwtGrantIssuer.md)
-
-### Authorization
-
-No authorization required
-
-### HTTP request headers
-
-- **Content-Type**: Not defined
-- **Accept**: application/json
-
-[[Back to top]](#)
-[[Back to API list]](../README.md#documentation-for-api-endpoints)
-[[Back to Model list]](../README.md#documentation-for-models)
-[[Back to README]](../README.md)
-
-## AdminPatchOAuth2Client
-
-> OAuth2Client AdminPatchOAuth2Client(ctx, id).JsonPatch(jsonPatch).Execute()
-
-Patch an OAuth 2.0 Client
-
-### Example
-
-```go
-package main
-
-import (
-    "context"
-    "fmt"
-    "os"
-    openapiclient "./openapi"
-)
-
-func main() {
-    id := "id_example" // string | The id of the OAuth 2.0 Client.
-    jsonPatch := []openapiclient.JsonPatch{*openapiclient.NewJsonPatch("replace", "/name")} // []JsonPatch |
-
-    configuration := openapiclient.NewConfiguration()
-    apiClient := openapiclient.NewAPIClient(configuration)
-    resp, r, err := apiClient.V0alpha2Api.AdminPatchOAuth2Client(context.Background(), id).JsonPatch(jsonPatch).Execute()
-    if err != nil {
-        fmt.Fprintf(os.Stderr, "Error when calling `V0alpha2Api.AdminPatchOAuth2Client``: %v\n", err)
-        fmt.Fprintf(os.Stderr, "Full HTTP response: %v\n", r)
-    }
-    // response from `AdminPatchOAuth2Client`: OAuth2Client
-    fmt.Fprintf(os.Stdout, "Response from `V0alpha2Api.AdminPatchOAuth2Client`: %v\n", resp)
-}
-```
-
-### Path Parameters
-
-| Name    | Type                | Description                                                                 | Notes |
-| ------- | ------------------- | --------------------------------------------------------------------------- | ----- |
-| **ctx** | **context.Context** | context for authentication, logging, cancellation, deadlines, tracing, etc. |
-| **id**  | **string**          | The id of the OAuth 2.0 Client.                                             |
-
-### Other Parameters
-
-Other parameters are passed through a pointer to a
-apiAdminPatchOAuth2ClientRequest struct via the builder pattern
-
-| Name | Type | Description | Notes |
-| ---- | ---- | ----------- | ----- |
-
-**jsonPatch** | [**[]JsonPatch**](JsonPatch.md) | |
-
-### Return type
-
-[**OAuth2Client**](OAuth2Client.md)
-
-### Authorization
-
-No authorization required
-
-### HTTP request headers
-
-- **Content-Type**: application/json
-- **Accept**: application/json
-
-[[Back to top]](#)
-[[Back to API list]](../README.md#documentation-for-api-endpoints)
-[[Back to Model list]](../README.md#documentation-for-models)
-[[Back to README]](../README.md)
-
-## AdminRejectOAuth2ConsentRequest
-
-> SuccessfulOAuth2RequestResponse
-> AdminRejectOAuth2ConsentRequest(ctx).ConsentChallenge(consentChallenge).RejectOAuth2Request(rejectOAuth2Request).Execute()
-
-Reject an OAuth 2.0 Consent Request
-
-### Example
-
-```go
-package main
-
-import (
-    "context"
-    "fmt"
-    "os"
-    openapiclient "./openapi"
-)
-
-func main() {
-    consentChallenge := "consentChallenge_example" // string |
-    rejectOAuth2Request := *openapiclient.NewRejectOAuth2Request() // RejectOAuth2Request |  (optional)
-
-    configuration := openapiclient.NewConfiguration()
-    apiClient := openapiclient.NewAPIClient(configuration)
-    resp, r, err := apiClient.V0alpha2Api.AdminRejectOAuth2ConsentRequest(context.Background()).ConsentChallenge(consentChallenge).RejectOAuth2Request(rejectOAuth2Request).Execute()
-    if err != nil {
-        fmt.Fprintf(os.Stderr, "Error when calling `V0alpha2Api.AdminRejectOAuth2ConsentRequest``: %v\n", err)
-        fmt.Fprintf(os.Stderr, "Full HTTP response: %v\n", r)
-    }
-    // response from `AdminRejectOAuth2ConsentRequest`: SuccessfulOAuth2RequestResponse
-    fmt.Fprintf(os.Stdout, "Response from `V0alpha2Api.AdminRejectOAuth2ConsentRequest`: %v\n", resp)
-}
-```
-
-### Path Parameters
-
-### Other Parameters
-
-Other parameters are passed through a pointer to a
-apiAdminRejectOAuth2ConsentRequestRequest struct via the builder pattern
-
-| Name                    | Type                                              | Description | Notes |
-| ----------------------- | ------------------------------------------------- | ----------- | ----- |
-| **consentChallenge**    | **string**                                        |             |
-| **rejectOAuth2Request** | [**RejectOAuth2Request**](RejectOAuth2Request.md) |             |
-
-### Return type
-
-[**SuccessfulOAuth2RequestResponse**](SuccessfulOAuth2RequestResponse.md)
-
-### Authorization
-
-No authorization required
-
-### HTTP request headers
-
-- **Content-Type**: application/json
-- **Accept**: application/json
-
-[[Back to top]](#)
-[[Back to API list]](../README.md#documentation-for-api-endpoints)
-[[Back to Model list]](../README.md#documentation-for-models)
-[[Back to README]](../README.md)
-
-## AdminRejectOAuth2LoginRequest
-
-> SuccessfulOAuth2RequestResponse
-> AdminRejectOAuth2LoginRequest(ctx).LoginChallenge(loginChallenge).RejectOAuth2Request(rejectOAuth2Request).Execute()
-
-Reject an OAuth 2.0 Login Request
-
-### Example
-
-```go
-package main
-
-import (
-    "context"
-    "fmt"
-    "os"
-    openapiclient "./openapi"
-)
-
-func main() {
-    loginChallenge := "loginChallenge_example" // string |
-    rejectOAuth2Request := *openapiclient.NewRejectOAuth2Request() // RejectOAuth2Request |  (optional)
-
-    configuration := openapiclient.NewConfiguration()
-    apiClient := openapiclient.NewAPIClient(configuration)
-    resp, r, err := apiClient.V0alpha2Api.AdminRejectOAuth2LoginRequest(context.Background()).LoginChallenge(loginChallenge).RejectOAuth2Request(rejectOAuth2Request).Execute()
-    if err != nil {
-        fmt.Fprintf(os.Stderr, "Error when calling `V0alpha2Api.AdminRejectOAuth2LoginRequest``: %v\n", err)
-        fmt.Fprintf(os.Stderr, "Full HTTP response: %v\n", r)
-    }
-    // response from `AdminRejectOAuth2LoginRequest`: SuccessfulOAuth2RequestResponse
-    fmt.Fprintf(os.Stdout, "Response from `V0alpha2Api.AdminRejectOAuth2LoginRequest`: %v\n", resp)
-}
-```
-
-### Path Parameters
-
-### Other Parameters
-
-Other parameters are passed through a pointer to a
-apiAdminRejectOAuth2LoginRequestRequest struct via the builder pattern
-
-| Name                    | Type                                              | Description | Notes |
-| ----------------------- | ------------------------------------------------- | ----------- | ----- |
-| **loginChallenge**      | **string**                                        |             |
-| **rejectOAuth2Request** | [**RejectOAuth2Request**](RejectOAuth2Request.md) |             |
-
-### Return type
-
-[**SuccessfulOAuth2RequestResponse**](SuccessfulOAuth2RequestResponse.md)
-
-### Authorization
-
-No authorization required
-
-### HTTP request headers
-
-- **Content-Type**: application/json
-- **Accept**: application/json
-
-[[Back to top]](#)
-[[Back to API list]](../README.md#documentation-for-api-endpoints)
-[[Back to Model list]](../README.md#documentation-for-models)
-[[Back to README]](../README.md)
-
-## AdminRejectOAuth2LogoutRequest
-
-> AdminRejectOAuth2LogoutRequest(ctx).LogoutChallenge(logoutChallenge).RejectOAuth2Request(rejectOAuth2Request).Execute()
-
-Reject an OAuth 2.0 Logout Request
-
-### Example
-
-```go
-package main
-
-import (
-    "context"
-    "fmt"
-    "os"
-    openapiclient "./openapi"
-)
-
-func main() {
-    logoutChallenge := "logoutChallenge_example" // string |
-    rejectOAuth2Request := *openapiclient.NewRejectOAuth2Request() // RejectOAuth2Request |  (optional)
-
-    configuration := openapiclient.NewConfiguration()
-    apiClient := openapiclient.NewAPIClient(configuration)
-    resp, r, err := apiClient.V0alpha2Api.AdminRejectOAuth2LogoutRequest(context.Background()).LogoutChallenge(logoutChallenge).RejectOAuth2Request(rejectOAuth2Request).Execute()
-    if err != nil {
-        fmt.Fprintf(os.Stderr, "Error when calling `V0alpha2Api.AdminRejectOAuth2LogoutRequest``: %v\n", err)
-        fmt.Fprintf(os.Stderr, "Full HTTP response: %v\n", r)
-    }
-}
-```
-
-### Path Parameters
-
-### Other Parameters
-
-Other parameters are passed through a pointer to a
-apiAdminRejectOAuth2LogoutRequestRequest struct via the builder pattern
-
-| Name                    | Type                                              | Description | Notes |
-| ----------------------- | ------------------------------------------------- | ----------- | ----- |
-| **logoutChallenge**     | **string**                                        |             |
-| **rejectOAuth2Request** | [**RejectOAuth2Request**](RejectOAuth2Request.md) |             |
-
-### Return type
-
-(empty response body)
-
-### Authorization
-
-No authorization required
-
-### HTTP request headers
-
-- **Content-Type**: application/json, application/x-www-form-urlencoded
-- **Accept**: application/json
-
-[[Back to top]](#)
-[[Back to API list]](../README.md#documentation-for-api-endpoints)
-[[Back to Model list]](../README.md#documentation-for-models)
-[[Back to README]](../README.md)
-
-## AdminRevokeOAuth2ConsentSessions
-
-> AdminRevokeOAuth2ConsentSessions(ctx).Subject(subject).Client(client).All(all).Execute()
-
-Revokes OAuth 2.0 Consent Sessions of a Subject for a Specific OAuth 2.0 Client
-
-### Example
-
-```go
-package main
-
-import (
-    "context"
-    "fmt"
-    "os"
-    openapiclient "./openapi"
-)
-
-func main() {
-    subject := "subject_example" // string | The subject (Subject) whose consent sessions should be deleted.
-    client := "client_example" // string | If set, deletes only those consent sessions by the Subject that have been granted to the specified OAuth 2.0 Client ID (optional)
-    all := true // bool | If set to `true` deletes all consent sessions by the Subject that have been granted. (optional)
-
-    configuration := openapiclient.NewConfiguration()
-    apiClient := openapiclient.NewAPIClient(configuration)
-    resp, r, err := apiClient.V0alpha2Api.AdminRevokeOAuth2ConsentSessions(context.Background()).Subject(subject).Client(client).All(all).Execute()
-    if err != nil {
-        fmt.Fprintf(os.Stderr, "Error when calling `V0alpha2Api.AdminRevokeOAuth2ConsentSessions``: %v\n", err)
-        fmt.Fprintf(os.Stderr, "Full HTTP response: %v\n", r)
-    }
-}
-```
-
-### Path Parameters
-
-### Other Parameters
-
-Other parameters are passed through a pointer to a
-apiAdminRevokeOAuth2ConsentSessionsRequest struct via the builder pattern
-
-| Name        | Type       | Description                                                                                                            | Notes |
-| ----------- | ---------- | ---------------------------------------------------------------------------------------------------------------------- | ----- |
-| **subject** | **string** | The subject (Subject) whose consent sessions should be deleted.                                                        |
-| **client**  | **string** | If set, deletes only those consent sessions by the Subject that have been granted to the specified OAuth 2.0 Client ID |
-| **all**     | **bool**   | If set to &#x60;true&#x60; deletes all consent sessions by the Subject that have been granted.                         |
-
-### Return type
-
-(empty response body)
-
-### Authorization
-
-No authorization required
-
-### HTTP request headers
-
-- **Content-Type**: Not defined
-- **Accept**: application/json
-
-[[Back to top]](#)
-[[Back to API list]](../README.md#documentation-for-api-endpoints)
-[[Back to Model list]](../README.md#documentation-for-models)
-[[Back to README]](../README.md)
-
-## AdminRevokeOAuth2LoginSessions
-
-> AdminRevokeOAuth2LoginSessions(ctx).Subject(subject).Execute()
-
-Invalidates All OAuth 2.0 Login Sessions of a Certain User
-
-### Example
-
-```go
-package main
-
-import (
-    "context"
-    "fmt"
-    "os"
-    openapiclient "./openapi"
-)
-
-func main() {
-    subject := "subject_example" // string | The subject to revoke authentication sessions for.
-
-    configuration := openapiclient.NewConfiguration()
-    apiClient := openapiclient.NewAPIClient(configuration)
-    resp, r, err := apiClient.V0alpha2Api.AdminRevokeOAuth2LoginSessions(context.Background()).Subject(subject).Execute()
-    if err != nil {
-        fmt.Fprintf(os.Stderr, "Error when calling `V0alpha2Api.AdminRevokeOAuth2LoginSessions``: %v\n", err)
-        fmt.Fprintf(os.Stderr, "Full HTTP response: %v\n", r)
-    }
-}
-```
-
-### Path Parameters
-
-### Other Parameters
-
-Other parameters are passed through a pointer to a
-apiAdminRevokeOAuth2LoginSessionsRequest struct via the builder pattern
-
-| Name        | Type       | Description                                        | Notes |
-| ----------- | ---------- | -------------------------------------------------- | ----- |
-| **subject** | **string** | The subject to revoke authentication sessions for. |
-
-### Return type
-
-(empty response body)
-
-### Authorization
-
-No authorization required
-
-### HTTP request headers
-
-- **Content-Type**: Not defined
-- **Accept**: application/json
-
-[[Back to top]](#)
-[[Back to API list]](../README.md#documentation-for-api-endpoints)
-[[Back to Model list]](../README.md#documentation-for-models)
-[[Back to README]](../README.md)
-
-## AdminTrustOAuth2JwtGrantIssuer
-
-> TrustedOAuth2JwtGrantIssuer
-> AdminTrustOAuth2JwtGrantIssuer(ctx).AdminTrustOAuth2JwtGrantIssuerBody(adminTrustOAuth2JwtGrantIssuerBody).Execute()
-
-Trust an OAuth2 JWT Bearer Grant Type Issuer
-
-### Example
-
-```go
-package main
-
-import (
-    "context"
-    "fmt"
-    "os"
-    "time"
-    openapiclient "./openapi"
-)
-
-func main() {
-    adminTrustOAuth2JwtGrantIssuerBody := *openapiclient.NewAdminTrustOAuth2JwtGrantIssuerBody(time.Now(), "https://jwt-idp.example.com", *openapiclient.NewJsonWebKey("RS256", "1603dfe0af8f4596", "RSA", "sig"), []string{"Scope_example"}) // AdminTrustOAuth2JwtGrantIssuerBody |  (optional)
-
-    configuration := openapiclient.NewConfiguration()
-    apiClient := openapiclient.NewAPIClient(configuration)
-    resp, r, err := apiClient.V0alpha2Api.AdminTrustOAuth2JwtGrantIssuer(context.Background()).AdminTrustOAuth2JwtGrantIssuerBody(adminTrustOAuth2JwtGrantIssuerBody).Execute()
-    if err != nil {
-        fmt.Fprintf(os.Stderr, "Error when calling `V0alpha2Api.AdminTrustOAuth2JwtGrantIssuer``: %v\n", err)
-        fmt.Fprintf(os.Stderr, "Full HTTP response: %v\n", r)
-    }
-    // response from `AdminTrustOAuth2JwtGrantIssuer`: TrustedOAuth2JwtGrantIssuer
-    fmt.Fprintf(os.Stdout, "Response from `V0alpha2Api.AdminTrustOAuth2JwtGrantIssuer`: %v\n", resp)
-}
-```
-
-### Path Parameters
-
-### Other Parameters
-
-Other parameters are passed through a pointer to a
-apiAdminTrustOAuth2JwtGrantIssuerRequest struct via the builder pattern
-
-| Name                                   | Type                                                                            | Description | Notes |
-| -------------------------------------- | ------------------------------------------------------------------------------- | ----------- | ----- |
-| **adminTrustOAuth2JwtGrantIssuerBody** | [**AdminTrustOAuth2JwtGrantIssuerBody**](AdminTrustOAuth2JwtGrantIssuerBody.md) |             |
-
-### Return type
-
-[**TrustedOAuth2JwtGrantIssuer**](TrustedOAuth2JwtGrantIssuer.md)
-
-### Authorization
-
-No authorization required
-
-### HTTP request headers
-
-- **Content-Type**: application/json
-- **Accept**: application/json
-
-[[Back to top]](#)
-[[Back to API list]](../README.md#documentation-for-api-endpoints)
-[[Back to Model list]](../README.md#documentation-for-models)
-[[Back to README]](../README.md)
-
-## AdminUpdateJsonWebKey
-
-> JsonWebKey AdminUpdateJsonWebKey(ctx, set,
-> kid).JsonWebKey(jsonWebKey).Execute()
-
-Update a JSON Web Key
-
-### Example
-
-```go
-package main
-
-import (
-    "context"
-    "fmt"
-    "os"
-    openapiclient "./openapi"
-)
-
-func main() {
-    set := "set_example" // string | The JSON Web Key Set
-    kid := "kid_example" // string | The JSON Web Key ID (kid)
-    jsonWebKey := *openapiclient.NewJsonWebKey("RS256", "1603dfe0af8f4596", "RSA", "sig") // JsonWebKey |  (optional)
-
-    configuration := openapiclient.NewConfiguration()
-    apiClient := openapiclient.NewAPIClient(configuration)
-    resp, r, err := apiClient.V0alpha2Api.AdminUpdateJsonWebKey(context.Background(), set, kid).JsonWebKey(jsonWebKey).Execute()
-    if err != nil {
-        fmt.Fprintf(os.Stderr, "Error when calling `V0alpha2Api.AdminUpdateJsonWebKey``: %v\n", err)
-        fmt.Fprintf(os.Stderr, "Full HTTP response: %v\n", r)
-    }
-    // response from `AdminUpdateJsonWebKey`: JsonWebKey
-    fmt.Fprintf(os.Stdout, "Response from `V0alpha2Api.AdminUpdateJsonWebKey`: %v\n", resp)
-}
-```
-
-### Path Parameters
-
-| Name    | Type                | Description                                                                 | Notes |
-| ------- | ------------------- | --------------------------------------------------------------------------- | ----- |
-| **ctx** | **context.Context** | context for authentication, logging, cancellation, deadlines, tracing, etc. |
-| **set** | **string**          | The JSON Web Key Set                                                        |
-| **kid** | **string**          | The JSON Web Key ID (kid)                                                   |
-
-### Other Parameters
-
-Other parameters are passed through a pointer to a
-apiAdminUpdateJsonWebKeyRequest struct via the builder pattern
-
-| Name | Type | Description | Notes |
-| ---- | ---- | ----------- | ----- |
-
-**jsonWebKey** | [**JsonWebKey**](JsonWebKey.md) | |
-
-### Return type
-
-[**JsonWebKey**](JsonWebKey.md)
-
-### Authorization
-
-No authorization required
-
-### HTTP request headers
-
-- **Content-Type**: application/json
-- **Accept**: application/json
-
-[[Back to top]](#)
-[[Back to API list]](../README.md#documentation-for-api-endpoints)
-[[Back to Model list]](../README.md#documentation-for-models)
-[[Back to README]](../README.md)
-
-## AdminUpdateJsonWebKeySet
-
-> JsonWebKeySet AdminUpdateJsonWebKeySet(ctx,
-> set).JsonWebKeySet(jsonWebKeySet).Execute()
-
-Update a JSON Web Key Set
-
-### Example
-
-```go
-package main
-
-import (
-    "context"
-    "fmt"
-    "os"
-    openapiclient "./openapi"
-)
-
-func main() {
-    set := "set_example" // string | The JSON Web Key Set
-    jsonWebKeySet := *openapiclient.NewJsonWebKeySet() // JsonWebKeySet |  (optional)
-
-    configuration := openapiclient.NewConfiguration()
-    apiClient := openapiclient.NewAPIClient(configuration)
-    resp, r, err := apiClient.V0alpha2Api.AdminUpdateJsonWebKeySet(context.Background(), set).JsonWebKeySet(jsonWebKeySet).Execute()
-    if err != nil {
-        fmt.Fprintf(os.Stderr, "Error when calling `V0alpha2Api.AdminUpdateJsonWebKeySet``: %v\n", err)
-        fmt.Fprintf(os.Stderr, "Full HTTP response: %v\n", r)
-    }
-    // response from `AdminUpdateJsonWebKeySet`: JsonWebKeySet
-    fmt.Fprintf(os.Stdout, "Response from `V0alpha2Api.AdminUpdateJsonWebKeySet`: %v\n", resp)
-}
-```
-
-### Path Parameters
-
-| Name    | Type                | Description                                                                 | Notes |
-| ------- | ------------------- | --------------------------------------------------------------------------- | ----- |
-| **ctx** | **context.Context** | context for authentication, logging, cancellation, deadlines, tracing, etc. |
-| **set** | **string**          | The JSON Web Key Set                                                        |
-
-### Other Parameters
-
-Other parameters are passed through a pointer to a
-apiAdminUpdateJsonWebKeySetRequest struct via the builder pattern
-
-| Name | Type | Description | Notes |
-| ---- | ---- | ----------- | ----- |
-
-**jsonWebKeySet** | [**JsonWebKeySet**](JsonWebKeySet.md) | |
-
-### Return type
-
-[**JsonWebKeySet**](JsonWebKeySet.md)
-
-### Authorization
-
-No authorization required
-
-### HTTP request headers
-
-- **Content-Type**: application/json
-- **Accept**: application/json
-
-[[Back to top]](#)
-[[Back to API list]](../README.md#documentation-for-api-endpoints)
-[[Back to Model list]](../README.md#documentation-for-models)
-[[Back to README]](../README.md)
-
-## AdminUpdateOAuth2Client
-
-> OAuth2Client AdminUpdateOAuth2Client(ctx,
-> id).OAuth2Client(oAuth2Client).Execute()
-
-Update an OAuth 2.0 Client
-
-### Example
-
-```go
-package main
-
-import (
-    "context"
-    "fmt"
-    "os"
-    openapiclient "./openapi"
-)
-
-func main() {
-    id := "id_example" // string | The id of the OAuth 2.0 Client.
-    oAuth2Client := *openapiclient.NewOAuth2Client() // OAuth2Client |
-
-    configuration := openapiclient.NewConfiguration()
-    apiClient := openapiclient.NewAPIClient(configuration)
-    resp, r, err := apiClient.V0alpha2Api.AdminUpdateOAuth2Client(context.Background(), id).OAuth2Client(oAuth2Client).Execute()
-    if err != nil {
-        fmt.Fprintf(os.Stderr, "Error when calling `V0alpha2Api.AdminUpdateOAuth2Client``: %v\n", err)
-        fmt.Fprintf(os.Stderr, "Full HTTP response: %v\n", r)
-    }
-    // response from `AdminUpdateOAuth2Client`: OAuth2Client
-    fmt.Fprintf(os.Stdout, "Response from `V0alpha2Api.AdminUpdateOAuth2Client`: %v\n", resp)
-}
-```
-
-### Path Parameters
-
-| Name    | Type                | Description                                                                 | Notes |
-| ------- | ------------------- | --------------------------------------------------------------------------- | ----- |
-| **ctx** | **context.Context** | context for authentication, logging, cancellation, deadlines, tracing, etc. |
-| **id**  | **string**          | The id of the OAuth 2.0 Client.                                             |
-
-### Other Parameters
-
-Other parameters are passed through a pointer to a
-apiAdminUpdateOAuth2ClientRequest struct via the builder pattern
-
-| Name | Type | Description | Notes |
-| ---- | ---- | ----------- | ----- |
-
-**oAuth2Client** | [**OAuth2Client**](OAuth2Client.md) | |
-
-### Return type
-
-[**OAuth2Client**](OAuth2Client.md)
-
-### Authorization
-
-No authorization required
-
-### HTTP request headers
-
-- **Content-Type**: application/json
-- **Accept**: application/json
-
-[[Back to top]](#)
-[[Back to API list]](../README.md#documentation-for-api-endpoints)
-[[Back to Model list]](../README.md#documentation-for-models)
-[[Back to README]](../README.md)
-
-## AdminVerifyUserCodeRequest
-
-> SuccessfulOAuth2RequestResponse
-> AdminVerifyUserCodeRequest(ctx).DeviceChallenge(deviceChallenge).VerifyUserCodeRequest(verifyUserCodeRequest).Execute()
-
-Verifies a device grant request
-
-### Example
-
-```go
-package main
-
-import (
-    "context"
-    "fmt"
-    "os"
-    openapiclient "./openapi"
-)
-
-func main() {
-    deviceChallenge := "deviceChallenge_example" // string |
-    verifyUserCodeRequest := *openapiclient.NewVerifyUserCodeRequest() // VerifyUserCodeRequest |  (optional)
-
-    configuration := openapiclient.NewConfiguration()
-    apiClient := openapiclient.NewAPIClient(configuration)
-    resp, r, err := apiClient.V0alpha2Api.AdminVerifyUserCodeRequest(context.Background()).DeviceChallenge(deviceChallenge).VerifyUserCodeRequest(verifyUserCodeRequest).Execute()
-    if err != nil {
-        fmt.Fprintf(os.Stderr, "Error when calling `V0alpha2Api.AdminVerifyUserCodeRequest``: %v\n", err)
-        fmt.Fprintf(os.Stderr, "Full HTTP response: %v\n", r)
-    }
-    // response from `AdminVerifyUserCodeRequest`: SuccessfulOAuth2RequestResponse
-    fmt.Fprintf(os.Stdout, "Response from `V0alpha2Api.AdminVerifyUserCodeRequest`: %v\n", resp)
-}
-```
-
-### Path Parameters
-
-### Other Parameters
-
-Other parameters are passed through a pointer to a
-apiAdminVerifyUserCodeRequestRequest struct via the builder pattern
-
-| Name                      | Type                                                  | Description | Notes |
-| ------------------------- | ----------------------------------------------------- | ----------- | ----- |
-| **deviceChallenge**       | **string**                                            |             |
-| **verifyUserCodeRequest** | [**VerifyUserCodeRequest**](VerifyUserCodeRequest.md) |             |
-
-### Return type
-
-[**SuccessfulOAuth2RequestResponse**](SuccessfulOAuth2RequestResponse.md)
-
-### Authorization
-
-No authorization required
-
-### HTTP request headers
-
-- **Content-Type**: application/json
-- **Accept**: application/json
-
-[[Back to top]](#)
-[[Back to API list]](../README.md#documentation-for-api-endpoints)
-[[Back to Model list]](../README.md#documentation-for-models)
-[[Back to README]](../README.md)
-
-## DiscoverJsonWebKeys
-
-> JsonWebKeySet DiscoverJsonWebKeys(ctx).Execute()
-
-Discover JSON Web Keys
-
-### Example
-
-```go
-package main
-
-import (
-    "context"
-    "fmt"
-    "os"
-    openapiclient "./openapi"
-)
-
-func main() {
-
-    configuration := openapiclient.NewConfiguration()
-    apiClient := openapiclient.NewAPIClient(configuration)
-    resp, r, err := apiClient.V0alpha2Api.DiscoverJsonWebKeys(context.Background()).Execute()
-    if err != nil {
-        fmt.Fprintf(os.Stderr, "Error when calling `V0alpha2Api.DiscoverJsonWebKeys``: %v\n", err)
-        fmt.Fprintf(os.Stderr, "Full HTTP response: %v\n", r)
-    }
-    // response from `DiscoverJsonWebKeys`: JsonWebKeySet
-    fmt.Fprintf(os.Stdout, "Response from `V0alpha2Api.DiscoverJsonWebKeys`: %v\n", resp)
-}
-```
-
-### Path Parameters
-
-This endpoint does not need any parameter.
-
-### Other Parameters
-
-Other parameters are passed through a pointer to a apiDiscoverJsonWebKeysRequest
-struct via the builder pattern
-
-### Return type
-
-[**JsonWebKeySet**](JsonWebKeySet.md)
-
-### Authorization
-
-No authorization required
-
-### HTTP request headers
-
-- **Content-Type**: Not defined
-- **Accept**: application/json
-
-[[Back to top]](#)
-[[Back to API list]](../README.md#documentation-for-api-endpoints)
-[[Back to Model list]](../README.md#documentation-for-models)
-[[Back to README]](../README.md)
-
-## DiscoverOidcConfiguration
-
-> OidcConfiguration DiscoverOidcConfiguration(ctx).Execute()
-
-OpenID Connect Discovery
-
-### Example
-
-```go
-package main
-
-import (
-    "context"
-    "fmt"
-    "os"
-    openapiclient "./openapi"
-)
-
-func main() {
-
-    configuration := openapiclient.NewConfiguration()
-    apiClient := openapiclient.NewAPIClient(configuration)
-    resp, r, err := apiClient.V0alpha2Api.DiscoverOidcConfiguration(context.Background()).Execute()
-    if err != nil {
-        fmt.Fprintf(os.Stderr, "Error when calling `V0alpha2Api.DiscoverOidcConfiguration``: %v\n", err)
-        fmt.Fprintf(os.Stderr, "Full HTTP response: %v\n", r)
-    }
-    // response from `DiscoverOidcConfiguration`: OidcConfiguration
-    fmt.Fprintf(os.Stdout, "Response from `V0alpha2Api.DiscoverOidcConfiguration`: %v\n", resp)
-}
-```
-
-### Path Parameters
-
-This endpoint does not need any parameter.
-
-### Other Parameters
-
-Other parameters are passed through a pointer to a
-apiDiscoverOidcConfigurationRequest struct via the builder pattern
-
-### Return type
-
-[**OidcConfiguration**](OidcConfiguration.md)
-
-### Authorization
-
-No authorization required
-
-### HTTP request headers
-
-- **Content-Type**: Not defined
-- **Accept**: application/json
-
-[[Back to top]](#)
-[[Back to API list]](../README.md#documentation-for-api-endpoints)
-[[Back to Model list]](../README.md#documentation-for-models)
-[[Back to README]](../README.md)
-
-## DynamicClientRegistrationCreateOAuth2Client
-
-> OAuth2Client
-> DynamicClientRegistrationCreateOAuth2Client(ctx).OAuth2Client(oAuth2Client).Execute()
-
-Register an OAuth 2.0 Client using the OpenID / OAuth2 Dynamic Client
-Registration Management Protocol
-
-### Example
-
-```go
-package main
-
-import (
-    "context"
-    "fmt"
-    "os"
-    openapiclient "./openapi"
-)
-
-func main() {
-    oAuth2Client := *openapiclient.NewOAuth2Client() // OAuth2Client |
-
-    configuration := openapiclient.NewConfiguration()
-    apiClient := openapiclient.NewAPIClient(configuration)
-    resp, r, err := apiClient.V0alpha2Api.DynamicClientRegistrationCreateOAuth2Client(context.Background()).OAuth2Client(oAuth2Client).Execute()
-    if err != nil {
-        fmt.Fprintf(os.Stderr, "Error when calling `V0alpha2Api.DynamicClientRegistrationCreateOAuth2Client``: %v\n", err)
-        fmt.Fprintf(os.Stderr, "Full HTTP response: %v\n", r)
-    }
-    // response from `DynamicClientRegistrationCreateOAuth2Client`: OAuth2Client
-    fmt.Fprintf(os.Stdout, "Response from `V0alpha2Api.DynamicClientRegistrationCreateOAuth2Client`: %v\n", resp)
-}
-```
-
-### Path Parameters
-
-### Other Parameters
-
-Other parameters are passed through a pointer to a
-apiDynamicClientRegistrationCreateOAuth2ClientRequest struct via the builder
-pattern
-
-| Name             | Type                                | Description | Notes |
-| ---------------- | ----------------------------------- | ----------- | ----- |
-| **oAuth2Client** | [**OAuth2Client**](OAuth2Client.md) |             |
-
-### Return type
-
-[**OAuth2Client**](OAuth2Client.md)
-
-### Authorization
-
-No authorization required
-
-### HTTP request headers
-
-- **Content-Type**: application/json
-- **Accept**: application/json
-
-[[Back to top]](#)
-[[Back to API list]](../README.md#documentation-for-api-endpoints)
-[[Back to Model list]](../README.md#documentation-for-models)
-[[Back to README]](../README.md)
-
-## DynamicClientRegistrationDeleteOAuth2Client
-
-> DynamicClientRegistrationDeleteOAuth2Client(ctx, id).Execute()
-
-Deletes an OAuth 2.0 Client using the OpenID / OAuth2 Dynamic Client
-Registration Management Protocol
-
-### Example
-
-```go
-package main
-
-import (
-    "context"
-    "fmt"
-    "os"
-    openapiclient "./openapi"
-)
-
-func main() {
-    id := "id_example" // string | The id of the OAuth 2.0 Client.
-
-    configuration := openapiclient.NewConfiguration()
-    apiClient := openapiclient.NewAPIClient(configuration)
-    resp, r, err := apiClient.V0alpha2Api.DynamicClientRegistrationDeleteOAuth2Client(context.Background(), id).Execute()
-    if err != nil {
-        fmt.Fprintf(os.Stderr, "Error when calling `V0alpha2Api.DynamicClientRegistrationDeleteOAuth2Client``: %v\n", err)
-        fmt.Fprintf(os.Stderr, "Full HTTP response: %v\n", r)
-    }
-}
-```
-
-### Path Parameters
-
-| Name    | Type                | Description                                                                 | Notes |
-| ------- | ------------------- | --------------------------------------------------------------------------- | ----- |
-| **ctx** | **context.Context** | context for authentication, logging, cancellation, deadlines, tracing, etc. |
-| **id**  | **string**          | The id of the OAuth 2.0 Client.                                             |
-
-### Other Parameters
-
-Other parameters are passed through a pointer to a
-apiDynamicClientRegistrationDeleteOAuth2ClientRequest struct via the builder
-pattern
-
-| Name | Type | Description | Notes |
-| ---- | ---- | ----------- | ----- |
-
-### Return type
-
-(empty response body)
-
-### Authorization
-
-[bearer](../README.md#bearer)
-
-### HTTP request headers
-
-- **Content-Type**: Not defined
-- **Accept**: application/json
-
-[[Back to top]](#)
-[[Back to API list]](../README.md#documentation-for-api-endpoints)
-[[Back to Model list]](../README.md#documentation-for-models)
-[[Back to README]](../README.md)
-
-## DynamicClientRegistrationGetOAuth2Client
-
-> OAuth2Client DynamicClientRegistrationGetOAuth2Client(ctx, id).Execute()
-
-Get an OAuth 2.0 Client using the OpenID / OAuth2 Dynamic Client Registration
-Management Protocol
-
-### Example
-
-```go
-package main
-
-import (
-    "context"
-    "fmt"
-    "os"
-    openapiclient "./openapi"
-)
-
-func main() {
-    id := "id_example" // string | The id of the OAuth 2.0 Client.
-
-    configuration := openapiclient.NewConfiguration()
-    apiClient := openapiclient.NewAPIClient(configuration)
-    resp, r, err := apiClient.V0alpha2Api.DynamicClientRegistrationGetOAuth2Client(context.Background(), id).Execute()
-    if err != nil {
-        fmt.Fprintf(os.Stderr, "Error when calling `V0alpha2Api.DynamicClientRegistrationGetOAuth2Client``: %v\n", err)
-        fmt.Fprintf(os.Stderr, "Full HTTP response: %v\n", r)
-    }
-    // response from `DynamicClientRegistrationGetOAuth2Client`: OAuth2Client
-    fmt.Fprintf(os.Stdout, "Response from `V0alpha2Api.DynamicClientRegistrationGetOAuth2Client`: %v\n", resp)
-}
-```
-
-### Path Parameters
-
-| Name    | Type                | Description                                                                 | Notes |
-| ------- | ------------------- | --------------------------------------------------------------------------- | ----- |
-| **ctx** | **context.Context** | context for authentication, logging, cancellation, deadlines, tracing, etc. |
-| **id**  | **string**          | The id of the OAuth 2.0 Client.                                             |
-
-### Other Parameters
-
-Other parameters are passed through a pointer to a
-apiDynamicClientRegistrationGetOAuth2ClientRequest struct via the builder
-pattern
-
-| Name | Type | Description | Notes |
-| ---- | ---- | ----------- | ----- |
-
-### Return type
-
-[**OAuth2Client**](OAuth2Client.md)
-
-### Authorization
-
-[bearer](../README.md#bearer)
-
-### HTTP request headers
-
-- **Content-Type**: Not defined
-- **Accept**: application/json
-
-[[Back to top]](#)
-[[Back to API list]](../README.md#documentation-for-api-endpoints)
-[[Back to Model list]](../README.md#documentation-for-models)
-[[Back to README]](../README.md)
-
-## DynamicClientRegistrationUpdateOAuth2Client
-
-> OAuth2Client DynamicClientRegistrationUpdateOAuth2Client(ctx,
-> id).OAuth2Client(oAuth2Client).Execute()
-
-Update an OAuth 2.0 Client using the OpenID / OAuth2 Dynamic Client Registration
-Management Protocol
-=======
 Delete OAuth 2.0 Client using the OpenID Dynamic Client Registration Management
 Protocol
->>>>>>> 8177cb5e
 
 ### Example
 
@@ -2537,4 +70,63 @@
 [[Back to top]](#)
 [[Back to API list]](../README.md#documentation-for-api-endpoints)
 [[Back to Model list]](../README.md#documentation-for-models)
+[[Back to README]](../README.md)
+
+## PerformOAuth2DeviceFlow
+
+> DeviceAuthorization PerformOAuth2DeviceFlow(ctx).Execute()
+
+The OAuth 2.0 Device Authorize Endpoint
+
+### Example
+
+```go
+package main
+
+import (
+    "context"
+    "fmt"
+    "os"
+    openapiclient "./openapi"
+)
+
+func main() {
+
+    configuration := openapiclient.NewConfiguration()
+    apiClient := openapiclient.NewAPIClient(configuration)
+    resp, r, err := apiClient.V0alpha2Api.PerformOAuth2DeviceFlow(context.Background()).Execute()
+    if err != nil {
+        fmt.Fprintf(os.Stderr, "Error when calling `V0alpha2Api.PerformOAuth2DeviceFlow``: %v\n", err)
+        fmt.Fprintf(os.Stderr, "Full HTTP response: %v\n", r)
+    }
+    // response from `PerformOAuth2DeviceFlow`: DeviceAuthorization
+    fmt.Fprintf(os.Stdout, "Response from `V0alpha2Api.PerformOAuth2DeviceFlow`: %v\n", resp)
+}
+```
+
+### Path Parameters
+
+This endpoint does not need any parameter.
+
+### Other Parameters
+
+Other parameters are passed through a pointer to a
+apiPerformOAuth2DeviceFlowRequest struct via the builder pattern
+
+### Return type
+
+[**DeviceAuthorization**](DeviceAuthorization.md)
+
+### Authorization
+
+No authorization required
+
+### HTTP request headers
+
+- **Content-Type**: Not defined
+- **Accept**: application/json
+
+[[Back to top]](#)
+[[Back to API list]](../README.md#documentation-for-api-endpoints)
+[[Back to Model list]](../README.md#documentation-for-models)
 [[Back to README]](../README.md)