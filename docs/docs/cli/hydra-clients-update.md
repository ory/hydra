---
id: hydra-clients-update
title: hydra clients update
description: hydra clients update Update an entire OAuth 2.0 Client
---

<!--
This file is auto-generated.

To improve this file please make your change against the appropriate "./cmd/*.go" file.
-->

## hydra clients update

Update an entire OAuth 2.0 Client

### Synopsis

This command replaces an OAuth 2.0 Client by its ID.

<<<<<<< HEAD
Please be aware that this command replaces the entire client. To update only the
name, a full client should be provided, for example: hydra clients update
client-1 -n "my updated app" -c http://localhost/cb -g authorization_code -r
code -a core,foobar

If only the name flag (-n "my updated app") is provided, the all other fields
are updated to their default values.

To encrypt auto generated client secret, use "--pgp-key", "--pgp-key-url" or
"--keybase" flag, for example: hydra clients update client-1 -n "my updated app"
-g client_credentials -r token -a core,foobar --keybase keybase_username
=======
Please be aware that this command replaces the entire client.
To update only the name, a full client should be provided, for example:
hydra clients update client-1 -n "my updated app" -c http://localhost/cb -g authorization_code -r code -a core,foobar

If only the name flag (-n "my updated app") is provided, the all other fields are updated to their default values.

To encrypt auto generated client secret, use "--pgp-key", "--pgp-key-url" or "--keybase" flag, for example:
hydra clients update client-1 -n "my updated app" -g client_credentials -r token -a core,foobar --keybase keybase_username
>>>>>>> d560807b

```
hydra clients update <id> [flags]
```

### Options

```
      --allowed-cors-origins strings        The list of URLs allowed to make CORS requests. Requires CORS_ENABLED.
      --audience strings                    The audience this client is allowed to request
  -c, --callbacks strings                   REQUIRED list of allowed callback URLs
      --client-uri string                   A URL string of a web page providing information about the client
  -g, --grant-types strings                 A list of allowed grant types (default [authorization_code])
  -h, --help                                help for update
      --jwks-uri string                     Define the URL where the JSON Web Key Set should be fetched from when performing the "private_key_jwt" client authentication method
      --keybase string                      Keybase username for encrypting client secret
      --logo-uri string                     A URL string that references a logo for the client
  -n, --name string                         The client's name
      --pgp-key string                      Base64 encoded PGP encryption key for encrypting client secret
      --pgp-key-url string                  PGP encryption key URL for encrypting client secret
      --policy-uri string                   A URL string that points to a human-readable privacy policy document that describes how the deployment organization collects, uses, retains, and discloses personal data
      --post-logout-callbacks strings       List of allowed URLs to be redirected to after a logout
  -r, --response-types strings              A list of allowed response types (default [code])
  -a, --scope strings                       The scope the client is allowed to request
      --secret string                       Provide the client's secret
      --subject-type string                 A identifier algorithm. Valid values are "public" and "pairwise" (default "public")
      --token-endpoint-auth-method string   Define which authentication method the client may use at the Token Endpoint. Valid values are "client_secret_post", "client_secret_basic", "private_key_jwt", and "none" (default "client_secret_basic")
      --tos-uri string                      A URL string that points to a human-readable terms of service document for the client that describes a contractual relationship between the end-user and the client that the end-user accepts when authorizing the client
```

### Options inherited from parent commands

```
      --access-token string    Set an access token to be used in the Authorization header, defaults to environment variable OAUTH2_ACCESS_TOKEN
      --config string          Config file (default is $HOME/.hydra.yaml)
      --endpoint string        Set the URL where ORY Hydra is hosted, defaults to environment variable HYDRA_ADMIN_URL. A unix socket can be set in the form unix:///path/to/socket
      --fail-after duration    Stop retrying after the specified duration (default 1m0s)
      --fake-tls-termination   Fake tls termination by adding "X-Forwarded-Proto: https" to http headers
      --skip-tls-verify        Foolishly accept TLS certificates signed by unkown certificate authorities
```

### SEE ALSO

- [hydra clients](hydra-clients) - Manage OAuth 2.0 Clients<|MERGE_RESOLUTION|>--- conflicted
+++ resolved
@@ -18,7 +18,6 @@
 
 This command replaces an OAuth 2.0 Client by its ID.
 
-<<<<<<< HEAD
 Please be aware that this command replaces the entire client. To update only the
 name, a full client should be provided, for example: hydra clients update
 client-1 -n "my updated app" -c http://localhost/cb -g authorization_code -r
@@ -30,17 +29,6 @@
 To encrypt auto generated client secret, use "--pgp-key", "--pgp-key-url" or
 "--keybase" flag, for example: hydra clients update client-1 -n "my updated app"
 -g client_credentials -r token -a core,foobar --keybase keybase_username
-=======
-Please be aware that this command replaces the entire client.
-To update only the name, a full client should be provided, for example:
-hydra clients update client-1 -n "my updated app" -c http://localhost/cb -g authorization_code -r code -a core,foobar
-
-If only the name flag (-n "my updated app") is provided, the all other fields are updated to their default values.
-
-To encrypt auto generated client secret, use "--pgp-key", "--pgp-key-url" or "--keybase" flag, for example:
-hydra clients update client-1 -n "my updated app" -g client_credentials -r token -a core,foobar --keybase keybase_username
->>>>>>> d560807b
-
 ```
 hydra clients update <id> [flags]
 ```
