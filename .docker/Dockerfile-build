FROM golang:1.17-alpine3.15 AS builder

RUN apk -U --no-cache add build-base git gcc bash

WORKDIR /go/src/github.com/ory/hydra

ADD go.mod go.mod
ADD go.sum go.sum

ENV GO111MODULE on
ENV CGO_ENABLED 1

RUN go mod download

ADD . .

RUN go build -tags sqlite -o /usr/bin/hydra

<<<<<<< HEAD
FROM alpine:3.14.3
=======
FROM alpine:3.15
>>>>>>> 10a3cd77

RUN addgroup -S ory; \
    adduser -S ory -G ory -D  -h /home/ory -s /bin/nologin; \
    chown -R ory:ory /home/ory

COPY --from=builder /usr/bin/hydra /usr/bin/hydra

# By creating the sqlite folder as the ory user, the mounted volume will be owned by ory:ory, which
# is required for read/write of SQLite.
RUN mkdir -p /var/lib/sqlite
RUN chown ory:ory /var/lib/sqlite
VOLUME /var/lib/sqlite

# Exposing the ory home directory
VOLUME /home/ory

# Declare the standard ports used by hydra (4433 for public service endpoint, 4434 for admin service endpoint)
EXPOSE 4444 4445

USER ory

ENTRYPOINT ["hydra"]
CMD ["serve"]<|MERGE_RESOLUTION|>--- conflicted
+++ resolved
@@ -16,11 +16,7 @@
 
 RUN go build -tags sqlite -o /usr/bin/hydra
 
-<<<<<<< HEAD
-FROM alpine:3.14.3
-=======
 FROM alpine:3.15
->>>>>>> 10a3cd77
 
 RUN addgroup -S ory; \
     adduser -S ory -G ory -D  -h /home/ory -s /bin/nologin; \
