{
  "authorization_endpoint": "http://hydra.localhost/oauth2/auth",
  "backchannel_logout_session_supported": true,
  "backchannel_logout_supported": true,
  "claims_parameter_supported": false,
  "claims_supported": [
    "sub"
  ],
  "code_challenge_methods_supported": [
    "plain",
    "S256"
  ],
<<<<<<< HEAD
  "device_authorization_endpoint": "http://hydra.localhost/oauth2/device/auth",
=======
  "credentials_endpoint_draft_00": "http://hydra.localhost/credentials",
  "credentials_supported_draft_00": [
    {
      "cryptographic_binding_methods_supported": [
        "jwk"
      ],
      "cryptographic_suites_supported": [
        "PS256",
        "RS256",
        "ES256",
        "PS384",
        "RS384",
        "ES384",
        "PS512",
        "RS512",
        "ES512",
        "EdDSA"
      ],
      "format": "jwt_vc_json",
      "types": [
        "VerifiableCredential",
        "UserInfoCredential"
      ]
    }
  ],
>>>>>>> fe260d10
  "end_session_endpoint": "http://hydra.localhost/oauth2/sessions/logout",
  "frontchannel_logout_session_supported": true,
  "frontchannel_logout_supported": true,
  "grant_types_supported": [
    "authorization_code",
    "implicit",
    "client_credentials",
    "refresh_token",
    "urn:ietf:params:oauth:grant-type:device_code"
  ],
  "id_token_signed_response_alg": [
    "RS256"
  ],
  "id_token_signing_alg_values_supported": [
    "RS256"
  ],
  "issuer": "http://hydra.localhost",
  "jwks_uri": "http://hydra.localhost/.well-known/jwks.json",
  "registration_endpoint": "http://client-register/registration",
  "request_object_signing_alg_values_supported": [
    "none",
    "RS256",
    "ES256"
  ],
  "request_parameter_supported": true,
  "request_uri_parameter_supported": true,
  "require_request_uri_registration": true,
  "response_modes_supported": [
    "query",
    "fragment"
  ],
  "response_types_supported": [
    "code",
    "code id_token",
    "id_token",
    "token id_token",
    "token",
    "token id_token code"
  ],
  "revocation_endpoint": "http://hydra.localhost/oauth2/revoke",
  "scopes_supported": [
    "offline_access",
    "offline",
    "openid"
  ],
  "subject_types_supported": [
    "pairwise",
    "public"
  ],
  "token_endpoint": "http://hydra.localhost/oauth2/token",
  "token_endpoint_auth_methods_supported": [
    "client_secret_post",
    "client_secret_basic",
    "private_key_jwt",
    "none"
  ],
  "userinfo_endpoint": "/userinfo",
  "userinfo_signed_response_alg": [
    "RS256"
  ],
  "userinfo_signing_alg_values_supported": [
    "none",
    "RS256"
  ]
}<|MERGE_RESOLUTION|>--- conflicted
+++ resolved
@@ -10,9 +10,7 @@
     "plain",
     "S256"
   ],
-<<<<<<< HEAD
   "device_authorization_endpoint": "http://hydra.localhost/oauth2/device/auth",
-=======
   "credentials_endpoint_draft_00": "http://hydra.localhost/credentials",
   "credentials_supported_draft_00": [
     {
@@ -38,7 +36,6 @@
       ]
     }
   ],
->>>>>>> fe260d10
   "end_session_endpoint": "http://hydra.localhost/oauth2/sessions/logout",
   "frontchannel_logout_session_supported": true,
   "frontchannel_logout_supported": true,
