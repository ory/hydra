--- conflicted
+++ resolved
@@ -216,16 +216,15 @@
 	return f.GetConsentRequest(), nil
 }
 
-<<<<<<< HEAD
-func (p *Persister) CreateDeviceGrantRequest(ctx context.Context, req *consent.DeviceGrantRequest) error {
+func (p *Persister) CreateDeviceGrantRequest(ctx context.Context, req *flow.DeviceGrantRequest) error {
 	return errorsx.WithStack(p.CreateWithNetwork(ctx, req))
 }
 
-func (p *Persister) GetDeviceGrantRequestByVerifier(ctx context.Context, verifier string) (*consent.DeviceGrantRequest, error) {
+func (p *Persister) GetDeviceGrantRequestByVerifier(ctx context.Context, verifier string) (*flow.DeviceGrantRequest, error) {
 	ctx, span := p.r.Tracer(ctx).Tracer().Start(ctx, "persistence.sql.GetDeviceGrantRequestByVerifier")
 	defer span.End()
 
-	var dgr consent.DeviceGrantRequest
+	var dgr flow.DeviceGrantRequest
 	return &dgr, p.transaction(ctx, func(ctx context.Context, c *pop.Connection) error {
 		if err := c.Where("verifier = ?", verifier).First(&dgr); err != nil {
 			if errors.Is(err, sql.ErrNoRows) {
@@ -238,8 +237,8 @@
 	})
 }
 
-func (p *Persister) AcceptDeviceGrantRequest(ctx context.Context, challenge string, device_code_signature string, client_id string, requested_scopes fosite.Arguments, requested_aud fosite.Arguments) (*consent.DeviceGrantRequest, error) {
-	var dgr consent.DeviceGrantRequest
+func (p *Persister) AcceptDeviceGrantRequest(ctx context.Context, challenge string, device_code_signature string, client_id string, requested_scopes fosite.Arguments, requested_aud fosite.Arguments) (*flow.DeviceGrantRequest, error) {
+	var dgr flow.DeviceGrantRequest
 	return &dgr, p.transaction(ctx, func(ctx context.Context, c *pop.Connection) error {
 		if err := p.QueryWithNetwork(ctx).Where("challenge = ?", challenge).First(&dgr); err != nil {
 			return sqlcon.HandleError(err)
@@ -260,8 +259,8 @@
 	})
 }
 
-func (p *Persister) VerifyAndInvalidateDeviceGrantRequest(ctx context.Context, verifier string) (*consent.DeviceGrantRequest, error) {
-	var d consent.DeviceGrantRequest
+func (p *Persister) VerifyAndInvalidateDeviceGrantRequest(ctx context.Context, verifier string) (*flow.DeviceGrantRequest, error) {
+	var d flow.DeviceGrantRequest
 	return &d, p.transaction(ctx, func(ctx context.Context, c *pop.Connection) error {
 		if err := p.QueryWithNetwork(ctx).Where("verifier = ?", verifier).First(&d); err != nil {
 			return sqlcon.HandleError(err)
@@ -271,10 +270,7 @@
 	})
 }
 
-func (p *Persister) CreateLoginRequest(ctx context.Context, req *consent.LoginRequest) error {
-=======
 func (p *Persister) CreateLoginRequest(ctx context.Context, req *flow.LoginRequest) (*flow.Flow, error) {
->>>>>>> 425c977a
 	ctx, span := p.r.Tracer(ctx).Tracer().Start(ctx, "persistence.sql.CreateLoginRequest")
 	defer span.End()
 
