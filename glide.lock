--- conflicted
+++ resolved
@@ -1,10 +1,5 @@
-<<<<<<< HEAD
-hash: 0dfdd706ec526743dc61fe6baddd8b332b52fc5b2ea1874f89aeaea1a91f4a35
-updated: 2017-03-22T11:05:16.774326265+02:00
-=======
 hash: d82c3ebecd3594a7795f2b3686b395463c73dc31e7292d29702ad791f688a082
 updated: 2017-07-06T18:30:31.4144391+02:00
->>>>>>> 4651a230
 imports:
 - name: github.com/asaskevich/govalidator
   version: 4918b99a7cb949bb295f3c7bbaf24b577d806e35
@@ -14,11 +9,6 @@
   - winterm
 - name: github.com/cenk/backoff
   version: 32cd0c5b3aef12c76ed64aaf678f6c79736be7dc
-<<<<<<< HEAD
-- name: github.com/cenkalti/backoff
-  version: 3db60c813733fce657c114634171689bbf1f8dee
-=======
->>>>>>> 4651a230
 - name: github.com/davecgh/go-spew
   version: 6d212800a42e8ab5c146b8ace3490ee17e5225f9
   subpackages:
@@ -26,11 +16,7 @@
 - name: github.com/dgrijalva/jwt-go
   version: d2709f9f1f31ebcda9651b03077758c1f3a0018c
 - name: github.com/docker/docker
-<<<<<<< HEAD
-  version: 092cba3727bb9b4a2f0e922cd6c0f93ea270e363
-=======
   version: 89658bed64c2a8fe05a978e5b87dbec409d57a0f
->>>>>>> 4651a230
   subpackages:
   - api/types
   - api/types/blkiodev
@@ -124,7 +110,6 @@
   version: 491d3605edfb866af34a48075bd4355ac1bf46ca
 - name: github.com/moul/http2curl
   version: 4e24498b31dba4683efb9d35c1c8a91e2eda28c8
-<<<<<<< HEAD
 - name: github.com/newrelic/go-agent
   version: 7c6c920d222b18632f03b12c3b594df816eab6d0
   subpackages:
@@ -134,10 +119,8 @@
   - internal/logger
   - internal/sysinfo
   - internal/utilization
-=======
 - name: github.com/Nvveen/Gotty
   version: cd527374f1e5bff4938207604a14f2e38a9cf512
->>>>>>> 4651a230
 - name: github.com/oleiade/reflections
   version: 2b6ec3da648e3e834dc41bad8d9ed7f2dc6a9496
 - name: github.com/opencontainers/runc
@@ -145,24 +128,10 @@
   subpackages:
   - libcontainer/system
   - libcontainer/user
-<<<<<<< HEAD
-- name: github.com/ory-am/common
-  version: eaf2f2a2e18295ffc4e89d07a9556903d22b4e79
-  subpackages:
-  - compiler
-  - env
-  - pkg
-  - rand/sequence
-- name: github.com/ory-am/dockertest
-  version: 8445a82f8da6067ffecbb06e3f9fa2857f3bf9df
-- name: github.com/ory-am/fosite
-  version: 9b33931ee14ae0768ea46a423d569330a85b482e
-=======
 - name: github.com/ory/dockertest
   version: 6d57cd43b964e928111542771659af6a3a58521f
 - name: github.com/ory/fosite
   version: ef8f1757f0c26317fd7dbb46f66fde7516a3b4bb
->>>>>>> 4651a230
   subpackages:
   - compose
   - handler/oauth2
@@ -170,10 +139,6 @@
   - storage
   - token/hmac
   - token/jwt
-<<<<<<< HEAD
-- name: github.com/ory-am/ladon
-  version: ef4a3e7a29dc84bb3fabb23142e350fbb5bfdd42
-=======
 - name: github.com/ory/graceful
   version: 3d30c83329259f53a904d428b38d8cb8fba7bd77
 - name: github.com/ory/herodot
@@ -184,7 +149,6 @@
   - compiler
   - manager/memory
   - manager/sql
->>>>>>> 4651a230
 - name: github.com/pborman/uuid
   version: a97ce2ca70fa5a848076093f05e639a89ca34d06
 - name: github.com/pelletier/go-toml
@@ -208,13 +172,9 @@
 - name: github.com/sirupsen/logrus
   version: 59d0ca41e5faad81cac03f7a7d84ba80d9cc9673
 - name: github.com/Sirupsen/logrus
-<<<<<<< HEAD
-  version: ba1b36c82c5e05c4f912a88eab0dcd91a171688f
-=======
   version: 59d0ca41e5faad81cac03f7a7d84ba80d9cc9673
   repo: https://github.com/sirupsen/logrus.git
   vcs: git
->>>>>>> 4651a230
 - name: github.com/spf13/afero
   version: 9be650865eab0c12963d8753212f4f9c66cdcf12
   subpackages:
@@ -279,21 +239,8 @@
   - internal/remote_api
   - internal/urlfetch
   - urlfetch
-<<<<<<< HEAD
 - name: gopkg.in/airbrake/gobrake.v2
   version: 5d77bd50d083834501349f8be70197b26963674d
-- name: gopkg.in/dancannon/gorethink.v2
-  version: 610fcc04c971a9fa42f1b6625c7c52b5bb472c51
-- name: gopkg.in/fatih/pool.v2
-  version: 6e328e67893eb46323ad06f0e92cb9536babbabc
-- name: gopkg.in/gorethink/gorethink.v3
-  version: 610fcc04c971a9fa42f1b6625c7c52b5bb472c51
-  subpackages:
-  - encoding
-  - ql2
-  - types
-=======
->>>>>>> 4651a230
 - name: gopkg.in/gorp.v1
   version: c87af80f3cc5036b55b83d77171e156791085e2e
 - name: gopkg.in/square/go-jose.v1
@@ -301,11 +248,6 @@
   subpackages:
   - cipher
   - json
-<<<<<<< HEAD
-- name: gopkg.in/tylerb/graceful.v1
-  version: 4654dfbb6ad53cb5e27f37d99b02e16c1872fbbb
-=======
->>>>>>> 4651a230
 - name: gopkg.in/yaml.v2
   version: cd8b52f8269e0feb286dfeef29f8fe4d5b397e0b
 testImports:
