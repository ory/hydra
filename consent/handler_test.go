--- conflicted
+++ resolved
@@ -12,23 +12,14 @@
 	"net/http/httptest"
 	"testing"
 	"time"
-
-<<<<<<< HEAD
-	. "github.com/ory/hydra/v2/flow"
-=======
->>>>>>> 732e480e
 	"github.com/ory/x/pointerx"
-
 	"github.com/ory/hydra/v2/flow"
 	"github.com/ory/hydra/v2/oauth2/flowctx"
 	"github.com/ory/hydra/v2/x"
 	"github.com/ory/x/contextx"
 	"github.com/ory/x/sqlxx"
-
 	"github.com/ory/hydra/v2/internal"
-
 	"github.com/stretchr/testify/require"
-
 	hydra "github.com/ory/hydra-client-go/v2"
 	"github.com/ory/hydra/v2/client"
 	. "github.com/ory/hydra/v2/consent"
@@ -55,13 +46,8 @@
 
 			if tc.exists {
 				cl := &client.Client{LegacyClientID: "client" + key}
-<<<<<<< HEAD
-				require.NoError(t, reg.ClientManager().CreateClient(context.Background(), cl))
-				require.NoError(t, reg.ConsentManager().CreateLogoutRequest(context.TODO(), &LogoutRequest{
-=======
 				require.NoError(t, reg.ClientManager().CreateClient(ctx, cl))
 				require.NoError(t, reg.ConsentManager().CreateLogoutRequest(context.TODO(), &flow.LogoutRequest{
->>>>>>> 732e480e
 					Client:     cl,
 					ID:         challenge,
 					WasHandled: tc.handled,
@@ -104,12 +90,8 @@
 		{true, false, http.StatusOK},
 		{true, true, http.StatusGone},
 	} {
-<<<<<<< HEAD
 		t.Run(fmt.Sprintf("exists=%v/handled=%v", tc.exists, tc.handled), func(t *testing.T) {
-=======
-		t.Run(fmt.Sprintf("case=%d", k), func(t *testing.T) {
 			ctx := context.Background()
->>>>>>> 732e480e
 			key := fmt.Sprint(k)
 			challenge := "challenge" + key
 			requestURL := "http://192.0.2.1"
@@ -119,23 +101,12 @@
 
 			if tc.exists {
 				cl := &client.Client{LegacyClientID: "client" + key}
-<<<<<<< HEAD
 				require.NoError(t, reg.ClientManager().CreateClient(context.Background(), cl))
-				f, err := reg.ConsentManager().CreateLoginRequest(context.Background(), &LoginRequest{
-=======
-				require.NoError(t, reg.ClientManager().CreateClient(ctx, cl))
-				f, err := reg.ConsentManager().CreateLoginRequest(ctx, &flow.LoginRequest{
->>>>>>> 732e480e
+				f, err := reg.ConsentManager().CreateLoginRequest(context.Background(), &flow.LoginRequest{
 					Client:     cl,
 					ID:         challenge,
 					RequestURL: requestURL,
 				})
-<<<<<<< HEAD
-				require.NoError(t, err)
-
-				if tc.handled {
-					_, err := reg.ConsentManager().HandleLoginRequest(context.Background(), f, challenge, &HandledLoginRequest{ID: challenge, WasHandled: true})
-=======
 				require.NoError(t, err)
 				challenge, err = flowctx.Encode(ctx, reg.FlowCipher(), f)
 				require.NoError(t, err)
@@ -144,7 +115,6 @@
 					_, err := reg.ConsentManager().HandleLoginRequest(ctx, f, challenge, &flow.HandledLoginRequest{ID: challenge, WasHandled: true})
 					require.NoError(t, err)
 					challenge, err = flowctx.Encode(ctx, reg.FlowCipher(), f)
->>>>>>> 732e480e
 					require.NoError(t, err)
 				}
 			}
@@ -196,17 +166,6 @@
 
 			if tc.exists {
 				cl := &client.Client{LegacyClientID: "client" + key}
-<<<<<<< HEAD
-				require.NoError(t, reg.ClientManager().CreateClient(context.Background(), cl))
-				lr := &LoginRequest{ID: "login-" + challenge, Client: cl, RequestURL: requestURL}
-				f, err := reg.ConsentManager().CreateLoginRequest(context.Background(), lr)
-				require.NoError(t, err)
-				_, err = reg.ConsentManager().HandleLoginRequest(context.Background(), f, lr.ID, &HandledLoginRequest{
-					ID: lr.ID,
-				})
-				require.NoError(t, err)
-				require.NoError(t, reg.ConsentManager().CreateConsentRequest(context.Background(), f, &OAuth2ConsentRequest{
-=======
 				require.NoError(t, reg.ClientManager().CreateClient(ctx, cl))
 				lr := &flow.LoginRequest{ID: "login-" + challenge, Client: cl, RequestURL: requestURL}
 				f, err := reg.ConsentManager().CreateLoginRequest(ctx, lr)
@@ -220,7 +179,6 @@
 				challenge, err = flowctx.Encode(ctx, reg.FlowCipher(), f)
 				require.NoError(t, err)
 				require.NoError(t, reg.ConsentManager().CreateConsentRequest(ctx, f, &flow.OAuth2ConsentRequest{
->>>>>>> 732e480e
 					Client:         cl,
 					ID:             challenge,
 					Verifier:       challenge,
@@ -229,21 +187,14 @@
 				}))
 
 				if tc.handled {
-<<<<<<< HEAD
-					_, err := reg.ConsentManager().HandleConsentRequest(context.Background(), f, &AcceptOAuth2ConsentRequest{
-=======
 					_, err := reg.ConsentManager().HandleConsentRequest(ctx, f, &flow.AcceptOAuth2ConsentRequest{
->>>>>>> 732e480e
 						ID:         challenge,
 						WasHandled: true,
 						HandledAt:  sqlxx.NullTime(time.Now()),
 					})
 					require.NoError(t, err)
-<<<<<<< HEAD
-=======
 					challenge, err = flowctx.Encode(ctx, reg.FlowCipher(), f)
 					require.NoError(t, err)
->>>>>>> 732e480e
 				}
 			}
 
@@ -276,10 +227,7 @@
 
 func TestGetLoginRequestWithDuplicateAccept(t *testing.T) {
 	t.Run("Test get login request with duplicate accept", func(t *testing.T) {
-<<<<<<< HEAD
-=======
 		ctx := context.Background()
->>>>>>> 732e480e
 		challenge := "challenge"
 		requestURL := "http://192.0.2.1"
 
@@ -287,22 +235,14 @@
 		reg := internal.NewRegistryMemory(t, conf, &contextx.Default{})
 
 		cl := &client.Client{LegacyClientID: "client"}
-<<<<<<< HEAD
-		require.NoError(t, reg.ClientManager().CreateClient(context.Background(), cl))
-		_, err := reg.ConsentManager().CreateLoginRequest(context.Background(), &LoginRequest{
-=======
 		require.NoError(t, reg.ClientManager().CreateClient(ctx, cl))
 		f, err := reg.ConsentManager().CreateLoginRequest(ctx, &flow.LoginRequest{
->>>>>>> 732e480e
 			Client:     cl,
 			ID:         challenge,
 			RequestURL: requestURL,
 		})
-<<<<<<< HEAD
-=======
 		require.NoError(t, err)
 		challenge, err = flowctx.Encode(ctx, reg.FlowCipher(), f)
->>>>>>> 732e480e
 		require.NoError(t, err)
 
 		h := NewHandler(reg, conf)
