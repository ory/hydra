/*
 * Copyright © 2015-2018 Aeneas Rekkas <aeneas+oss@aeneas.io>
 *
 * Licensed under the Apache License, Version 2.0 (the "License");
 * you may not use this file except in compliance with the License.
 * You may obtain a copy of the License at
 *
 *     http://www.apache.org/licenses/LICENSE-2.0
 *
 * Unless required by applicable law or agreed to in writing, software
 * distributed under the License is distributed on an "AS IS" BASIS,
 * WITHOUT WARRANTIES OR CONDITIONS OF ANY KIND, either express or implied.
 * See the License for the specific language governing permissions and
 * limitations under the License.
 *
 * @author		Aeneas Rekkas <aeneas+oss@aeneas.io>
 * @copyright 	2015-2018 Aeneas Rekkas <aeneas+oss@aeneas.io>
 * @license 	Apache-2.0
 */

package oauth2

import (
	"encoding/json"
	"fmt"
	"html/template"
	"net/http"
	"reflect"
	"strings"
	"time"

	"github.com/pborman/uuid"

	"github.com/ory/x/errorsx"

	jwt2 "github.com/dgrijalva/jwt-go"
	"github.com/julienschmidt/httprouter"
	"github.com/pkg/errors"

	"github.com/ory/fosite"
	"github.com/ory/fosite/handler/openid"
	"github.com/ory/fosite/token/jwt"
	"github.com/ory/x/urlx"

	"github.com/ory/hydra/client"
	"github.com/ory/hydra/consent"
	"github.com/ory/hydra/driver/config"
	"github.com/ory/hydra/x"
)

const (
	DefaultLoginPath      = "/oauth2/fallbacks/login"
	DefaultConsentPath    = "/oauth2/fallbacks/consent"
	DefaultPostLogoutPath = "/oauth2/fallbacks/logout/callback"
	DefaultLogoutPath     = "/oauth2/fallbacks/logout"
	DefaultErrorPath      = "/oauth2/fallbacks/error"
	TokenPath             = "/oauth2/token" // #nosec G101
	AuthPath              = "/oauth2/auth"
	LogoutPath            = "/oauth2/sessions/logout"

	UserinfoPath  = "/userinfo"
	WellKnownPath = "/.well-known/openid-configuration"
	JWKPath       = "/.well-known/jwks.json"

	// IntrospectPath points to the OAuth2 introspection endpoint.
	IntrospectPath   = "/oauth2/introspect"
	RevocationPath   = "/oauth2/revoke"
	FlushPath        = "/oauth2/flush"
	DeleteTokensPath = "/oauth2/tokens" // #nosec G101
)

type Handler struct {
	r InternalRegistry
	c *config.Provider
}

func NewHandler(r InternalRegistry, c *config.Provider) *Handler {
	return &Handler{r: r, c: c}
}

func (h *Handler) SetRoutes(admin *x.RouterAdmin, public *x.RouterPublic, corsMiddleware func(http.Handler) http.Handler) {
	public.Handler("OPTIONS", TokenPath, corsMiddleware(http.HandlerFunc(h.handleOptions)))
	public.Handler("POST", TokenPath, corsMiddleware(http.HandlerFunc(h.TokenHandler)))

	public.GET(AuthPath, h.AuthHandler)
	public.POST(AuthPath, h.AuthHandler)
	public.GET(LogoutPath, h.LogoutHandler)
	public.POST(LogoutPath, h.LogoutHandler)

	public.GET(DefaultLoginPath, h.fallbackHandler("", "", http.StatusOK, config.KeyLoginURL))
	public.GET(DefaultConsentPath, h.fallbackHandler("", "", http.StatusOK, config.KeyConsentURL))
	public.GET(DefaultLogoutPath, h.fallbackHandler("", "", http.StatusOK, config.KeyLogoutURL))
	public.GET(DefaultPostLogoutPath, h.fallbackHandler(
		"You logged out successfully!",
		"The Default Post Logout URL is not set which is why you are seeing this fallback page. Your log out request however succeeded.",
		http.StatusOK,
		config.KeyLogoutRedirectURL,
	))
	public.GET(DefaultErrorPath, h.DefaultErrorHandler)

	public.Handler("OPTIONS", RevocationPath, corsMiddleware(http.HandlerFunc(h.handleOptions)))
	public.Handler("POST", RevocationPath, corsMiddleware(http.HandlerFunc(h.RevocationHandler)))
	public.Handler("OPTIONS", WellKnownPath, corsMiddleware(http.HandlerFunc(h.handleOptions)))
	public.Handler("GET", WellKnownPath, corsMiddleware(http.HandlerFunc(h.WellKnownHandler)))
	public.Handler("OPTIONS", UserinfoPath, corsMiddleware(http.HandlerFunc(h.handleOptions)))
	public.Handler("GET", UserinfoPath, corsMiddleware(http.HandlerFunc(h.UserinfoHandler)))
	public.Handler("POST", UserinfoPath, corsMiddleware(http.HandlerFunc(h.UserinfoHandler)))

	admin.POST(IntrospectPath, h.IntrospectHandler)
	admin.POST(FlushPath, h.FlushHandler)
	admin.DELETE(DeleteTokensPath, h.DeleteHandler)
}

// swagger:route GET /oauth2/sessions/logout public disconnectUser
//
// OpenID Connect Front-Backchannel Enabled Logout
//
// This endpoint initiates and completes user logout at ORY Hydra and initiates OpenID Connect Front-/Back-channel logout:
//
// - https://openid.net/specs/openid-connect-frontchannel-1_0.html
// - https://openid.net/specs/openid-connect-backchannel-1_0.html
//
//     Schemes: http, https
//
//     Responses:
//       302: emptyResponse
func (h *Handler) LogoutHandler(w http.ResponseWriter, r *http.Request, ps httprouter.Params) {
	handled, err := h.r.ConsentStrategy().HandleOpenIDConnectLogout(w, r)

	if errors.Is(err, consent.ErrAbortOAuth2Request) {
		return
	} else if err != nil {
		x.LogError(r, err, h.r.Logger())
		h.forwardError(w, r, err)
		return
	}

	if len(handled.FrontChannelLogoutURLs) == 0 {
		http.Redirect(w, r, handled.RedirectTo, http.StatusFound)
		return
	}

	// TODO How are we supposed to test this? Maybe with cypress? #1368
	t, err := template.New("logout").Parse(`<html>
<head>
    <meta http-equiv="refresh" content="7; URL={{ .RedirectTo }}">
</head>
<style type="text/css">
    iframe { position: absolute; left: 0; top: 0; height: 0; width: 0; border: none; }
</style>
<script>
    var total = {{ len .FrontChannelLogoutURLs }};
    var redir = {{ .RedirectTo }};

	function redirect() {
		window.location.replace(redir);

		// In case replace failed try href
		setTimeout(function () {
			window.location.href = redir;
		}, 250); // Show message after http-equiv="refresh"
	}

    function done() {
        total--;
        if (total < 1) {
			setTimeout(redirect, 500);
        }
    }

	setTimeout(redirect, 7000); // redirect after 5 seconds if e.g. an iframe doesn't load

	// If the redirect takes unusually long, show a message
	setTimeout(function () {
		document.getElementById("redir").style.display = "block";
	}, 2000);
</script>
<body>
<noscript>
    <p>
        JavaScript is disabled - you should be redirected in 5 seconds but if not, click <a
            href="{{ .RedirectTo }}">here</a> to continue.
    </p>
</noscript>

<p id="redir" style="display: none">
    Redirection takes unusually long. If you are not being redirected within the next seconds, click <a href="{{ .RedirectTo }}">here</a> to continue.
</p>

{{ range .FrontChannelLogoutURLs }}<iframe src="{{ . }}" onload="done(this)"></iframe>
{{ end }}
</body>
</html>`)
	if err != nil {
		x.LogError(r, err, h.r.Logger())
		h.forwardError(w, r, err)
		return
	}

	if err := t.Execute(w, handled); err != nil {
		x.LogError(r, err, h.r.Logger())
		h.forwardError(w, r, err)
		return
	}
}

// swagger:route GET /.well-known/openid-configuration public discoverOpenIDConfiguration
//
// OpenID Connect Discovery
//
// The well known endpoint an be used to retrieve information for OpenID Connect clients. We encourage you to not roll
// your own OpenID Connect client but to use an OpenID Connect client library instead. You can learn more on this
// flow at https://openid.net/specs/openid-connect-discovery-1_0.html .
//
// Popular libraries for OpenID Connect clients include oidc-client-js (JavaScript), go-oidc (Golang), and others.
// For a full list of clients go here: https://openid.net/developers/certified/
//
//     Produces:
//     - application/json
//
//     Schemes: http, https
//
//     Responses:
//       200: wellKnown
//       401: genericError
//       500: genericError
func (h *Handler) WellKnownHandler(w http.ResponseWriter, r *http.Request) {
	h.r.Writer().Write(w, r, &WellKnown{
		Issuer:                                 strings.TrimRight(h.c.IssuerURL().String(), "/") + "/",
		AuthURL:                                h.c.OAuth2AuthURL().String(),
		TokenURL:                               h.c.OAuth2TokenURL().String(),
		JWKsURI:                                h.c.JWKSURL().String(),
		RevocationEndpoint:                     urlx.AppendPaths(h.c.IssuerURL(), RevocationPath).String(),
		RegistrationEndpoint:                   h.c.OAuth2ClientRegistrationURL().String(),
		SubjectTypes:                           h.c.SubjectTypesSupported(),
		ResponseTypes:                          []string{"code", "code id_token", "id_token", "token id_token", "token", "token id_token code"},
		ClaimsSupported:                        h.c.OIDCDiscoverySupportedClaims(),
		ScopesSupported:                        h.c.OIDCDiscoverySupportedScope(),
		UserinfoEndpoint:                       h.c.OIDCDiscoveryUserinfoEndpoint().String(),
		TokenEndpointAuthMethodsSupported:      []string{"client_secret_post", "client_secret_basic", "private_key_jwt", "none"},
		IDTokenSigningAlgValuesSupported:       []string{"RS256"},
		GrantTypesSupported:                    []string{"authorization_code", "implicit", "client_credentials", "refresh_token"},
		ResponseModesSupported:                 []string{"query", "fragment"},
		UserinfoSigningAlgValuesSupported:      []string{"none", "RS256"},
		RequestParameterSupported:              true,
		RequestURIParameterSupported:           true,
		RequireRequestURIRegistration:          true,
		BackChannelLogoutSupported:             true,
		BackChannelLogoutSessionSupported:      true,
		FrontChannelLogoutSupported:            true,
		FrontChannelLogoutSessionSupported:     true,
		EndSessionEndpoint:                     urlx.AppendPaths(h.c.IssuerURL(), LogoutPath).String(),
		RequestObjectSigningAlgValuesSupported: []string{"RS256", "none"},
	})
}

// swagger:route GET /userinfo public userinfo
//
// OpenID Connect Userinfo
//
// This endpoint returns the payload of the ID Token, including the idTokenExtra values, of
// the provided OAuth 2.0 Access Token.
//
// For more information please [refer to the spec](http://openid.net/specs/openid-connect-core-1_0.html#UserInfo).
//
//     Produces:
//     - application/json
//
//     Schemes: http, https
//
//     Security:
//       oauth2:
//
//     Responses:
//       200: userinfoResponse
//       401: genericError
//       500: genericError
func (h *Handler) UserinfoHandler(w http.ResponseWriter, r *http.Request) {
	session := NewSession("")
	tokenType, ar, err := h.r.OAuth2Provider().IntrospectToken(r.Context(), fosite.AccessTokenFromRequest(r), fosite.AccessToken, session)
	if err != nil {
		rfcerr := fosite.ErrorToRFC6749Error(err)
		if rfcerr.StatusCode() == http.StatusUnauthorized {
			w.Header().Set("WWW-Authenticate", fmt.Sprintf("error=%s,error_description=%s,error_hint=%s", rfcerr.ErrorField, rfcerr.DescriptionField, rfcerr.HintField))
		}
		h.r.Writer().WriteError(w, r, err)
		return
	}

	if tokenType != fosite.AccessToken {
		errorDescription := "Only access tokens are allowed in the authorization header"
		w.Header().Set("WWW-Authenticate", fmt.Sprintf("error_description=\"%s\"", errorDescription))
		h.r.Writer().WriteErrorCode(w, r, http.StatusUnauthorized, errors.New(errorDescription))
		return
	}

	c, ok := ar.GetClient().(*client.Client)
	if !ok {
		h.r.Writer().WriteError(w, r, errorsx.WithStack(fosite.ErrServerError.WithHint("Unable to type assert to *client.Client.")))
		return
	}

	interim := ar.GetSession().(*Session).IDTokenClaims().ToMap()
	delete(interim, "nonce")
	delete(interim, "at_hash")
	delete(interim, "c_hash")
	delete(interim, "exp")
	delete(interim, "sid")
	delete(interim, "jti")

	if aud := interim["aud"].([]string); !ok || len(aud) == 0 {
		interim["aud"] = []string{c.GetID()}
	}

	if c.UserinfoSignedResponseAlg == "RS256" {
		interim["jti"] = uuid.New()
		interim["iat"] = time.Now().Unix()

		keyID, err := h.r.OpenIDJWTStrategy().GetPublicKeyID(r.Context())
		if err != nil {
			h.r.Writer().WriteError(w, r, err)
			return
		}

		token, _, err := h.r.OpenIDJWTStrategy().Generate(r.Context(), jwt2.MapClaims(interim), &jwt.Headers{
			Extra: map[string]interface{}{"kid": keyID},
		})
		if err != nil {
			h.r.Writer().WriteError(w, r, err)
			return
		}

		w.Header().Set("Content-Type", "application/jwt")
		_, _ = w.Write([]byte(token))
	} else if c.UserinfoSignedResponseAlg == "" || c.UserinfoSignedResponseAlg == "none" {
		h.r.Writer().Write(w, r, interim)
	} else {
		h.r.Writer().WriteError(w, r, errorsx.WithStack(fosite.ErrServerError.WithHintf("Unsupported userinfo signing algorithm '%s'.", c.UserinfoSignedResponseAlg)))
		return
	}
}

// swagger:route POST /oauth2/revoke public revokeOAuth2Token
//
// Revoke OAuth2 Tokens
//
// Revoking a token (both access and refresh) means that the tokens will be invalid. A revoked access token can no
// longer be used to make access requests, and a revoked refresh token can no longer be used to refresh an access token.
// Revoking a refresh token also invalidates the access token that was created with it. A token may only be revoked by
// the client the token was generated for.
//
//     Consumes:
//     - application/x-www-form-urlencoded
//
//     Schemes: http, https
//
//     Security:
//       basic:
//       oauth2:
//
//     Responses:
//       200: emptyResponse
//       401: genericError
//       500: genericError
func (h *Handler) RevocationHandler(w http.ResponseWriter, r *http.Request) {
	var ctx = r.Context()

	err := h.r.OAuth2Provider().NewRevocationRequest(ctx, r)
	if err != nil {
		x.LogError(r, err, h.r.Logger())
	}

	h.r.OAuth2Provider().WriteRevocationResponse(w, err)
}

// swagger:route POST /oauth2/introspect admin introspectOAuth2Token
//
// Introspect OAuth2 Tokens
//
// The introspection endpoint allows to check if a token (both refresh and access) is active or not. An active token
// is neither expired nor revoked. If a token is active, additional information on the token will be included. You can
// set additional data for a token by setting `accessTokenExtra` during the consent flow.
//
// For more information [read this blog post](https://www.oauth.com/oauth2-servers/token-introspection-endpoint/).
//
//     Consumes:
//     - application/x-www-form-urlencoded
//
//     Produces:
//     - application/json
//
//     Schemes: http, https
//
//     Responses:
//       200: oAuth2TokenIntrospection
//       401: genericError
//       500: genericError
func (h *Handler) IntrospectHandler(w http.ResponseWriter, r *http.Request, _ httprouter.Params) {
	var session = NewSession("")
	var ctx = r.Context()

	if r.Method != "POST" {
		err := errorsx.WithStack(fosite.ErrInvalidRequest.WithHintf("HTTP method is \"%s\", expected \"POST\".", r.Method))
		x.LogError(r, err, h.r.Logger())
		h.r.OAuth2Provider().WriteIntrospectionError(w, err)
		return
	} else if err := r.ParseMultipartForm(1 << 20); err != nil && err != http.ErrNotMultipart {
		err := errorsx.WithStack(fosite.ErrInvalidRequest.WithHint("Unable to parse HTTP body, make sure to send a properly formatted form request body.").WithDebug(err.Error()))
		x.LogError(r, err, h.r.Logger())
		h.r.OAuth2Provider().WriteIntrospectionError(w, err)
		return
	} else if len(r.PostForm) == 0 {
		err := errorsx.WithStack(fosite.ErrInvalidRequest.WithHint("The POST body can not be empty."))
		x.LogError(r, err, h.r.Logger())
		h.r.OAuth2Provider().WriteIntrospectionError(w, err)
		return
	}

	token := r.PostForm.Get("token")
	tokenType := r.PostForm.Get("token_type_hint")
	scope := r.PostForm.Get("scope")

	tt, ar, err := h.r.OAuth2Provider().IntrospectToken(ctx, token, fosite.TokenType(tokenType), session, strings.Split(scope, " ")...)
	if err != nil {
		x.LogAudit(r, err, h.r.Logger())
		err := errorsx.WithStack(fosite.ErrInactiveToken.WithHint("An introspection strategy indicated that the token is inactive.").WithDebug(err.Error()))
		h.r.OAuth2Provider().WriteIntrospectionError(w, err)
		return
	}

	resp := &fosite.IntrospectionResponse{
		Active:          true,
		AccessRequester: ar,
		TokenUse:        tt,
		AccessTokenType: "Bearer",
	}

	exp := resp.GetAccessRequester().GetSession().GetExpiresAt(tt)
	if exp.IsZero() {
		if tt == fosite.RefreshToken {
			exp = resp.GetAccessRequester().GetRequestedAt().Add(h.c.RefreshTokenLifespan())
		} else {
			exp = resp.GetAccessRequester().GetRequestedAt().Add(h.c.AccessTokenLifespan())
		}
	}

	session, ok := resp.GetAccessRequester().GetSession().(*Session)
	if !ok {
		err := errorsx.WithStack(fosite.ErrServerError.WithHint("Expected session to be of type *Session, but got another type.").WithDebug(fmt.Sprintf("Got type %s", reflect.TypeOf(resp.GetAccessRequester().GetSession()))))
		x.LogError(r, err, h.r.Logger())
		h.r.OAuth2Provider().WriteIntrospectionError(w, err)
		return
	}

	var obfuscated string
	if len(session.Claims.Subject) > 0 && session.Claims.Subject != session.Subject {
		obfuscated = session.Claims.Subject
	}

	audience := resp.GetAccessRequester().GetGrantedAudience()
	if audience == nil {
		// prevent null
		audience = fosite.Arguments{}
	}

	w.Header().Set("Content-Type", "application/json;charset=UTF-8")
	if err = json.NewEncoder(w).Encode(&Introspection{
		Active:            resp.IsActive(),
		ClientID:          resp.GetAccessRequester().GetClient().GetID(),
		Scope:             strings.Join(resp.GetAccessRequester().GetGrantedScopes(), " "),
		ExpiresAt:         exp.Unix(),
		IssuedAt:          resp.GetAccessRequester().GetRequestedAt().Unix(),
		Subject:           session.GetSubject(),
		Username:          session.GetUsername(),
		Extra:             session.Extra,
		Audience:          audience,
		Issuer:            strings.TrimRight(h.c.IssuerURL().String(), "/") + "/",
		ObfuscatedSubject: obfuscated,
		TokenType:         resp.GetAccessTokenType(),
		TokenUse:          string(resp.GetTokenUse()),
		NotBefore:         resp.GetAccessRequester().GetRequestedAt().Unix(),
	}); err != nil {
		x.LogError(r, errorsx.WithStack(err), h.r.Logger())
	}
}

// swagger:route POST /oauth2/flush admin flushInactiveOAuth2Tokens
//
// Flush Expired OAuth2 Access Tokens
//
// This endpoint flushes expired OAuth2 access tokens from the database. You can set a time after which no tokens will be
// not be touched, in case you want to keep recent tokens for auditing. Refresh tokens can not be flushed as they are deleted
// automatically when performing the refresh flow.
//
//     Consumes:
//     - application/json
//
//     Schemes: http, https
//
//     Responses:
//       204: emptyResponse
//       401: genericError
//       500: genericError
func (h *Handler) FlushHandler(w http.ResponseWriter, r *http.Request, _ httprouter.Params) {
	var fr FlushInactiveOAuth2TokensRequest
	if err := json.NewDecoder(r.Body).Decode(&fr); err != nil {
		h.r.Writer().WriteError(w, r, err)
		return
	}

	if fr.NotAfter.IsZero() {
		fr.NotAfter = time.Now()
	}

	if err := h.r.OAuth2Storage().FlushInactiveAccessTokens(r.Context(), fr.NotAfter); err != nil {
		h.r.Writer().WriteError(w, r, err)
		return
	}

<<<<<<< HEAD
	if err := h.r.OAuth2Storage().FlushInactiveLoginConsentRequests(r.Context(), fr.NotAfter); err != nil {
=======
	if err := h.r.OAuth2Storage().FlushInactiveRefreshTokens(r.Context(), fr.NotAfter); err != nil {
>>>>>>> b46a14cd
		h.r.Writer().WriteError(w, r, err)
		return
	}

	w.WriteHeader(http.StatusNoContent)
}

// swagger:route POST /oauth2/token public oauth2Token
//
// The OAuth 2.0 Token Endpoint
//
// The client makes a request to the token endpoint by sending the
// following parameters using the "application/x-www-form-urlencoded" HTTP
// request entity-body.
//
// > Do not implement a client for this endpoint yourself. Use a library. There are many libraries
// > available for any programming language. You can find a list of libraries here: https://oauth.net/code/
// >
// > Do note that Hydra SDK does not implement this endpoint properly. Use one of the libraries listed above!
//
//
//     Consumes:
//     - application/x-www-form-urlencoded
//
//     Produces:
//     - application/json
//
//     Schemes: http, https
//
//     Security:
//       basic:
//       oauth2:
//
//     Responses:
//       200: oauth2TokenResponse
//       401: genericError
//       400: genericError
//       500: genericError
func (h *Handler) TokenHandler(w http.ResponseWriter, r *http.Request) {
	var session = NewSession("")
	var ctx = r.Context()

	accessRequest, err := h.r.OAuth2Provider().NewAccessRequest(ctx, r, session)

	if err != nil {
		h.logOrAudit(err, r)
		h.r.OAuth2Provider().WriteAccessError(w, accessRequest, err)
		return
	}

	if accessRequest.GetGrantTypes().ExactOne("client_credentials") {
		var accessTokenKeyID string
		if h.c.AccessTokenStrategy() == "jwt" {
			accessTokenKeyID, err = h.r.AccessTokenJWTStrategy().GetPublicKeyID(r.Context())
			if err != nil {
				x.LogError(r, err, h.r.Logger())
				h.r.OAuth2Provider().WriteAccessError(w, accessRequest, err)
				return
			}
		}

		session.Subject = accessRequest.GetClient().GetID()
		session.ClientID = accessRequest.GetClient().GetID()
		session.KID = accessTokenKeyID
		session.DefaultSession.Claims.Issuer = strings.TrimRight(h.c.IssuerURL().String(), "/") + "/"
		session.DefaultSession.Claims.IssuedAt = time.Now().UTC()

		var scopes = accessRequest.GetRequestedScopes()

		// Added for compatibility with MITREid
		if h.c.GrantAllClientCredentialsScopesPerDefault() && len(scopes) == 0 {
			for _, scope := range accessRequest.GetClient().GetScopes() {
				accessRequest.GrantScope(scope)
			}
		}

		for _, scope := range scopes {
			if h.r.ScopeStrategy()(accessRequest.GetClient().GetScopes(), scope) {
				accessRequest.GrantScope(scope)
			}
		}

		for _, audience := range accessRequest.GetRequestedAudience() {
			if h.r.AudienceStrategy()(accessRequest.GetClient().GetAudience(), []string{audience}) == nil {
				accessRequest.GrantAudience(audience)
			}
		}
	}

	accessResponse, err := h.r.OAuth2Provider().NewAccessResponse(ctx, accessRequest)

	if err != nil {
		h.logOrAudit(err, r)
		h.r.OAuth2Provider().WriteAccessError(w, accessRequest, err)
		return
	}

	h.r.OAuth2Provider().WriteAccessResponse(w, accessRequest, accessResponse)
}

func (h *Handler) logOrAudit(err error, r *http.Request) {
	if errors.Is(err, fosite.ErrServerError) || errors.Is(err, fosite.ErrTemporarilyUnavailable) || errors.Is(err, fosite.ErrMisconfiguration) {
		x.LogError(r, err, h.r.Logger())
	} else {
		x.LogAudit(r, err, h.r.Logger())
	}
}

// swagger:route GET /oauth2/auth public oauthAuth
//
// The OAuth 2.0 Authorize Endpoint
//
// This endpoint is not documented here because you should never use your own implementation to perform OAuth2 flows.
// OAuth2 is a very popular protocol and a library for your programming language will exists.
//
// To learn more about this flow please refer to the specification: https://tools.ietf.org/html/rfc6749
//
//     Consumes:
//     - application/x-www-form-urlencoded
//
//     Schemes: http, https
//
//     Responses:
//       302: emptyResponse
//       401: genericError
//       500: genericError
func (h *Handler) AuthHandler(w http.ResponseWriter, r *http.Request, _ httprouter.Params) {
	var ctx = r.Context()

	authorizeRequest, err := h.r.OAuth2Provider().NewAuthorizeRequest(ctx, r)
	if err != nil {
		x.LogError(r, err, h.r.Logger())
		h.writeAuthorizeError(w, r, authorizeRequest, err)
		return
	}

	session, err := h.r.ConsentStrategy().HandleOAuth2AuthorizationRequest(w, r, authorizeRequest)
	if errors.Is(err, consent.ErrAbortOAuth2Request) {
		x.LogAudit(r, nil, h.r.AuditLogger())
		// do nothing
		return
	} else if e := &(fosite.RFC6749Error{}); errors.As(err, &e) {
		x.LogAudit(r, err, h.r.AuditLogger())
		h.writeAuthorizeError(w, r, authorizeRequest, err)
		return
	} else if err != nil {
		x.LogError(r, err, h.r.Logger())
		h.writeAuthorizeError(w, r, authorizeRequest, err)
		return
	}

	for _, scope := range session.GrantedScope {
		authorizeRequest.GrantScope(scope)
	}

	for _, audience := range session.GrantedAudience {
		authorizeRequest.GrantAudience(audience)
	}

	openIDKeyID, err := h.r.OpenIDJWTStrategy().GetPublicKeyID(r.Context())
	if err != nil {
		x.LogError(r, err, h.r.Logger())
		h.writeAuthorizeError(w, r, authorizeRequest, err)
		return
	}

	var accessTokenKeyID string
	if h.c.AccessTokenStrategy() == "jwt" {
		accessTokenKeyID, err = h.r.AccessTokenJWTStrategy().GetPublicKeyID(r.Context())
		if err != nil {
			x.LogError(r, err, h.r.Logger())
			h.writeAuthorizeError(w, r, authorizeRequest, err)
			return
		}
	}

	authorizeRequest.SetID(session.ID)
	claims := &jwt.IDTokenClaims{
		Subject: session.ConsentRequest.SubjectIdentifier,
		Issuer:  strings.TrimRight(h.c.IssuerURL().String(), "/") + "/",

		AuthTime:                            time.Time(session.AuthenticatedAt),
		RequestedAt:                         session.RequestedAt,
		Extra:                               session.Session.IDToken,
		AuthenticationContextClassReference: session.ConsentRequest.ACR,

		// These are required for work around https://github.com/ory/fosite/issues/530
		Nonce:    authorizeRequest.GetRequestForm().Get("nonce"),
		Audience: []string{authorizeRequest.GetClient().GetID()},
		IssuedAt: time.Now().Truncate(time.Second).UTC(),

		// This is set by the fosite strategy
		// ExpiresAt:   time.Now().Add(h.IDTokenLifespan).UTC(),
	}
	claims.Add("sid", session.ConsentRequest.LoginSessionID)

	// done
	response, err := h.r.OAuth2Provider().NewAuthorizeResponse(ctx, authorizeRequest, &Session{
		DefaultSession: &openid.DefaultSession{
			Claims: claims,
			Headers: &jwt.Headers{Extra: map[string]interface{}{
				// required for lookup on jwk endpoint
				"kid": openIDKeyID,
			}},
			Subject: session.ConsentRequest.Subject,
		},
		Extra:            session.Session.AccessToken,
		KID:              accessTokenKeyID,
		ClientID:         authorizeRequest.GetClient().GetID(),
		ConsentChallenge: session.ID,
	})
	if err != nil {
		x.LogError(r, err, h.r.Logger())
		h.writeAuthorizeError(w, r, authorizeRequest, err)
		return
	}

	h.r.OAuth2Provider().WriteAuthorizeResponse(w, authorizeRequest, response)
}

func (h *Handler) writeAuthorizeError(w http.ResponseWriter, r *http.Request, ar fosite.AuthorizeRequester, err error) {
	if !ar.IsRedirectURIValid() {
		h.forwardError(w, r, err)
		return
	}

	h.r.OAuth2Provider().WriteAuthorizeError(w, ar, err)
}

func (h *Handler) forwardError(w http.ResponseWriter, r *http.Request, err error) {
	rfcErr := fosite.ErrorToRFC6749Error(err).WithLegacyFormat(h.c.OAuth2LegacyErrors()).WithExposeDebug(h.c.ShareOAuth2Debug())
	query := rfcErr.ToValues()
	http.Redirect(w, r, urlx.CopyWithQuery(h.c.ErrorURL(), query).String(), http.StatusFound)
}

// swagger:route DELETE /oauth2/tokens admin deleteOAuth2Token
//
// Delete OAuth2 Access Tokens from a Client
//
// This endpoint deletes OAuth2 access tokens issued for a client from the database
//
//     Consumes:
//     - application/json
//
//     Schemes: http, https
//
//     Responses:
//       204: emptyResponse
//       401: genericError
//       500: genericError
func (h *Handler) DeleteHandler(w http.ResponseWriter, r *http.Request, _ httprouter.Params) {
	client := r.URL.Query().Get("client_id")

	if client == "" {
		h.r.Writer().WriteError(w, r, errorsx.WithStack(fosite.ErrInvalidRequest.WithHint(`Query parameter 'client' is not defined but it should have been.`)))
		return
	}

	if err := h.r.OAuth2Storage().DeleteAccessTokens(r.Context(), client); err != nil {
		h.r.Writer().WriteError(w, r, err)
		return
	}

	w.WriteHeader(http.StatusNoContent)
}

// This function will not be called, OPTIONS request will be handled by cors
// this is just a placeholder.
func (h *Handler) handleOptions(w http.ResponseWriter, r *http.Request) {}<|MERGE_RESOLUTION|>--- conflicted
+++ resolved
@@ -517,11 +517,12 @@
 		return
 	}
 
-<<<<<<< HEAD
 	if err := h.r.OAuth2Storage().FlushInactiveLoginConsentRequests(r.Context(), fr.NotAfter); err != nil {
-=======
+		h.r.Writer().WriteError(w, r, err)
+		return
+	}
+
 	if err := h.r.OAuth2Storage().FlushInactiveRefreshTokens(r.Context(), fr.NotAfter); err != nil {
->>>>>>> b46a14cd
 		h.r.Writer().WriteError(w, r, err)
 		return
 	}
