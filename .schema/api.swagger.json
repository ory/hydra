--- conflicted
+++ resolved
@@ -1818,11 +1818,7 @@
       "title": "JSONRawMessage represents a json.RawMessage that works well with JSON, SQL, and Swagger."
     },
     "JSONWebKey": {
-<<<<<<< HEAD
-      "description": "JSONWebKey JSONWebKey It is important that this model object is named JSONWebKey for\n\"swagger generate spec\" to generate only on definition of a\nJSONWebKey.",
-=======
       "description": "It is important that this model object is named JSONWebKey for\n\"swagger generate spec\" to generate only on definition of a\nJSONWebKey.",
->>>>>>> a0a5f850
       "type": "object",
       "required": [
         "use",
@@ -1930,11 +1926,7 @@
       "title": "NullTime implements sql.NullTime functionality."
     },
     "PreviousConsentSession": {
-<<<<<<< HEAD
-      "description": "PreviousConsentSession PreviousConsentSession PreviousConsentSession PreviousConsentSession PreviousConsentSession PreviousConsentSession PreviousConsentSession PreviousConsentSession PreviousConsentSession PreviousConsentSession PreviousConsentSession PreviousConsentSession PreviousConsentSession PreviousConsentSession PreviousConsentSession The response used to return used consent requests\nsame as HandledLoginRequest, just with consent_request exposed as json",
-=======
       "description": "The response used to return used consent requests\nsame as HandledLoginRequest, just with consent_request exposed as json",
->>>>>>> a0a5f850
       "type": "object",
       "properties": {
         "consent_request": {
@@ -1947,13 +1939,7 @@
           "$ref": "#/definitions/StringSlicePipeDelimiter"
         },
         "handled_at": {
-<<<<<<< HEAD
-          "description": "handled at\nFormat: date-time\nFormat: date-time\nFormat: date-time\nFormat: date-time\nFormat: date-time\nFormat: date-time\nFormat: date-time\nFormat: date-time\nFormat: date-time\nFormat: date-time\nFormat: date-time\nFormat: date-time\nFormat: date-time\nFormat: date-time\nFormat: date-time",
-          "type": "string",
-          "format": "date-time"
-=======
           "$ref": "#/definitions/NullTime"
->>>>>>> a0a5f850
         },
         "remember": {
           "description": "Remember, if set to true, tells ORY Hydra to remember this consent authorization and reuse it if the same\nclient asks the same user for the same, or a subset of, scope.",
@@ -1981,25 +1967,9 @@
       "title": "The request payload used to accept a consent request.",
       "properties": {
         "grant_access_token_audience": {
-<<<<<<< HEAD
-          "description": "grant access token audience",
-          "type": "array",
-          "items": {
-            "type": "string"
-          },
           "$ref": "#/definitions/StringSlicePipeDelimiter"
         },
         "grant_scope": {
-          "description": "grant scope",
-          "type": "array",
-          "items": {
-            "type": "string"
-          },
-=======
-          "$ref": "#/definitions/StringSlicePipeDelimiter"
-        },
-        "grant_scope": {
->>>>>>> a0a5f850
           "$ref": "#/definitions/StringSlicePipeDelimiter"
         },
         "handled_at": {
@@ -2054,11 +2024,7 @@
     },
     "completedRequest": {
       "type": "object",
-<<<<<<< HEAD
-      "title": "CompletedRequest CompletedRequest CompletedRequest CompletedRequest The response payload sent when accepting or rejecting a login or consent request.",
-=======
       "title": "The response payload sent when accepting or rejecting a login or consent request.",
->>>>>>> a0a5f850
       "properties": {
         "redirect_to": {
           "description": "RedirectURL is the URL which you should redirect the user to once the authentication process is completed.",
@@ -2100,25 +2066,9 @@
           "type": "string"
         },
         "requested_access_token_audience": {
-<<<<<<< HEAD
-          "description": "requested access token audience",
-          "type": "array",
-          "items": {
-            "type": "string"
-          },
           "$ref": "#/definitions/StringSlicePipeDelimiter"
         },
         "requested_scope": {
-          "description": "requested scope",
-          "type": "array",
-          "items": {
-            "type": "string"
-          },
-=======
-          "$ref": "#/definitions/StringSlicePipeDelimiter"
-        },
-        "requested_scope": {
->>>>>>> a0a5f850
           "$ref": "#/definitions/StringSlicePipeDelimiter"
         },
         "skip": {
@@ -2152,18 +2102,10 @@
       }
     },
     "flushInactiveOAuth2TokensRequest": {
-<<<<<<< HEAD
-      "description": "FlushInactiveOAuth2TokensRequest FlushInactiveOAuth2TokensRequest FlushInactiveOAuth2TokensRequest flush inactive o auth2 tokens request",
-      "type": "object",
-      "properties": {
-        "notAfter": {
-          "description": "NotAfter sets after which point tokens should not be flushed. This is useful when you want to keep a history\nof recently issued tokens for auditing.\nFormat: date-time\nFormat: date-time\nFormat: date-time",
-=======
       "type": "object",
       "properties": {
         "notAfter": {
           "description": "NotAfter sets after which point tokens should not be flushed. This is useful when you want to keep a history\nof recently issued tokens for auditing.",
->>>>>>> a0a5f850
           "type": "string",
           "format": "date-time"
         }
@@ -2201,10 +2143,6 @@
       }
     },
     "healthNotReadyStatus": {
-<<<<<<< HEAD
-      "description": "HealthNotReadyStatus HealthNotReadyStatus HealthNotReadyStatus HealthNotReadyStatus HealthNotReadyStatus health not ready status",
-=======
->>>>>>> a0a5f850
       "type": "object",
       "properties": {
         "errors": {
@@ -2226,10 +2164,6 @@
       }
     },
     "jsonWebKeySetGeneratorRequest": {
-<<<<<<< HEAD
-      "description": "JSONWebKeySetGeneratorRequest JSONWebKeySetGeneratorRequest JSONWebKeySetGeneratorRequest JSONWebKeySetGeneratorRequest JSONWebKeySetGeneratorRequest JSONWebKeySetGeneratorRequest JSONWebKeySetGeneratorRequest JSONWebKeySetGeneratorRequest json web key set generator request",
-=======
->>>>>>> a0a5f850
       "type": "object",
       "required": [
         "alg",
@@ -2253,7 +2187,7 @@
     },
     "loginRequest": {
       "type": "object",
-      "title": "LoginRequest Contains information on an ongoing login request.",
+      "title": "Contains information on an ongoing login request.",
       "properties": {
         "challenge": {
           "description": "Challenge is the identifier (\"login challenge\") of the login request. It is used to\nidentify the session.",
@@ -2270,23 +2204,9 @@
           "type": "string"
         },
         "requested_access_token_audience": {
-<<<<<<< HEAD
-          "type": "array",
-          "items": {
-            "type": "string"
-          },
           "$ref": "#/definitions/StringSlicePipeDelimiter"
         },
         "requested_scope": {
-          "type": "array",
-          "items": {
-            "type": "string"
-          },
-=======
-          "$ref": "#/definitions/StringSlicePipeDelimiter"
-        },
-        "requested_scope": {
->>>>>>> a0a5f850
           "$ref": "#/definitions/StringSlicePipeDelimiter"
         },
         "session_id": {
@@ -2305,7 +2225,7 @@
     },
     "logoutRequest": {
       "type": "object",
-      "title": "LogoutRequest Contains information about an ongoing logout request.",
+      "title": "Contains information about an ongoing logout request.",
       "properties": {
         "request_url": {
           "description": "RequestURL is the original Logout URL requested.",
@@ -2551,7 +2471,7 @@
     },
     "openIDConnectContext": {
       "type": "object",
-      "title": "OpenIDConnectContext Contains optional information about the OpenID Connect request.",
+      "title": "Contains optional information about the OpenID Connect request.",
       "properties": {
         "acr_values": {
           "description": "ACRValues is the Authentication AuthorizationContext Class Reference requested in the OAuth 2.0 Authorization request.\nIt is a parameter defined by OpenID Connect and expresses which level of authentication (e.g. 2FA) is required.\n\nOpenID Connect defines it as follows:\n\u003e Requested Authentication AuthorizationContext Class Reference values. Space-separated string that specifies the acr values\nthat the Authorization Server is being requested to use for processing this Authentication Request, with the\nvalues appearing in order of preference. The Authentication AuthorizationContext Class satisfied by the authentication\nperformed is returned as the acr Claim Value, as specified in Section 2. The acr Claim is requested as a\nVoluntary Claim by this parameter.",
@@ -2586,11 +2506,7 @@
     },
     "rejectRequest": {
       "type": "object",
-<<<<<<< HEAD
-      "title": "RejectRequest RejectRequest The request payload used to accept a login or consent request.",
-=======
       "title": "The request payload used to accept a login or consent request.",
->>>>>>> a0a5f850
       "properties": {
         "error": {
           "type": "string"
@@ -2611,11 +2527,7 @@
       }
     },
     "userinfoResponse": {
-<<<<<<< HEAD
-      "description": "UserinfoResponse UserinfoResponse UserinfoResponse UserinfoResponse UserinfoResponse The userinfo response",
-=======
       "description": "The userinfo response",
->>>>>>> a0a5f850
       "type": "object",
       "properties": {
         "birthdate": {
@@ -2711,13 +2623,13 @@
       "type": "object",
       "title": "WellKnown represents important OpenID Connect discovery metadata",
       "required": [
+        "issuer",
         "authorization_endpoint",
-        "id_token_signing_alg_values_supported",
-        "issuer",
+        "token_endpoint",
         "jwks_uri",
+        "subject_types_supported",
         "response_types_supported",
-        "subject_types_supported",
-        "token_endpoint"
+        "id_token_signing_alg_values_supported"
       ],
       "properties": {
         "authorization_endpoint": {
