{
  "$id": "https://github.com/ory/hydra/docs/config.schema.json",
  "$schema": "http://json-schema.org/draft-07/schema#",
  "title": "ORY Hydra Configuration",
  "type": "object",
  "additionalProperties": false,
  "definitions": {
    "http_method": {
      "type": "string",
      "enum": [
        "POST",
        "GET",
        "PUT",
        "PATCH",
        "DELETE",
        "CONNECT",
        "HEAD",
        "OPTIONS",
        "TRACE"
      ]
    },
    "port_number": {
      "type": "integer",
      "description": "The port to listen on.",
      "minimum": 1,
      "maximum": 65535
    },
    "cors": {
      "type": "object",
      "additionalProperties": false,
      "description": "Configures Cross Origin Resource Sharing for public endpoints.",
      "properties": {
        "enabled": {
          "type": "boolean",
          "description": "Sets whether CORS is enabled.",
          "default": false
        },
        "allowed_origins": {
          "type": "array",
          "description": "A list of origins a cross-domain request can be executed from. If the special * value is present in the list, all origins will be allowed. An origin may contain a wildcard (*) to replace 0 or more characters (i.e.: http://*.domain.com). Only one wildcard can be used per origin.",
          "items": {
            "type": "string",
            "minLength": 1,
            "not": {
              "type": "string",
              "description": "does match all strings that contain two or more (*)",
              "pattern": ".*\\*.*\\*.*"
            },
            "anyOf": [
              {
                "format": "uri"
              },
              {
                "const": "*"
              }
            ]
          },
          "uniqueItems": true,
          "default": [
            "*"
          ],
          "examples": [
            [
              "https://example.com",
              "https://*.example.com",
              "https://*.foo.example.com"
            ]
          ]
        },
        "allowed_methods": {
          "type": "array",
          "description": "A list of HTTP methods the user agent is allowed to use with cross-domain requests.",
          "default": [
            "POST",
            "GET",
            "PUT",
            "PATCH",
            "DELETE"
          ],
          "items": {
            "type": "string",
            "enum": [
              "POST",
              "GET",
              "PUT",
              "PATCH",
              "DELETE",
              "CONNECT",
              "HEAD",
              "OPTIONS",
              "TRACE"
            ]
          }
        },
        "allowed_headers": {
          "type": "array",
          "description": "A list of non simple headers the client is allowed to use with cross-domain requests.",
          "default": [
            "Authorization",
            "Content-Type"
          ],
          "items": {
            "type": "string"
          }
        },
        "exposed_headers": {
          "type": "array",
          "description": "Sets which headers are safe to expose to the API of a CORS API specification.",
          "default": [
            "Content-Type"
          ],
          "items": {
            "type": "string"
          }
        },
        "allow_credentials": {
          "type": "boolean",
          "description": "Sets whether the request can include user credentials like cookies, HTTP authentication or client side SSL certificates.",
          "default": true
        },
        "options_passthrough": {
          "type": "boolean",
          "description": "TODO",
          "default": false
        },
        "max_age": {
          "type": "integer",
          "description": "Sets how long (in seconds) the results of a preflight request can be cached. If set to 0, every request is preceded by a preflight request.",
          "default": 0,
          "minimum": 0
        },
        "debug": {
          "type": "boolean",
          "description": "Adds additional log output to debug server side CORS issues.",
          "default": false
        }
      }
    },
    "pem_file": {
      "type": "object",
      "oneOf": [
        {
          "properties": {
            "path": {
              "type": "string",
              "description": "The path to the pem file.",
              "examples": [
                "/path/to/file.pem"
              ]
            }
          },
<<<<<<< HEAD
          "additionalProperties": false
=======
          "additionalProperties": false,
          "required": ["path"]
>>>>>>> 47e4cf9a
        },
        {
          "properties": {
            "base64": {
              "type": "string",
              "description": "The base64 encoded string (without padding).",
              "contentEncoding": "base64",
              "contentMediaType": "application/x-pem-file",
              "examples": [
                "b3J5IGh5ZHJhIGlzIGF3ZXNvbWUK"
              ]
            }
          },
<<<<<<< HEAD
          "additionalProperties": false
=======
          "additionalProperties": false,
          "required": ["base64"]
>>>>>>> 47e4cf9a
        }
      ]
    },
    "duration": {
      "type": "string",
      "pattern": "^[0-9]+(ns|us|ms|s|m|h)$",
      "examples": [
        "1h"
      ]
    }
  },
  "properties": {
    "log": {
      "type": "object",
      "additionalProperties": false,
      "description": "Configures the logger",
      "properties": {
        "level": {
          "type": "string",
          "description": "Sets the log level.",
          "enum": [
            "panic",
            "fatal",
            "error",
            "warn",
            "info",
            "debug",
            "trace"
          ],
          "default": "info"
        },
        "format": {
          "type": "string",
          "description": "Sets the log format.",
          "enum": [
            "json",
            "text"
          ],
          "default": "text"
        }
      }
    },
    "serve": {
      "type": "object",
      "additionalProperties": false,
      "description": "Controls the configuration for the http(s) daemon(s).",
      "properties": {
        "public": {
          "type": "object",
          "additionalProperties": false,
          "description": "Controls the public daemon serving public API endpoints like /oauth2/auth, /oauth2/token, /.well-known/jwks.json",
          "properties": {
            "port": {
              "default": 4444,
              "allOf": [
                {
                  "$ref": "#/definitions/port_number"
                }
              ]
            },
            "host": {
              "type": "string",
              "description": "The interface or unix socket ORY Hydra should listen and handle public API requests on. Use the prefix \"unix:\" to specify a path to a unix socket. Leave empty to listen on all interfaces.",
              "default": "",
              "examples": [
                "localhost"
              ]
            },
            "cors": {
              "$ref": "#/definitions/cors"
            },
            "access_log": {
              "type": "object",
              "additionalProperties": false,
              "description": "Access Log configuration for public server.",
              "properties": {
                "disable_for_health": {
                  "type": "boolean",
                  "description": "Disable access log for health endpoints.",
                  "default": false
                }
              }
            }
          }
        },
        "admin": {
          "type": "object",
          "additionalProperties": false,
          "properties": {
            "port": {
              "default": 4445,
              "allOf": [
                {
                  "$ref": "#/definitions/port_number"
                }
              ]
            },
            "host": {
              "type": "string",
              "description": "The interface or unix socket ORY Hydra should listen and handle administrative API requests on. Use the prefix \"unix:\" to specify a path to a unix socket. Leave empty to listen on all interfaces.",
              "default": "",
              "examples": [
                "localhost"
              ]
            },
            "cors": {
              "$ref": "#/definitions/cors"
            },
            "access_log": {
              "type": "object",
              "additionalProperties": false,
              "description": "Access Log configuration for admin server.",
              "properties": {
                "disable_for_health": {
                  "type": "boolean",
                  "description": "Disable access log for health endpoints.",
                  "default": false
                }
              }
            }
          }
        },
        "tls": {
          "type": "object",
          "additionalProperties": false,
          "description": "Configures HTTPS (HTTP over TLS). If configured, the server automatically supports HTTP/2.",
          "properties": {
            "key": {
              "description": "Configures the private key (pem encoded).",
              "allOf": [
                {
                  "$ref": "#/definitions/pem_file"
                }
              ]
            },
            "cert": {
              "description": "Configures the private key (pem encoded).",
              "allOf": [
                {
                  "$ref": "#/definitions/pem_file"
                }
              ]
            },
            "allow_termination_from": {
              "type": "array",
              "description": "Whitelist one or multiple CIDR address ranges and allow them to terminate TLS connections. Be aware that the X-Forwarded-Proto header must be set and must never be modifiable by anyone but your proxy / gateway / load balancer. Supports ipv4 and ipv6. Hydra serves http instead of https when this option is set.",
              "items": {
                "type": "string",
                "oneOf": [
                  {
                    "pattern": "^(([0-9a-fA-F]{1,4}:){7}[0-9a-fA-F]{1,4}|([0-9a-fA-F]{1,4}:){1,7}:|([0-9a-fA-F]{1,4}:){1,6}:[0-9a-fA-F]{1,4}|([0-9a-fA-F]{1,4}:){1,5}(:[0-9a-fA-F]{1,4}){1,2}|([0-9a-fA-F]{1,4}:){1,4}(:[0-9a-fA-F]{1,4}){1,3}|([0-9a-fA-F]{1,4}:){1,3}(:[0-9a-fA-F]{1,4}){1,4}|([0-9a-fA-F]{1,4}:){1,2}(:[0-9a-fA-F]{1,4}){1,5}|[0-9a-fA-F]{1,4}:((:[0-9a-fA-F]{1,4}){1,6})|:((:[0-9a-fA-F]{1,4}){1,7}|:)|fe80:(:[0-9a-fA-F]{0,4}){0,4}%[0-9a-zA-Z]{1,}|::(ffff(:0{1,4}){0,1}:){0,1}((25[0-5]|(2[0-4]|1{0,1}[0-9]){0,1}[0-9])\\.){3,3}(25[0-5]|(2[0-4]|1{0,1}[0-9]){0,1}[0-9])|([0-9a-fA-F]{1,4}:){1,4}:((25[0-5]|(2[0-4]|1{0,1}[0-9]){0,1}[0-9])\\.){3,3}(25[0-5]|(2[0-4]|1{0,1}[0-9]){0,1}[0-9]))/([0-9]|[1-9][0-9]|1[0-1][0-9]|12[0-8])$"
                  },
                  {
                    "pattern": "^([0-9]{1,3}\\.){3}[0-9]{1,3}/([0-9]|[1-2][0-9]|3[0-2])$"
                  }
                ],
                "examples": [
                  "127.0.0.1/32"
                ]
              }
            }
          }
        },
        "cookies": {
          "type": "object",
          "additionalProperties": false,
          "properties": {
            "same_site_mode": {
              "type": "string",
              "description": "Specify the SameSite mode that cookies should be sent with.",
              "enum": [
                "Strict",
                "Lax",
                "None"
              ],
              "default": "None"
            }
          }
        }
      }
    },
    "dsn": {
      "type": "string",
      "description": "Sets the data source name. This configures the backend where ORY Hydra persists data. If dsn is \"memory\", data will be written to memory and is lost when you restart this instance. ORY Hydra supports popular SQL databases. For more detailed configuration information go to: https://www.ory.sh/docs/hydra/dependencies-environment#sql"
    },
    "webfinger": {
      "type": "object",
      "additionalProperties": false,
      "description": "Configures ./well-known/ settings.",
      "properties": {
        "jwks": {
          "type": "object",
          "additionalProperties": false,
          "description": "Configures the /.well-known/jwks.json endpoint.",
          "properties": {
            "broadcast_keys": {
              "type": "array",
              "description": "A list of JSON Web Keys that should be exposed at that endpoint. This is usually the public key for verifying OpenID Connect ID Tokens. However, you might want to add additional keys here as well.",
              "items": {
                "type": "string"
              },
              "default": [
                "hydra.openid.id-token"
              ],
              "examples": [
                "hydra.jwt.access-token"
              ]
            }
          }
        },
        "oidc_discovery": {
          "type": "object",
          "additionalProperties": false,
          "description": "Configures OpenID Connect Discovery (/.well-known/openid-configuration).",
          "properties": {
            "client_registration_url": {
              "type": "string",
              "format": "uri",
              "examples": [
                "https://my-service.com/clients"
              ]
            },
            "supported_claims": {
              "type": "array",
              "description": "A list of supported claims to be broadcasted. Claim \"sub\" is always included.",
              "items": {
                "type": "string"
              },
              "examples": [
                [
                  "email",
                  "username"
                ]
              ]
            },
            "supported_scope": {
              "type": "array",
              "description": "The scope OAuth 2.0 Clients may request. Scope `offline`, `offline_access`, and `openid` are always included.",
              "items": {
                "type": "string"
              },
              "examples": [
                [
                  "email",
                  "whatever",
                  "read.photos"
                ]
              ]
            },
            "userinfo_url": {
              "type": "string",
              "description": "A URL of the userinfo endpoint to be advertised at the OpenID Connect Discovery endpoint /.well-known/openid-configuration. Defaults to ORY Hydra's userinfo endpoint at /userinfo. Set this value if you want to handle this endpoint yourself.",
              "format": "uri",
              "examples": [
                "https://example.org/my-custom-userinfo-endpoint"
              ]
            }
          }
        }
      }
    },
    "oidc": {
      "type": "object",
      "additionalProperties": false,
      "description": "Configures OpenID Connect features.",
      "properties": {
        "subject_identifiers": {
          "type": "object",
          "additionalProperties": false,
          "description": "Configures the Subject Identifier algorithm. For more information please head over to the documentation: https://www.ory.sh/docs/hydra/advanced#subject-identifier-algorithms",
          "properties": {
            "enabled": {
              "type": "array",
              "description": "A list of algorithms to enable.",
              "items": {
                "type": "string",
                "enum": [
                  "public",
                  "pairwise"
                ]
              }
            },
            "pairwise": {
              "type": "object",
              "additionalProperties": false,
              "description": "Configures the pairwise algorithm.",
              "properties": {
                "salt": {
                  "type": "string"
                }
              },
              "required": [
                "salt"
              ]
            }
          },
          "if": {
            "properties": {
              "enabled": {
                "contains": {
                  "const": "pairwise"
                }
              }
            }
          },
          "then": {
            "required": ["pairwise"]
          },
          "else": {
            "properties": {
              "pairwise": {
                "$comment": "This enforces pairwise to not be set iff 'enabled' does not contain 'pairwise'",
                "not": {}
              }
            }
          },
          "examples": [
            {
              "enabled": [
                "public",
                "pairwise"
              ],
              "pairwise": {
                "salt": "some-random-salt"
              }
            }
          ]
        },
        "dynamic_client_registration": {
          "type": "object",
          "additionalProperties": false,
          "description": "Configures OpenID Connect Dynamic Client Registration (exposed as admin endpoints /clients/...).",
          "properties": {
            "default_scope": {
              "type": "array",
              "description": "The OpenID Connect Dynamic Client Registration specification has no concept of whitelisting OAuth 2.0 Scope. If you want to expose Dynamic Client Registration, you should set the default scope enabled for newly registered clients. Keep in mind that users can overwrite this default by setting the \"scope\" key in the registration payload, effectively disabling the concept of whitelisted scopes.",
              "items": {
                "type": "string"
              },
              "examples": [
                [
                  "openid",
                  "offline",
                  "offline_access"
                ]
              ]
            }
          }
        }
      }
    },
    "urls": {
      "type": "object",
      "additionalProperties": false,
      "properties": {
        "self": {
          "type": "object",
          "additionalProperties": false,
          "properties": {
            "issuer": {
              "type": "string",
              "description": "This value will be used as the \"issuer\" in access and ID tokens. It must be specified and using HTTPS protocol, unless --dangerous-force-http is set. This should typically be equal to the public value.",
              "format": "uri",
              "examples": [
                "https://localhost:4444/"
              ]
            },
            "public": {
              "type": "string",
              "description": "This is the base location of the public endpoints of your ORY Hydra installation. This should typically be equal to the issuer value. If left unspecified, it falls back to the issuer value.",
              "format": "uri",
              "examples": [
                "https://localhost:4444/"
              ]
            }
          }
        },
        "login": {
          "type": "string",
          "description": "Sets the login endpoint of the User Login & Consent flow. Defaults to an internal fallback URL.",
          "format": "uri",
          "examples": [
            "https://my-login.app/login"
          ]
        },
        "consent": {
          "type": "string",
          "description": "Sets the consent endpoint of the User Login & Consent flow. Defaults to an internal fallback URL.",
          "format": "uri",
          "examples": [
            "https://my-consent.app/consent"
          ]
        },
        "logout": {
          "type": "string",
          "description": "Sets the logout endpoint. Defaults to an internal fallback URL.",
          "format": "uri",
          "examples": [
            "https://my-logout.app/logout"
          ]
        },
        "error": {
          "type": "string",
          "description": "Sets the error endpoint. The error ui will be shown when an OAuth2 error occurs that which can not be sent back to the client. Defaults to an internal fallback URL.",
          "format": "uri",
          "examples": [
            "https://my-error.app/error"
          ]
        },
        "post_logout_redirect": {
          "type": "string",
          "description": "When a user agent requests to logout, it will be redirected to this url afterwards per default.",
          "format": "uri",
          "examples": [
            "https://my-example.app/logout-successful"
          ]
        }
      }
    },
    "strategies": {
      "type": "object",
      "additionalProperties": false,
      "properties": {
        "scope": {
          "type": "string",
          "description": "Defines how scopes are matched. For more details have a look at https://github.com/ory/fosite#scopes",
          "enum": [
            "exact",
            "wildcard",
            "DEPRECATED_HIERARCHICAL_SCOPE_STRATEGY"
          ],
          "default": "wildcard"
        }
      }
    },
    "ttl": {
      "type": "object",
      "additionalProperties": false,
      "description": "Configures time to live.",
      "properties": {
        "login_consent_request": {
          "description": "Configures how long a user login and consent flow may take.",
          "default": "1h",
          "allOf": [
            {
              "$ref": "#/definitions/duration"
            }
          ]
        },
        "access_token": {
          "description": "Configures how long access tokens are valid.",
          "default": "1h",
          "allOf": [
            {
              "$ref": "#/definitions/duration"
            }
          ]
        },
        "refresh_token": {
          "description": "Configures how long refresh tokens are valid. Set to -1 for refresh tokens to never expire.",
          "default": "720h",
          "allOf": [
            {
              "$ref": "#/definitions/duration"
            }
          ]
        },
        "id_token": {
          "description": "Configures how long id tokens are valid.",
          "default": "1h",
          "allOf": [
            {
              "$ref": "#/definitions/duration"
            }
          ]
        },
        "auth_code": {
          "description": "Configures how long auth codes are valid.",
          "default": "10m",
          "allOf": [
            {
              "$ref": "#/definitions/duration"
            }
          ]
        }
      }
    },
    "oauth2": {
      "type": "object",
      "additionalProperties": false,
      "properties": {
        "expose_internal_errors": {
          "type": "boolean",
          "description": "Set this to true if you want to share error debugging information with your OAuth 2.0 clients. Keep in mind that debug information is very valuable when dealing with errors, but might also expose database error codes and similar errors.",
          "default": false,
          "examples": [
            true
          ]
        },
        "hashers": {
          "type": "object",
          "additionalProperties": false,
          "description": "Configures hashing algorithms. Supports only BCrypt at the moment.",
          "properties": {
            "bcrypt": {
              "type": "object",
              "additionalProperties": false,
              "description": "Configures the BCrypt hashing algorithm used for hashing Client Secrets.",
              "properties": {
                "cost": {
                  "type": "integer",
                  "description": "Sets the BCrypt cost. The higher the value, the more CPU time is being used to generate hashes.",
                  "default": 10,
                  "minimum": 8
                }
              }
            }
          }
        },
        "pkce": {
          "type": "object",
          "additionalProperties": false,
          "properties": {
            "enforced": {
              "type": "boolean",
              "description": "Sets whether PKCE should be enforced for all clients.",
              "examples": [
                true
              ]
            }
          }
        }
      }
    },
    "secrets": {
      "type": "object",
      "additionalProperties": false,
      "description": "The secrets section configures secrets used for encryption and signing of several systems. All secrets can be rotated, for more information on this topic go to: https://www.ory.sh/docs/hydra/advanced#rotation-of-hmac-token-signing-and-database-and-cookie-encryption-keys",
      "properties": {
        "system": {
          "description": "The system secret must be at least 16 characters long. If none is provided, one will be generated. They key is used to encrypt sensitive data using AES-GCM (256 bit) and validate HMAC signatures. The first item in the list is used for signing and encryption. The whole list is used for verifying signatures and decryption.",
          "type": "array",
          "items": {
            "type": "string",
            "minLength": 16
          },
          "examples": [
            [
              "this-is-the-primary-secret",
              "this-is-an-old-secret",
              "this-is-another-old-secret"
            ]
          ]
        },
        "cookie": {
          "type": "array",
          "description": "A secret that is used to encrypt cookie sessions. Defaults to secrets.system. It is recommended to use a separate secret in production. The first item in the list is used for signing and encryption. The whole list is used for verifying signatures and decryption.",
          "items": {
            "type": "string",
            "minLength": 16
          },
          "examples": [
            [
              "this-is-the-primary-secret",
              "this-is-an-old-secret",
              "this-is-another-old-secret"
            ]
          ]
        }
      }
    },
    "profiling": {
      "type": "string",
      "description": "Enables profiling if set. For more details on profiling, head over to: https://blog.golang.org/profiling-go-programs",
      "enum": [
        "cpu",
        "mem"
      ],
      "examples": [
        "cpu"
      ]
    },
    "tracing": {
      "type": "object",
      "additionalProperties": false,
      "description": "ORY Hydra supports distributed tracing.",
      "properties": {
        "provider": {
          "type": "string",
          "description": "Set this to the tracing backend you wish to use. Currently supports jaeger. If omitted or empty, tracing will be disabled.",
          "enum": [
            "jaeger"
          ],
          "examples": [
            "jaeger"
          ]
        },
        "service_name": {
          "type": "string",
          "description": "Specifies the service name to use on the tracer.",
          "examples": [
            "ORY Hydra"
          ]
        },
        "providers": {
          "type": "object",
          "additionalProperties": false,
          "properties": {
            "jaeger": {
              "type": "object",
              "additionalProperties": false,
              "description": "Configures the jaeger tracing backend.",
              "properties": {
                "local_agent_address": {
                  "type": "string",
                  "description": "The address of the jaeger-agent where spans should be sent to.",
                  "oneOf": [
                    {
                      "pattern": "^\\[(([0-9a-fA-F]{1,4}:){7}[0-9a-fA-F]{1,4}|([0-9a-fA-F]{1,4}:){1,7}:|([0-9a-fA-F]{1,4}:){1,6}:[0-9a-fA-F]{1,4}|([0-9a-fA-F]{1,4}:){1,5}(:[0-9a-fA-F]{1,4}){1,2}|([0-9a-fA-F]{1,4}:){1,4}(:[0-9a-fA-F]{1,4}){1,3}|([0-9a-fA-F]{1,4}:){1,3}(:[0-9a-fA-F]{1,4}){1,4}|([0-9a-fA-F]{1,4}:){1,2}(:[0-9a-fA-F]{1,4}){1,5}|[0-9a-fA-F]{1,4}:((:[0-9a-fA-F]{1,4}){1,6})|:((:[0-9a-fA-F]{1,4}){1,7}|:)|fe80:(:[0-9a-fA-F]{0,4}){0,4}%[0-9a-zA-Z]{1,}|::(ffff(:0{1,4}){0,1}:){0,1}((25[0-5]|(2[0-4]|1{0,1}[0-9]){0,1}[0-9])\\.){3,3}(25[0-5]|(2[0-4]|1{0,1}[0-9]){0,1}[0-9])|([0-9a-fA-F]{1,4}:){1,4}:((25[0-5]|(2[0-4]|1{0,1}[0-9]){0,1}[0-9])\\.){3,3}(25[0-5]|(2[0-4]|1{0,1}[0-9]){0,1}[0-9]))]:([0-9]*)$"
                    },
                    {
                      "pattern": "^([0-9]{1,3}\\.){3}[0-9]{1,3}:([0-9]*)$"
                    }
                  ],
                  "examples": [
                    "127.0.0.1:6831"
                  ]
                },
                "propagation": {
                  "type": "string",
                  "description": "The tracing header format",
                  "examples": [
                    "jaeger"
                  ]
                },
                "sampling": {
                  "type": "object",
                  "propertyNames": {
                    "enum": [
                      "type",
                      "value",
                      "server_url"
                    ]
                  },
                  "allOf": [
                    {
                      "oneOf": [
                        {
                          "properties": {
                            "type": {
                              "type": "string",
                              "description": "The type of the sampler you want to use.",
                              "const": "const"
                            },
                            "value": {
                              "type": "integer",
                              "description": "The value passed to the sampler type that has been configured.",
                              "enum": [
                                0,
                                1
                              ]
                            }
                          }
                        },
                        {
                          "properties": {
                            "type": {
                              "type": "string",
                              "description": "The type of the sampler you want to use.",
                              "const": "rateLimiting"
                            },
                            "value": {
                              "type": "integer",
                              "description": "The value passed to the sampler type that has been configured.",
                              "minimum": 0
                            }
                          }
                        },
                        {
                          "properties": {
                            "type": {
                              "type": "string",
                              "description": "The type of the sampler you want to use.",
                              "const": "probabilistic"
                            },
                            "value": {
                              "type": "number",
                              "description": "The value passed to the sampler type that has been configured.",
                              "minimum": 0,
                              "maximum": 1
                            }
                          }
                        }
                      ]
                    },
                    {
                      "properties": {
                        "server_url": {
                          "type": "string",
                          "description": "The address of jaeger-agent's HTTP sampling server",
                          "format": "uri"
                        }
                      }
                    }
                  ],
                  "examples": [
                    {
                      "type": "const",
                      "value": 1,
                      "server_url": "http://localhost:5778/sampling"
                    }
                  ]
                }
              }
            }
          }
        }
      }
    }
  }
}<|MERGE_RESOLUTION|>--- conflicted
+++ resolved
@@ -149,12 +149,8 @@
               ]
             }
           },
-<<<<<<< HEAD
-          "additionalProperties": false
-=======
           "additionalProperties": false,
           "required": ["path"]
->>>>>>> 47e4cf9a
         },
         {
           "properties": {
@@ -168,12 +164,8 @@
               ]
             }
           },
-<<<<<<< HEAD
-          "additionalProperties": false
-=======
           "additionalProperties": false,
           "required": ["base64"]
->>>>>>> 47e4cf9a
         }
       ]
     },
