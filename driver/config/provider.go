--- conflicted
+++ resolved
@@ -90,13 +90,10 @@
 	KeyPublicURL                                 = "urls.self.public"
 	KeyAdminURL                                  = "urls.self.admin"
 	KeyIssuerURL                                 = "urls.self.issuer"
-<<<<<<< HEAD
 	KeyDeviceVerificationURL                     = "urls.self.device"
-=======
 	KeyIdentityProviderAdminURL                  = "urls.identity_provider.url"
 	KeyIdentityProviderPublicURL                 = "urls.identity_provider.publicUrl"
 	KeyIdentityProviderHeaders                   = "urls.identity_provider.headers"
->>>>>>> fe260d10
 	KeyAccessTokenStrategy                       = "strategies.access_token"
 	KeyJWTScopeClaimStrategy                     = "strategies.jwt.scope_claim"
 	KeyDBIgnoreUnknownTableColumns               = "db.ignore_unknown_table_columns"
