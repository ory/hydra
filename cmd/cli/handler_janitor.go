package cli

import (
	"context"
	"fmt"
	"time"

	"github.com/ory/hydra/persistence"

	"github.com/pkg/errors"

	"github.com/ory/x/flagx"

	"github.com/spf13/cobra"

	"github.com/ory/hydra/driver"
	"github.com/ory/hydra/driver/config"
	"github.com/ory/x/configx"
	"github.com/ory/x/errorsx"
)

const (
	Limit                  = "limit"
	BatchSize              = "batch-size"
	KeepIfYounger          = "keep-if-younger"
	AccessLifespan         = "access-lifespan"
	RefreshLifespan        = "refresh-lifespan"
	ConsentRequestLifespan = "consent-request-lifespan"
	OnlyTokens             = "tokens"
	OnlyRequests           = "requests"
	OnlyGrants             = "grants"
	ReadFromEnv            = "read-from-env"
	Config                 = "config"
)

type JanitorHandler struct{}

func NewJanitorHandler() *JanitorHandler {
	return &JanitorHandler{}
}

func (_ *JanitorHandler) Args(cmd *cobra.Command, args []string) error {
	if len(args) == 0 &&
		!flagx.MustGetBool(cmd, ReadFromEnv) &&
		len(flagx.MustGetStringSlice(cmd, Config)) == 0 {

		fmt.Printf("%s\n", cmd.UsageString())
		return fmt.Errorf("%s\n%s\n%s\n",
			"A DSN is required as a positional argument when not passing any of the following flags:",
			"- Using the environment variable with flag -e, --read-from-env",
			"- Using the config file with flag -c, --config")
	}

	if !flagx.MustGetBool(cmd, OnlyTokens) && !flagx.MustGetBool(cmd, OnlyRequests) && !flagx.MustGetBool(cmd, OnlyGrants) {
		return fmt.Errorf("%s\n%s\n", cmd.UsageString(),
			"Janitor requires at least one of --tokens, --requests or --grants to be set")
	}

	limit := flagx.MustGetInt(cmd, Limit)
	batchSize := flagx.MustGetInt(cmd, BatchSize)
	if limit <= 0 || batchSize <= 0 {
		return fmt.Errorf("%s\n%s\n", cmd.UsageString(),
			"Values for --limit and --batch-size should both be greater than 0")
	}
	if batchSize > limit {
		return fmt.Errorf("%s\n%s\n", cmd.UsageString(),
			"Value for --batch-size must not be greater than value for --limit")
	}

	return nil
}

func (_ *JanitorHandler) RunE(cmd *cobra.Command, args []string) error {
	return purge(cmd, args)
}

func purge(cmd *cobra.Command, args []string) error {
	var d driver.Registry

	co := []configx.OptionModifier{
		configx.WithFlags(cmd.Flags()),
		configx.SkipValidation(),
	}

	keys := map[string]string{
		AccessLifespan:         config.KeyAccessTokenLifespan,
		RefreshLifespan:        config.KeyRefreshTokenLifespan,
		ConsentRequestLifespan: config.KeyConsentRequestMaxAge,
	}

	for k, v := range keys {
		if x := flagx.MustGetDuration(cmd, k); x > 0 {
			co = append(co, configx.WithValue(v, x))
		}
	}

	notAfter := time.Now()

	if keepYounger := flagx.MustGetDuration(cmd, KeepIfYounger); keepYounger > 0 {
		notAfter = notAfter.Add(-keepYounger)
	}

	if !flagx.MustGetBool(cmd, ReadFromEnv) && len(flagx.MustGetStringSlice(cmd, Config)) == 0 {
		co = append(co, configx.WithValue(config.KeyDSN, args[0]))
	}

	do := []driver.OptionsModifier{
		driver.DisableValidation(),
		driver.DisablePreloading(),
		driver.WithOptions(co...),
	}

	d = driver.New(cmd.Context(), do...)

	if len(d.Config().DSN()) == 0 {
		return fmt.Errorf("%s\n%s\n%s\n", cmd.UsageString(),
			"When using flag -e, environment variable DSN must be set.",
			"When using flag -c, the dsn property should be set.")
	}

	if err := d.Init(cmd.Context()); err != nil {
		return fmt.Errorf("%s\n%s\n", cmd.UsageString(),
			"Janitor can only be executed against a SQL-compatible driver but DSN is not a SQL source.")
	}

	p := d.Persister()

	limit := flagx.MustGetInt(cmd, Limit)
	batchSize := flagx.MustGetInt(cmd, BatchSize)

	var routineFlags []string

	if flagx.MustGetBool(cmd, OnlyTokens) {
		routineFlags = append(routineFlags, OnlyTokens)
	}

	if flagx.MustGetBool(cmd, OnlyRequests) {
		routineFlags = append(routineFlags, OnlyRequests)
	}

<<<<<<< HEAD
	if flagx.MustGetBool(cmd, OnlyGrants) {
		routineFlags = append(routineFlags, OnlyGrants)
	}

	return cleanupRun(cmd.Context(), notAfter, addRoutine(p, routineFlags...)...)
=======
	return cleanupRun(cmd.Context(), notAfter, limit, batchSize, addRoutine(p, routineFlags...)...)
>>>>>>> 4a734a24
}

func addRoutine(p persistence.Persister, names ...string) []cleanupRoutine {
	var routines []cleanupRoutine
	for _, n := range names {
		switch n {
		case OnlyTokens:
			routines = append(routines, cleanup(p.FlushInactiveAccessTokens, "access tokens"))
			routines = append(routines, cleanup(p.FlushInactiveRefreshTokens, "refresh tokens"))
		case OnlyRequests:
			routines = append(routines, cleanup(p.FlushInactiveLoginConsentRequests, "login-consent requests"))
		case OnlyGrants:
			routines = append(routines, cleanup(p.FlushInactiveGrants, "grants"))
		}
	}
	return routines
}

type cleanupRoutine func(ctx context.Context, notAfter time.Time, limit int, batchSize int) error

func cleanup(cr cleanupRoutine, routineName string) cleanupRoutine {
	return func(ctx context.Context, notAfter time.Time, limit int, batchSize int) error {
		if err := cr(ctx, notAfter, limit, batchSize); err != nil {
			return errors.Wrap(errorsx.WithStack(err), fmt.Sprintf("Could not cleanup inactive %s", routineName))
		}
		fmt.Printf("Successfully completed Janitor run on %s\n", routineName)
		return nil
	}
}

func cleanupRun(ctx context.Context, notAfter time.Time, limit int, batchSize int, routines ...cleanupRoutine) error {
	if len(routines) == 0 {
		return errors.New("clean up run received 0 routines")
	}

	for _, r := range routines {
		if err := r(ctx, notAfter, limit, batchSize); err != nil {
			return err
		}
	}
	return nil
}<|MERGE_RESOLUTION|>--- conflicted
+++ resolved
@@ -138,15 +138,11 @@
 		routineFlags = append(routineFlags, OnlyRequests)
 	}
 
-<<<<<<< HEAD
 	if flagx.MustGetBool(cmd, OnlyGrants) {
 		routineFlags = append(routineFlags, OnlyGrants)
 	}
 
-	return cleanupRun(cmd.Context(), notAfter, addRoutine(p, routineFlags...)...)
-=======
 	return cleanupRun(cmd.Context(), notAfter, limit, batchSize, addRoutine(p, routineFlags...)...)
->>>>>>> 4a734a24
 }
 
 func addRoutine(p persistence.Persister, names ...string) []cleanupRoutine {
