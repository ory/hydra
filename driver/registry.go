package driver

import (
	"context"

<<<<<<< HEAD
	"github.com/ory/hydra/hsm"
=======
	"github.com/ory/hydra/oauth2/trust"
>>>>>>> 72837a10

	"github.com/pkg/errors"

	"github.com/ory/x/errorsx"

	"github.com/ory/fosite"
	foauth2 "github.com/ory/fosite/handler/oauth2"

	"github.com/ory/x/logrusx"

	"github.com/ory/hydra/persistence"

	prometheus "github.com/ory/x/prometheusx"

	"github.com/ory/x/dbal"
	"github.com/ory/x/healthx"

	"github.com/ory/hydra/client"
	"github.com/ory/hydra/consent"
	"github.com/ory/hydra/driver/config"
	"github.com/ory/hydra/jwk"
	"github.com/ory/hydra/oauth2"
	"github.com/ory/hydra/x"
)

type Registry interface {
	dbal.Driver

	Init(ctx context.Context) error

	WithBuildInfo(v, h, d string) Registry
	WithConfig(c *config.Provider) Registry
	WithLogger(l *logrusx.Logger) Registry
	WithKeyGenerators(kg map[string]jwk.KeyGenerator) Registry

	Config() *config.Provider
	persistence.Provider
	x.RegistryLogger
	x.RegistryWriter
	x.RegistryCookieStore
	client.Registry
	consent.Registry
	jwk.Registry
	trust.Registry
	oauth2.Registry
	PrometheusManager() *prometheus.MetricsManager
	x.TracingProvider

	RegisterRoutes(admin *x.RouterAdmin, public *x.RouterPublic)
	ClientHandler() *client.Handler
	KeyHandler() *jwk.Handler
	ConsentHandler() *consent.Handler
	OAuth2Handler() *oauth2.Handler
	HealthHandler() *healthx.Handler

	OAuth2HMACStrategy() *foauth2.HMACSHAStrategy
	WithOAuth2Provider(f fosite.OAuth2Provider)
	WithConsentStrategy(c consent.Strategy)
	WithHsmContext(h hsm.Context)
}

func NewRegistryFromDSN(ctx context.Context, c *config.Provider, l *logrusx.Logger) (Registry, error) {
	driver, err := dbal.GetDriverFor(c.DSN())
	if err != nil {
		return nil, errorsx.WithStack(err)
	}

	registry, ok := driver.(Registry)
	if !ok {
		return nil, errors.Errorf("driver of type %T does not implement interface Registry", driver)
	}

	registry = registry.WithLogger(l).WithConfig(c).WithBuildInfo(config.Version, config.Commit, config.Date)

	if err := registry.Init(ctx); err != nil {
		return nil, err
	}

	return registry, nil
}

func CallRegistry(ctx context.Context, r Registry) {
	r.ClientValidator()
	r.ClientManager()
	r.ClientHasher()
	r.ConsentManager()
	r.ConsentStrategy()
	r.SubjectIdentifierAlgorithm()
	r.KeyManager()
	r.KeyGenerators()
	r.KeyCipher()
	r.OAuth2Storage()
	r.OAuth2Provider()
	r.AudienceStrategy()
	r.ScopeStrategy()
	r.AccessTokenJWTStrategy()
	r.OpenIDJWTStrategy()
	r.OpenIDConnectRequestValidator()
	r.PrometheusManager()
	r.Tracer(ctx)
}<|MERGE_RESOLUTION|>--- conflicted
+++ resolved
@@ -3,11 +3,9 @@
 import (
 	"context"
 
-<<<<<<< HEAD
 	"github.com/ory/hydra/hsm"
-=======
+
 	"github.com/ory/hydra/oauth2/trust"
->>>>>>> 72837a10
 
 	"github.com/pkg/errors"
 
