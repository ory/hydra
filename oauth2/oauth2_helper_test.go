--- conflicted
+++ resolved
@@ -49,7 +49,10 @@
 	panic("not implemented")
 }
 
-<<<<<<< HEAD
+func (c *consentMock) HandleHeadlessLogout(ctx context.Context, w http.ResponseWriter, r *http.Request, sid string) error {
+	panic("not implemented")
+}
+
 func (c *consentMock) HandleOAuth2DeviceAuthorizationRequest(ctx context.Context, w http.ResponseWriter, r *http.Request, req fosite.DeviceAuthorizeRequester) (*consent.AcceptOAuth2ConsentRequest, error) {
 	if c.deny {
 		return nil, fosite.ErrRequestForbidden
@@ -68,10 +71,6 @@
 		},
 		RequestedAt: c.requestTime,
 	}, nil
-=======
-func (c *consentMock) HandleHeadlessLogout(ctx context.Context, w http.ResponseWriter, r *http.Request, sid string) error {
-	panic("not implemented")
->>>>>>> a4e2da5c
 }
 
 func (c *consentMock) ObfuscateSubjectIdentifier(ctx context.Context, cl fosite.Client, subject, forcedIdentifier string) (string, error) {
