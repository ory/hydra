// Code generated by go-swagger; DO NOT EDIT.

package models

// This file was generated by the swagger tool.
// Editing this file might prove futile when you re-run the swagger generate command

import (
	"github.com/go-openapi/strfmt"
	"github.com/go-openapi/swag"
)

<<<<<<< HEAD
// UserinfoResponse UserinfoResponse The userinfo response
=======
// UserinfoResponse The userinfo response
>>>>>>> 6386d13e
//
// swagger:model userinfoResponse
type UserinfoResponse struct {

	// End-User's birthday, represented as an ISO 8601:2004 [ISO8601‑2004] YYYY-MM-DD format. The year MAY be 0000, indicating that it is omitted. To represent only the year, YYYY format is allowed. Note that depending on the underlying platform's date related function, providing just year can result in varying month and day, so the implementers need to take this factor into account to correctly process the dates.
	Birthdate string `json:"birthdate,omitempty"`

	// End-User's preferred e-mail address. Its value MUST conform to the RFC 5322 [RFC5322] addr-spec syntax. The RP MUST NOT rely upon this value being unique, as discussed in Section 5.7.
	Email string `json:"email,omitempty"`

	// True if the End-User's e-mail address has been verified; otherwise false. When this Claim Value is true, this means that the OP took affirmative steps to ensure that this e-mail address was controlled by the End-User at the time the verification was performed. The means by which an e-mail address is verified is context-specific, and dependent upon the trust framework or contractual agreements within which the parties are operating.
	EmailVerified bool `json:"email_verified,omitempty"`

	// Surname(s) or last name(s) of the End-User. Note that in some cultures, people can have multiple family names or no family name; all can be present, with the names being separated by space characters.
	FamilyName string `json:"family_name,omitempty"`

	// End-User's gender. Values defined by this specification are female and male. Other values MAY be used when neither of the defined values are applicable.
	Gender string `json:"gender,omitempty"`

	// Given name(s) or first name(s) of the End-User. Note that in some cultures, people can have multiple given names; all can be present, with the names being separated by space characters.
	GivenName string `json:"given_name,omitempty"`

	// End-User's locale, represented as a BCP47 [RFC5646] language tag. This is typically an ISO 639-1 Alpha-2 [ISO639‑1] language code in lowercase and an ISO 3166-1 Alpha-2 [ISO3166‑1] country code in uppercase, separated by a dash. For example, en-US or fr-CA. As a compatibility note, some implementations have used an underscore as the separator rather than a dash, for example, en_US; Relying Parties MAY choose to accept this locale syntax as well.
	Locale string `json:"locale,omitempty"`

	// Middle name(s) of the End-User. Note that in some cultures, people can have multiple middle names; all can be present, with the names being separated by space characters. Also note that in some cultures, middle names are not used.
	MiddleName string `json:"middle_name,omitempty"`

	// End-User's full name in displayable form including all name parts, possibly including titles and suffixes, ordered according to the End-User's locale and preferences.
	Name string `json:"name,omitempty"`

	// Casual name of the End-User that may or may not be the same as the given_name. For instance, a nickname value of Mike might be returned alongside a given_name value of Michael.
	Nickname string `json:"nickname,omitempty"`

	// End-User's preferred telephone number. E.164 [E.164] is RECOMMENDED as the format of this Claim, for example, +1 (425) 555-1212 or +56 (2) 687 2400. If the phone number contains an extension, it is RECOMMENDED that the extension be represented using the RFC 3966 [RFC3966] extension syntax, for example, +1 (604) 555-1234;ext=5678.
	PhoneNumber string `json:"phone_number,omitempty"`

	// True if the End-User's phone number has been verified; otherwise false. When this Claim Value is true, this means that the OP took affirmative steps to ensure that this phone number was controlled by the End-User at the time the verification was performed. The means by which a phone number is verified is context-specific, and dependent upon the trust framework or contractual agreements within which the parties are operating. When true, the phone_number Claim MUST be in E.164 format and any extensions MUST be represented in RFC 3966 format.
	PhoneNumberVerified bool `json:"phone_number_verified,omitempty"`

	// URL of the End-User's profile picture. This URL MUST refer to an image file (for example, a PNG, JPEG, or GIF image file), rather than to a Web page containing an image. Note that this URL SHOULD specifically reference a profile photo of the End-User suitable for displaying when describing the End-User, rather than an arbitrary photo taken by the End-User.
	Picture string `json:"picture,omitempty"`

	// Non-unique shorthand name by which the End-User wishes to be referred to at the RP, such as janedoe or j.doe. This value MAY be any valid JSON string including special characters such as @, /, or whitespace.
	PreferredUsername string `json:"preferred_username,omitempty"`

	// URL of the End-User's profile page. The contents of this Web page SHOULD be about the End-User.
	Profile string `json:"profile,omitempty"`

	// Subject - Identifier for the End-User at the IssuerURL.
	Sub string `json:"sub,omitempty"`

	// Time the End-User's information was last updated. Its value is a JSON number representing the number of seconds from 1970-01-01T0:0:0Z as measured in UTC until the date/time.
	UpdatedAt int64 `json:"updated_at,omitempty"`

	// URL of the End-User's Web page or blog. This Web page SHOULD contain information published by the End-User or an organization that the End-User is affiliated with.
	Website string `json:"website,omitempty"`

	// String from zoneinfo [zoneinfo] time zone database representing the End-User's time zone. For example, Europe/Paris or America/Los_Angeles.
	Zoneinfo string `json:"zoneinfo,omitempty"`
}

// Validate validates this userinfo response
func (m *UserinfoResponse) Validate(formats strfmt.Registry) error {
	return nil
}

// MarshalBinary interface implementation
func (m *UserinfoResponse) MarshalBinary() ([]byte, error) {
	if m == nil {
		return nil, nil
	}
	return swag.WriteJSON(m)
}

// UnmarshalBinary interface implementation
func (m *UserinfoResponse) UnmarshalBinary(b []byte) error {
	var res UserinfoResponse
	if err := swag.ReadJSON(b, &res); err != nil {
		return err
	}
	*m = res
	return nil
}<|MERGE_RESOLUTION|>--- conflicted
+++ resolved
@@ -10,11 +10,7 @@
 	"github.com/go-openapi/swag"
 )
 
-<<<<<<< HEAD
-// UserinfoResponse UserinfoResponse The userinfo response
-=======
 // UserinfoResponse The userinfo response
->>>>>>> 6386d13e
 //
 // swagger:model userinfoResponse
 type UserinfoResponse struct {
