--- conflicted
+++ resolved
@@ -230,7 +230,6 @@
 	return nil
 }
 
-<<<<<<< HEAD
 func (p *Persister) updateSessionBySignature(ctx context.Context, signature string, requester fosite.Requester, table tableName) (err error) {
 	ctx, span := p.r.Tracer(ctx).Tracer().Start(ctx, "persistence.sql.updateSession")
 	defer otelx.End(span, &err)
@@ -253,13 +252,7 @@
 	return nil
 }
 
-func (p *Persister) findSessionBySignature(ctx context.Context, rawSignature string, session fosite.Session, table tableName) (_ fosite.Requester, err error) {
-	ctx, span := p.r.Tracer(ctx).Tracer().Start(ctx, "persistence.sql.findSessionBySignature")
-	defer otelx.End(span, &err)
-
-=======
 func (p *Persister) findSessionBySignature(ctx context.Context, signature string, session fosite.Session, table tableName) (fosite.Requester, error) {
->>>>>>> fe260d10
 	r := OAuth2RequestSQL{Table: table}
 	err := p.QueryWithNetwork(ctx).Where("signature = ?", signature).First(&r)
 	if errors.Is(err, sql.ErrNoRows) {
