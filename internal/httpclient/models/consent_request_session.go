// Code generated by go-swagger; DO NOT EDIT.

package models

// This file was generated by the swagger tool.
// Editing this file might prove futile when you re-run the swagger generate command

import (
	"github.com/go-openapi/strfmt"
	"github.com/go-openapi/swag"
)

<<<<<<< HEAD
// ConsentRequestSession ConsentRequestSession ConsentRequestSession ConsentRequestSession ConsentRequestSession ConsentRequestSession Used to pass session data to a consent request.
=======
// ConsentRequestSession Used to pass session data to a consent request.
>>>>>>> 561d5007
//
// swagger:model consentRequestSession
type ConsentRequestSession struct {

	// AccessToken sets session data for the access and refresh token, as well as any future tokens issued by the
	// refresh grant. Keep in mind that this data will be available to anyone performing OAuth 2.0 Challenge Introspection.
	// If only your services can perform OAuth 2.0 Challenge Introspection, this is usually fine. But if third parties
	// can access that endpoint as well, sensitive data from the session might be exposed to them. Use with care!
	AccessToken map[string]interface{} `json:"access_token,omitempty"`

	// IDToken sets session data for the OpenID Connect ID token. Keep in mind that the session'id payloads are readable
	// by anyone that has access to the ID Challenge. Use with care!
	IDToken map[string]interface{} `json:"id_token,omitempty"`
}

// Validate validates this consent request session
func (m *ConsentRequestSession) Validate(formats strfmt.Registry) error {
	return nil
}

// MarshalBinary interface implementation
func (m *ConsentRequestSession) MarshalBinary() ([]byte, error) {
	if m == nil {
		return nil, nil
	}
	return swag.WriteJSON(m)
}

// UnmarshalBinary interface implementation
func (m *ConsentRequestSession) UnmarshalBinary(b []byte) error {
	var res ConsentRequestSession
	if err := swag.ReadJSON(b, &res); err != nil {
		return err
	}
	*m = res
	return nil
}<|MERGE_RESOLUTION|>--- conflicted
+++ resolved
@@ -10,11 +10,7 @@
 	"github.com/go-openapi/swag"
 )
 
-<<<<<<< HEAD
-// ConsentRequestSession ConsentRequestSession ConsentRequestSession ConsentRequestSession ConsentRequestSession ConsentRequestSession Used to pass session data to a consent request.
-=======
 // ConsentRequestSession Used to pass session data to a consent request.
->>>>>>> 561d5007
 //
 // swagger:model consentRequestSession
 type ConsentRequestSession struct {
