package config

import (
	"fmt"
	"net/http"
	"net/url"
	"strings"
	"time"

	"github.com/ory/x/dbal"

	"github.com/ory/hydra/spec"

	"github.com/ory/x/configx"

	"github.com/ory/x/logrusx"

	"github.com/ory/hydra/x"
	"github.com/ory/x/cmdx"
	"github.com/ory/x/stringslice"
	"github.com/ory/x/tracing"
	"github.com/ory/x/urlx"
)

const (
	KeyRoot                                      = ""
	HsmEnabled                                   = "hsm.enabled"
	HsmLibraryPath                               = "hsm.library"
	HsmPin                                       = "hsm.pin"
	HsmSlotNumber                                = "hsm.slot"
	HsmTokenLabel                                = "hsm.token_label" // #nosec G101
	KeyWellKnownKeys                             = "webfinger.jwks.broadcast_keys"
	KeyOAuth2ClientRegistrationURL               = "webfinger.oidc_discovery.client_registration_url"
	KeyOAuth2TokenURL                            = "webfinger.oidc_discovery.token_url" // #nosec G101
	KeyOAuth2AuthURL                             = "webfinger.oidc_discovery.auth_url"
	KeyJWKSURL                                   = "webfinger.oidc_discovery.jwks_url"
	KeyOIDCDiscoverySupportedClaims              = "webfinger.oidc_discovery.supported_claims"
	KeyOIDCDiscoverySupportedScope               = "webfinger.oidc_discovery.supported_scope"
	KeyOIDCDiscoveryUserinfoEndpoint             = "webfinger.oidc_discovery.userinfo_url"
	KeySubjectTypesSupported                     = "oidc.subject_identifiers.supported_types"
	KeyDefaultClientScope                        = "oidc.dynamic_client_registration.default_scope"
	KeyDSN                                       = "dsn"
	KeyBCryptCost                                = "oauth2.hashers.bcrypt.cost"
	KeyEncryptSessionData                        = "oauth2.session.encrypt_at_rest"
	KeyCookieSameSiteMode                        = "serve.cookies.same_site_mode"
	KeyCookieSameSiteLegacyWorkaround            = "serve.cookies.same_site_legacy_workaround"
	KeyConsentRequestMaxAge                      = "ttl.login_consent_request"
	KeyAccessTokenLifespan                       = "ttl.access_token"  // #nosec G101
	KeyRefreshTokenLifespan                      = "ttl.refresh_token" // #nosec G101
	KeyIDTokenLifespan                           = "ttl.id_token"      // #nosec G101
	KeyAuthCodeLifespan                          = "ttl.auth_code"
	KeyScopeStrategy                             = "strategies.scope"
	KeyGetCookieSecrets                          = "secrets.cookie"
	KeyGetSystemSecret                           = "secrets.system"
	KeyLogoutRedirectURL                         = "urls.post_logout_redirect"
	KeyLoginURL                                  = "urls.login"
	KeyLogoutURL                                 = "urls.logout"
	KeyConsentURL                                = "urls.consent"
	KeyErrorURL                                  = "urls.error"
	KeyPublicURL                                 = "urls.self.public"
	KeyIssuerURL                                 = "urls.self.issuer"
	KeyAccessTokenStrategy                       = "strategies.access_token"
	KeySubjectIdentifierAlgorithmSalt            = "oidc.subject_identifiers.pairwise.salt"
	KeyPKCEEnforced                              = "oauth2.pkce.enforced"
	KeyPKCEEnforcedForPublicClients              = "oauth2.pkce.enforced_for_public_clients"
	KeyLogLevel                                  = "log.level"
	KeyCGroupsV1AutoMaxProcsEnabled              = "cgroups.v1.auto_max_procs_enabled"
	KeyGrantAllClientCredentialsScopesPerDefault = "oauth2.client_credentials.default_grant_allowed_scope"
	KeyExposeOAuth2Debug                         = "oauth2.expose_internal_errors"
	KeyOAuth2LegacyErrors                        = "oauth2.include_legacy_error_fields"
	KeyExcludeNotBeforeClaim                     = "oauth2.exclude_not_before_claim"
	KeyAllowedTopLevelClaims                     = "oauth2.allowed_top_level_claims"
	KeyOAuth2GrantJWTIDOptional                  = "oauth2.grant.jwt.jti_optional"
	KeyOAuth2GrantJWTIssuedDateOptional          = "oauth2.grant.jwt.iat_optional"
	KeyOAuth2GrantJWTMaxDuration                 = "oauth2.grant.jwt.max_ttl"
	KeyRefreshTokenHookURL                       = "oauth2.refresh_token_hook" // #nosec G101
)

const DSNMemory = "memory"

type Provider struct {
	l               *logrusx.Logger
	generatedSecret []byte
	p               *configx.Provider
}

func MustNew(l *logrusx.Logger, opts ...configx.OptionModifier) *Provider {
	p, err := New(l, opts...)
	if err != nil {
		l.WithError(err).Fatalf("Unable to load config.")
	}
	return p
}

func New(l *logrusx.Logger, opts ...configx.OptionModifier) (*Provider, error) {
	opts = append([]configx.OptionModifier{
		configx.WithStderrValidationReporter(),
		configx.OmitKeysFromTracing("dsn", "secrets.system", "secrets.cookie"),
		configx.WithImmutables("log", "serve", "dsn", "profiling"),
		configx.WithLogrusWatcher(l),
	}, opts...)

	p, err := configx.New(spec.ConfigValidationSchema, opts...)
	if err != nil {
		return nil, err
	}

	l.UseConfig(p)
	return &Provider{l: l, p: p}, nil
}

func (p *Provider) Set(key string, value interface{}) error {
	return p.p.Set(key, value)
}

func (p *Provider) MustSet(key string, value interface{}) {
	if err := p.Set(key, value); err != nil {
		p.l.WithError(err).Fatalf("Unable to set \"%s\" to \"%s\".", key, value)
	}
}

func (p *Provider) Source() *configx.Provider {
	return p.p
}

func (p *Provider) InsecureRedirects() []string {
	return p.p.Strings("dangerous-allow-insecure-redirect-urls")
}

func (p *Provider) WellKnownKeys(include ...string) []string {
	if p.AccessTokenStrategy() == "jwt" {
		include = append(include, x.OAuth2JWTKeyName)
	}

	include = append(include, x.OpenIDConnectKeyName)
	return stringslice.Unique(append(p.p.Strings(KeyWellKnownKeys), include...))
}

func (p *Provider) IsUsingJWTAsAccessTokens() bool {
	return p.AccessTokenStrategy() != "opaque"
}

func (p *Provider) AllowedTopLevelClaims() []string {
	return stringslice.Unique(p.p.Strings(KeyAllowedTopLevelClaims))
}

func (p *Provider) SubjectTypesSupported() []string {
	types := stringslice.Filter(
		p.p.StringsF(KeySubjectTypesSupported, []string{"public"}),
		func(s string) bool {
			return !(s == "public" || s == "pairwise")
		},
	)

	if len(types) == 0 {
		types = []string{"public"}
	}

	if stringslice.Has(types, "pairwise") {
		if p.AccessTokenStrategy() == "jwt" {
			p.l.Warn(`The pairwise subject identifier algorithm is not supported by the JWT OAuth 2.0 Access Token Strategy and is thus being disabled. Please remove "pairwise" from oidc.subject_identifiers.supported_types" (e.g. oidc.subject_identifiers.supported_types=public) or set strategies.access_token to "opaque".`)
			types = stringslice.Filter(types,
				func(s string) bool {
					return !(s == "public")
				},
			)
		} else if len(p.SubjectIdentifierAlgorithmSalt()) < 8 {
			p.l.Fatalf(`The pairwise subject identifier algorithm was set but length of oidc.subject_identifier.salt is too small (%d < 8), please set oidc.subject_identifiers.pairwise.salt to a random string with 8 characters or more.`, len(p.SubjectIdentifierAlgorithmSalt()))
		}
	}

	return types
}

func (p *Provider) DefaultClientScope() []string {
	return p.p.StringsF(
		KeyDefaultClientScope,
		[]string{"offline_access", "offline", "openid"},
	)
}

func (p *Provider) DSN() string {
	dsn := p.p.String(KeyDSN)

	if dsn == DSNMemory {
		return dbal.SQLiteInMemory
	}

	if len(dsn) > 0 {
		return dsn
	}

	p.l.Fatal("dsn must be set")
	return ""
}

func (p *Provider) EncryptSessionData() bool {
	return p.p.BoolF(KeyEncryptSessionData, true)
}

func (p *Provider) ExcludeNotBeforeClaim() bool {
	return p.p.BoolF(KeyExcludeNotBeforeClaim, false)
}

func (p *Provider) DataSourcePlugin() string {
	return p.p.String(KeyDSN)
}

func (p *Provider) BCryptCost() int {
	return p.p.IntF(KeyBCryptCost, 10)
}

func (p *Provider) CookieSameSiteMode() http.SameSite {
	sameSiteModeStr := p.p.String(KeyCookieSameSiteMode)
	switch strings.ToLower(sameSiteModeStr) {
	case "lax":
		return http.SameSiteLaxMode
	case "strict":
		return http.SameSiteStrictMode
	case "none":
		if tls := p.TLS(PublicInterface); !tls.Enabled() {
			return http.SameSiteLaxMode
		}
		return http.SameSiteNoneMode
	default:
		if tls := p.TLS(PublicInterface); !tls.Enabled() {
			return http.SameSiteLaxMode
		}
		return http.SameSiteDefaultMode
	}
}

func (p *Provider) CookieSameSiteLegacyWorkaround() bool {
	return p.p.Bool(KeyCookieSameSiteLegacyWorkaround)
}

func (p *Provider) ConsentRequestMaxAge() time.Duration {
	return p.p.DurationF(KeyConsentRequestMaxAge, time.Minute*30)
}

func (p *Provider) AccessTokenLifespan() time.Duration {
	return p.p.DurationF(KeyAccessTokenLifespan, time.Hour)
}

func (p *Provider) RefreshTokenLifespan() time.Duration {
	return p.p.DurationF(KeyRefreshTokenLifespan, time.Hour*720)
}

func (p *Provider) IDTokenLifespan() time.Duration {
	return p.p.DurationF(KeyIDTokenLifespan, time.Hour)
}

func (p *Provider) AuthCodeLifespan() time.Duration {
	return p.p.DurationF(KeyAuthCodeLifespan, time.Minute*10)
}

func (p *Provider) ScopeStrategy() string {
	return p.p.String(KeyScopeStrategy)
}

func (p *Provider) Tracing() *tracing.Config {
	return p.p.TracingConfig("ORY Hydra")
}

func (p *Provider) GetCookieSecrets() [][]byte {
	secrets := p.p.Strings(KeyGetCookieSecrets)
	if len(secrets) == 0 {
		return [][]byte{p.GetSystemSecret()}
	}

	bs := make([][]byte, len(secrets))
	for k := range secrets {
		bs[k] = []byte(secrets[k])
	}
	return bs
}

func (p *Provider) GetRotatedSystemSecrets() [][]byte {
	secrets := p.p.Strings(KeyGetSystemSecret)

	if len(secrets) < 2 {
		return nil
	}

	var rotated [][]byte
	for _, secret := range secrets[1:] {
		rotated = append(rotated, x.HashStringSecret(secret))
	}

	return rotated
}

func (p *Provider) GetSystemSecret() []byte {
	secrets := p.p.Strings(KeyGetSystemSecret)

	if len(secrets) == 0 {
		if p.generatedSecret != nil {
			return p.generatedSecret
		}

		p.l.Warnf("Configuration secrets.system is not set, generating a temporary, random secret...")
		secret, err := x.GenerateSecret(32)
		cmdx.Must(err, "Could not generate secret: %s", err)

		p.l.Warnf("Generated secret: %s", secret)
		p.generatedSecret = x.HashByteSecret(secret)

		p.l.Warnln("Do not use generate secrets in production. The secret will be leaked to the logs.")
		return x.HashByteSecret(secret)
	}

	secret := secrets[0]
	if len(secret) >= 16 {
		return x.HashStringSecret(secret)
	}

	p.l.Fatalf("System secret must be undefined or have at least 16 characters but only has %d characters.", len(secret))
	return nil
}

func (p *Provider) LogoutRedirectURL() *url.URL {
	return urlRoot(p.p.RequestURIF(KeyLogoutRedirectURL, p.publicFallbackURL("oauth2/fallbacks/logout/callback")))
}

func (p *Provider) publicFallbackURL(path string) *url.URL {
	if len(p.PublicURL().String()) > 0 {
		return urlx.AppendPaths(p.PublicURL(), path)
	}
	return p.fallbackURL(path, p.host(PublicInterface), p.port(PublicInterface))
}

func (p *Provider) fallbackURL(path string, host string, port int) *url.URL {
	var u url.URL
	u.Scheme = "http"
	if tls := p.TLS(PublicInterface); tls.Enabled() {
		u.Scheme = "https"
	}
	if host == "" {
		u.Host = fmt.Sprintf("%s:%d", "localhost", port)
	}
	u.Path = path
	return &u
}

func (p *Provider) LoginURL() *url.URL {
	return urlRoot(p.p.URIF(KeyLoginURL, p.publicFallbackURL("oauth2/fallbacks/login")))
}

func (p *Provider) LogoutURL() *url.URL {
	return urlRoot(p.p.RequestURIF(KeyLogoutURL, p.publicFallbackURL("oauth2/fallbacks/logout")))
}

func (p *Provider) ConsentURL() *url.URL {
	return urlRoot(p.p.URIF(KeyConsentURL, p.publicFallbackURL("oauth2/fallbacks/consent")))
}

func (p *Provider) ErrorURL() *url.URL {
	return urlRoot(p.p.RequestURIF(KeyErrorURL, p.publicFallbackURL("oauth2/fallbacks/error")))
}

func (p *Provider) PublicURL() *url.URL {
	return urlRoot(p.p.RequestURIF(KeyPublicURL, p.IssuerURL()))
}

func (p *Provider) IssuerURL() *url.URL {
	issuerURL := p.p.RequestURIF(KeyIssuerURL, p.fallbackURL("/", p.host(PublicInterface), p.port(PublicInterface)))
	issuerURL.Path = strings.TrimRight(issuerURL.Path, "/") + "/"
	return urlRoot(issuerURL)
}

func (p *Provider) OAuth2ClientRegistrationURL() *url.URL {
	return p.p.RequestURIF(KeyOAuth2ClientRegistrationURL, new(url.URL))
}

func (p *Provider) OAuth2TokenURL() *url.URL {
	return p.p.RequestURIF(KeyOAuth2TokenURL, urlx.AppendPaths(p.PublicURL(), "/oauth2/token"))
}

func (p *Provider) OAuth2AuthURL() *url.URL {
	return p.p.RequestURIF(KeyOAuth2AuthURL, urlx.AppendPaths(p.PublicURL(), "/oauth2/auth"))
}

func (p *Provider) JWKSURL() *url.URL {
	return p.p.RequestURIF(KeyJWKSURL, urlx.AppendPaths(p.IssuerURL(), "/.well-known/jwks.json"))
}

func (p *Provider) TokenRefreshHookURL() *url.URL {
	return p.p.URIF(KeyRefreshTokenHookURL, nil)
}

func (p *Provider) AccessTokenStrategy() string {
	return strings.ToLower(p.p.StringF(KeyAccessTokenStrategy, "opaque"))
}

func (p *Provider) SubjectIdentifierAlgorithmSalt() string {
	return p.p.String(KeySubjectIdentifierAlgorithmSalt)
}

func (p *Provider) OIDCDiscoverySupportedClaims() []string {
	return stringslice.Unique(
		append(
			[]string{"sub"},
			p.p.Strings(KeyOIDCDiscoverySupportedClaims)...,
		),
	)
}

func (p *Provider) OIDCDiscoverySupportedScope() []string {
	return stringslice.Unique(
		append(
			[]string{"offline_access", "offline", "openid"},
			p.p.Strings(KeyOIDCDiscoverySupportedScope)...,
		),
	)
}

func (p *Provider) OIDCDiscoveryUserinfoEndpoint() *url.URL {
	return p.p.RequestURIF(KeyOIDCDiscoveryUserinfoEndpoint, urlx.AppendPaths(p.PublicURL(), "/userinfo"))
}

func (p *Provider) ShareOAuth2Debug() bool {
	return p.p.Bool(KeyExposeOAuth2Debug)
}

func (p *Provider) OAuth2LegacyErrors() bool {
	return p.p.Bool(KeyOAuth2LegacyErrors)
}

func (p *Provider) PKCEEnforced() bool {
	return p.p.Bool(KeyPKCEEnforced)
}

func (p *Provider) EnforcePKCEForPublicClients() bool {
	return p.p.Bool(KeyPKCEEnforcedForPublicClients)
}

func (p *Provider) CGroupsV1AutoMaxProcsEnabled() bool {
	return p.p.Bool(KeyCGroupsV1AutoMaxProcsEnabled)
}

func (p *Provider) GrantAllClientCredentialsScopesPerDefault() bool {
	return p.p.Bool(KeyGrantAllClientCredentialsScopesPerDefault)
}

<<<<<<< HEAD
func (p *Provider) HsmEnabled() bool {
	return p.p.Bool(HsmEnabled)
}

func (p *Provider) HsmLibraryPath() string {
	return p.p.String(HsmLibraryPath)
}

func (p *Provider) HsmSlotNumber() *int {
	n := p.p.Int(HsmSlotNumber)
	return &n
}

func (p *Provider) HsmPin() string {
	return p.p.String(HsmPin)
}

func (p *Provider) HsmTokenLabel() string {
	return p.p.String(HsmTokenLabel)
=======
func (p *Provider) GrantTypeJWTBearerIDOptional() bool {
	return p.p.Bool(KeyOAuth2GrantJWTIDOptional)
}

func (p *Provider) GrantTypeJWTBearerIssuedDateOptional() bool {
	return p.p.Bool(KeyOAuth2GrantJWTIssuedDateOptional)
}

func (p *Provider) GrantTypeJWTBearerMaxDuration() time.Duration {
	return p.p.DurationF(KeyOAuth2GrantJWTMaxDuration, time.Hour*24*30)
>>>>>>> 72837a10
}<|MERGE_RESOLUTION|>--- conflicted
+++ resolved
@@ -442,7 +442,6 @@
 	return p.p.Bool(KeyGrantAllClientCredentialsScopesPerDefault)
 }
 
-<<<<<<< HEAD
 func (p *Provider) HsmEnabled() bool {
 	return p.p.Bool(HsmEnabled)
 }
@@ -462,7 +461,8 @@
 
 func (p *Provider) HsmTokenLabel() string {
 	return p.p.String(HsmTokenLabel)
-=======
+}
+
 func (p *Provider) GrantTypeJWTBearerIDOptional() bool {
 	return p.p.Bool(KeyOAuth2GrantJWTIDOptional)
 }
@@ -473,5 +473,4 @@
 
 func (p *Provider) GrantTypeJWTBearerMaxDuration() time.Duration {
 	return p.p.DurationF(KeyOAuth2GrantJWTMaxDuration, time.Hour*24*30)
->>>>>>> 72837a10
 }