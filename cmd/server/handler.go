--- conflicted
+++ resolved
@@ -29,15 +29,12 @@
 	"sync"
 	"time"
 
-<<<<<<< HEAD
 	"github.com/gobuffalo/packr/v2"
 
 	"github.com/segmentio/analytics-go"
 
 	"github.com/ory/x/viperx"
 
-=======
->>>>>>> 561d5007
 	"github.com/sirupsen/logrus"
 
 	analytics "github.com/ory/analytics-go/v4"
