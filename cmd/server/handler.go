/*
 * Copyright © 2015-2018 Aeneas Rekkas <aeneas+oss@aeneas.io>
 *
 * Licensed under the Apache License, Version 2.0 (the "License");
 * you may not use this file except in compliance with the License.
 * You may obtain a copy of the License at
 *
 *     http://www.apache.org/licenses/LICENSE-2.0
 *
 * Unless required by applicable law or agreed to in writing, software
 * distributed under the License is distributed on an "AS IS" BASIS,
 * WITHOUT WARRANTIES OR CONDITIONS OF ANY KIND, either express or implied.
 * See the License for the specific language governing permissions and
 * limitations under the License.
 *
 * @author		Aeneas Rekkas <aeneas+oss@aeneas.io>
 * @copyright 	2015-2018 Aeneas Rekkas <aeneas+oss@aeneas.io>
 * @license 	Apache-2.0
 */

package server

import (
	"crypto/tls"
	"fmt"
	"net/http"
	"net/url"
	"strings"
	"sync"

	"github.com/gorilla/context"
	"github.com/julienschmidt/httprouter"
	"github.com/meatballhat/negroni-logrus"
	"github.com/ory/go-convenience/corsx"
	"github.com/ory/graceful"
	"github.com/ory/herodot"
	"github.com/ory/hydra/client"
	"github.com/ory/hydra/config"
	"github.com/ory/hydra/consent"
	"github.com/ory/hydra/health"
	"github.com/ory/hydra/jwk"
	"github.com/ory/hydra/oauth2"
	"github.com/ory/hydra/pkg"
	"github.com/ory/metrics-middleware"
	"github.com/pkg/errors"
	"github.com/rs/cors"
	"github.com/spf13/cobra"
	"github.com/urfave/negroni"
)

var _ = &consent.Handler{}

<<<<<<< HEAD
var errNilDependency = errors.New("A dependency was expected to be defined but is nil. Please open an issue with the stack trace.")

func enhanceRouter(c *config.Config, cmd *cobra.Command, serverHandler *Handler, router *httprouter.Router) http.Handler {
	n := negroni.New()
	n.Use(negronilogrus.NewMiddlewareFromLogger(c.GetLogger(), c.Issuer))
	n.Use(c.GetPrometheusMetrics())
	if ok, _ := cmd.Flags().GetBool("disable-telemetry"); !ok {
		c.GetLogger().Println("Transmission of telemetry data is enabled, to learn more go to: https://www.ory.sh/docs/guides/latest/telemetry/")

		enable := !(c.DatabaseURL == "" || c.DatabaseURL == "memory" || c.Issuer == "" || strings.Contains(c.Issuer, "localhost"))
		m := metrics.NewMetricsManager(
			metrics.Hash(c.Issuer+"|"+c.DatabaseURL),
			enable,
			"h8dRH3kVCWKkIFWydBmWsyYHR4M0u0vr",
			[]string{
				client.ClientsHandlerPath,
				jwk.KeyHandlerPath,
				jwk.WellKnownKeysPath,
				oauth2.DefaultConsentPath,
				oauth2.TokenPath,
				oauth2.AuthPath,
				oauth2.UserinfoPath,
				oauth2.WellKnownPath,
				oauth2.IntrospectPath,
				oauth2.RevocationPath,
				consent.ConsentPath,
				consent.LoginPath,
				health.AliveCheckPath,
				health.ReadyCheckPath,
				health.VersionPath,
				health.MetricsPrometheusPath,
				"/health/status",
				"/",
			},
			logger,
			"ory-hydra",
		)
		go m.RegisterSegment(c.BuildVersion, c.BuildHash, c.BuildTime)
		go m.CommitMemoryStatistics()
		n.Use(m)
	}
	n.UseFunc(serverHandler.rejectInsecureRequests)
	n.UseHandler(router)
	return context.ClearHandler(cors.New(corsx.ParseOptions()).Handler(n))
}

=======
>>>>>>> 4ea74960
func RunHost(c *config.Config) func(cmd *cobra.Command, args []string) {
	return func(cmd *cobra.Command, args []string) {
		fmt.Println(banner)

		frontend := httprouter.New()
		backend := httprouter.New()

		logger := c.GetLogger()
		w := herodot.NewJSONWriter(logger)
		w.ErrorEnhancer = nil

		serverHandler := &Handler{
			Config: c,
			H:      w,
		}
		serverHandler.registerRoutes(frontend, backend)
		c.ForceHTTP, _ = cmd.Flags().GetBool("dangerous-force-http")

		if !c.ForceHTTP {
			if c.Issuer == "" {
				logger.Fatalln("IssuerURL must be explicitly specified unless --dangerous-force-http is passed. To find out more, use `hydra help host`.")
			}
			issuer, err := url.Parse(c.Issuer)
			pkg.Must(err, "Could not parse issuer URL: %s", err)
			if issuer.Scheme != "https" {
				logger.Fatalln("IssuerURL must use HTTPS unless --dangerous-force-http is passed. To find out more, use `hydra help host`.")
			}
		}

		var wg sync.WaitGroup
		wg.Add(2)

		go serve(c, cmd, enhanceRouter(c, cmd, serverHandler, frontend), c.GetFrontendAddress(), &wg)
		go serve(c, cmd, enhanceRouter(c, cmd, serverHandler, backend), c.GetBackendAddress(), &wg)

		wg.Wait()
	}
}

func serve(c *config.Config, cmd *cobra.Command, handler http.Handler, address string, wg *sync.WaitGroup) {
	defer wg.Done()

	var srv = graceful.WithDefaults(&http.Server{
		Addr:    address,
		Handler: handler,
		TLSConfig: &tls.Config{
			Certificates: []tls.Certificate{getOrCreateTLSCertificate(cmd, c)},
		},
	})

	err := graceful.Graceful(func() error {
		var err error
		c.GetLogger().Infof("Setting up http server on %s", c.GetFrontendAddress())
		if c.ForceHTTP {
			c.GetLogger().Warnln("HTTPS disabled. Never do this in production.")
			err = srv.ListenAndServe()
		} else if c.AllowTLSTermination != "" {
			c.GetLogger().Infoln("TLS termination enabled, disabling https.")
			err = srv.ListenAndServe()
		} else {
			err = srv.ListenAndServeTLS("", "")
		}

		return err
	}, srv.Shutdown)
	if err != nil {
		c.GetLogger().WithError(err).Fatal("Could not gracefully run server")
	}
}

type Handler struct {
	Clients *client.Handler
	Keys    *jwk.Handler
	OAuth2  *oauth2.Handler
	Consent *consent.Handler
	Config  *config.Config
	H       herodot.Writer
}

func (h *Handler) registerRoutes(frontend, backend *httprouter.Router) {
	c := h.Config
	ctx := c.Context()

	// Set up dependencies
	injectJWKManager(c)
	clientsManager := newClientManager(c)

	injectFositeStore(c, clientsManager)
	injectConsentManager(c, clientsManager)

	oauth2Provider := newOAuth2Provider(c)

	// Set up handlers
	h.Clients = newClientHandler(c, backend, clientsManager)
	h.Keys = newJWKHandler(c, backend)
	h.Consent = newConsentHandler(c, backend)
	h.OAuth2 = newOAuth2Handler(c, frontend, ctx.ConsentManager, oauth2Provider)
	_ = newHealthHandler(c, backend)
}

func (h *Handler) rejectInsecureRequests(rw http.ResponseWriter, r *http.Request, next http.HandlerFunc) {
	if r.TLS != nil || h.Config.ForceHTTP {
		next.ServeHTTP(rw, r)
		return
	}

	if err := h.Config.DoesRequestSatisfyTermination(r); err == nil {
		next.ServeHTTP(rw, r)
		return
	} else {
		h.Config.GetLogger().WithError(err).Warnln("Could not serve http connection")
	}

	h.H.WriteErrorCode(rw, r, http.StatusBadGateway, errors.New("Can not serve request over insecure http"))
}<|MERGE_RESOLUTION|>--- conflicted
+++ resolved
@@ -49,9 +49,6 @@
 )
 
 var _ = &consent.Handler{}
-
-<<<<<<< HEAD
-var errNilDependency = errors.New("A dependency was expected to be defined but is nil. Please open an issue with the stack trace.")
 
 func enhanceRouter(c *config.Config, cmd *cobra.Command, serverHandler *Handler, router *httprouter.Router) http.Handler {
 	n := negroni.New()
@@ -97,8 +94,6 @@
 	return context.ClearHandler(cors.New(corsx.ParseOptions()).Handler(n))
 }
 
-=======
->>>>>>> 4ea74960
 func RunHost(c *config.Config) func(cmd *cobra.Command, args []string) {
 	return func(cmd *cobra.Command, args []string) {
 		fmt.Println(banner)
