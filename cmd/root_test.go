// Copyright © 2017 Aeneas Rekkas <aeneas+oss@aeneas.io>
//
// Licensed under the Apache License, Version 2.0 (the "License");
// you may not use this file except in compliance with the License.
// You may obtain a copy of the License at
//
//     http://www.apache.org/licenses/LICENSE-2.0
//
// Unless required by applicable law or agreed to in writing, software
// distributed under the License is distributed on an "AS IS" BASIS,
// WITHOUT WARRANTIES OR CONDITIONS OF ANY KIND, either express or implied.
// See the License for the specific language governing permissions and
// limitations under the License.

package cmd

import (
	"fmt"
	"os"
	"path/filepath"
	"testing"
	"time"

	"github.com/pborman/uuid"
	"github.com/phayes/freeport"
	"github.com/stretchr/testify/assert"
)

var port int

func init() {
	var err error
	port, err = freeport.GetFreePort()
	if err != nil {
		panic(err.Error())
	}
	os.Setenv("DATABASE_URL", "memory")
	os.Setenv("FORCE_ROOT_CLIENT_CREDENTIALS", "admin:pw")
	os.Setenv("ISSUER", fmt.Sprintf("https://localhost:%d/", port))
	os.Setenv("PORT", fmt.Sprintf("%d", port))
	os.Setenv("LOG_LEVEL", "debug")
}

func TestExecute(t *testing.T) {
	var osArgs = make([]string, len(os.Args))
	var path = filepath.Join(os.TempDir(), fmt.Sprintf("hydra-%s.yml", uuid.New()))
	copy(osArgs, os.Args)

	for _, c := range []struct {
		args      []string
		wait      func() bool
		expectErr bool
	}{
		{
			args: []string{"host", "--dangerous-auto-logon", "--disable-telemetry"},
			wait: func() bool {
				_, err := os.Stat(path)
				if err != nil {
					t.Logf("Could not stat path %s because %s", path, err)
				} else {
					time.Sleep(time.Second * 5)
				}
				return err != nil
			},
		},
<<<<<<< HEAD
		{args: []string{"connect", "--id", "admin", "--secret", "pw", "--url", fmt.Sprintf("https://127.0.0.1:%d", port)}},
=======
		{args: []string{"connect", "--skip-newsletter", "--id", "admin", "--secret", "pw", "--url", "https://127.0.0.1:4444"}},
>>>>>>> 049f581d
		{args: []string{"clients", "create", "--id", "foobarbaz"}},
		{args: []string{"clients", "get", "foobarbaz"}},
		{args: []string{"clients", "create", "--id", "public-foo", "--is-public"}},
		{args: []string{"clients", "delete", "foobarbaz"}},
		{args: []string{"keys", "create", "foo", "-a", "HS256"}},
		{args: []string{"keys", "create", "foo", "-a", "HS256"}},
		{args: []string{"keys", "get", "foo"}},
		{args: []string{"keys", "delete", "foo"}},
		{args: []string{"token", "revoke", "foo"}},
		{args: []string{"token", "client"}},
		{args: []string{"policies", "create", "-i", "foobar", "-s", "peter,max", "-r", "blog,users", "-a", "post,ban", "--allow"}},
		{args: []string{"policies", "actions", "add", "foobar", "update|create"}},
		{args: []string{"policies", "actions", "remove", "foobar", "update|create"}},
		{args: []string{"policies", "resources", "add", "foobar", "printer"}},
		{args: []string{"policies", "resources", "remove", "foobar", "printer"}},
		{args: []string{"policies", "subjects", "add", "foobar", "ken", "tracy"}},
		{args: []string{"policies", "subjects", "remove", "foobar", "ken", "tracy"}},
		{args: []string{"policies", "get", "foobar"}},
		{args: []string{"policies", "delete", "foobar"}},
		{args: []string{"groups", "create", "my-group"}},
		{args: []string{"groups", "members", "add", "my-group", "peter"}},
		{args: []string{"groups", "find", "peter"}},
		{args: []string{"groups", "members", "remove", "my-group", "peter"}},
		{args: []string{"groups", "delete", "my-group"}},
		{args: []string{"help", "migrate", "sql"}},
		{args: []string{"help", "migrate", "ladon", "0.6.0"}},
		{args: []string{"version"}},
		{args: []string{"token", "user", "--no-open"}, wait: func() bool {
			time.Sleep(time.Millisecond * 10)
			return false
		}},
	} {
		c.args = append(c.args, []string{"--skip-tls-verify", "--config", path}...)
		RootCmd.SetArgs(c.args)

		t.Run(fmt.Sprintf("command=%v", c.args), func(t *testing.T) {
			if c.wait != nil {
				go func() {
					assert.Nil(t, RootCmd.Execute())
				}()
			}

			if c.wait != nil {
				var count = 0
				for c.wait() {
					t.Logf("Config file has not been found yet, retrying attempt #%d...", count)
					count++
					if count > 200 {
						t.FailNow()
					}
					time.Sleep(time.Second * 2)
				}
			} else {
				err := RootCmd.Execute()
				if c.expectErr {
					assert.Error(t, err)
				} else {
					assert.NoError(t, err)
				}
			}
		})
	}
}<|MERGE_RESOLUTION|>--- conflicted
+++ resolved
@@ -63,11 +63,7 @@
 				return err != nil
 			},
 		},
-<<<<<<< HEAD
-		{args: []string{"connect", "--id", "admin", "--secret", "pw", "--url", fmt.Sprintf("https://127.0.0.1:%d", port)}},
-=======
-		{args: []string{"connect", "--skip-newsletter", "--id", "admin", "--secret", "pw", "--url", "https://127.0.0.1:4444"}},
->>>>>>> 049f581d
+		{args: []string{"connect", "--skip-newsletter", "--id", "admin", "--secret", "pw", "--url", fmt.Sprintf("https://127.0.0.1:%d", port)}},
 		{args: []string{"clients", "create", "--id", "foobarbaz"}},
 		{args: []string{"clients", "get", "foobarbaz"}},
 		{args: []string{"clients", "create", "--id", "public-foo", "--is-public"}},
