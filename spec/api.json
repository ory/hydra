--- conflicted
+++ resolved
@@ -1592,7 +1592,6 @@
         },
         "type": "object"
       },
-<<<<<<< HEAD
       "verifyUserCodeRequest": {
         "description": "Contains information on an device verification",
         "properties": {
@@ -1601,10 +1600,9 @@
           }
         },
         "type": "object"
-=======
+	  },
       "unexpectedError": {
         "type": "string"
->>>>>>> b7217f8a
       },
       "version": {
         "properties": {
