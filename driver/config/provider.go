--- conflicted
+++ resolved
@@ -145,12 +145,14 @@
 }
 
 func New(ctx context.Context, l *logrusx.Logger, opts ...configx.OptionModifier) (*DefaultProvider, error) {
-	opts = append([]configx.OptionModifier{
-		configx.WithStderrValidationReporter(),
-		configx.OmitKeysFromTracing("dsn", "secrets.system", "secrets.cookie"),
-		configx.WithImmutables("log", "serve", "dsn", "profiling"),
-		configx.WithLogrusWatcher(l),
-	}, opts...)
+	opts = append(
+		[]configx.OptionModifier{
+			configx.WithStderrValidationReporter(),
+			configx.OmitKeysFromTracing("dsn", "secrets.system", "secrets.cookie"),
+			configx.WithImmutables("log", "serve", "dsn", "profiling"),
+			configx.WithLogrusWatcher(l),
+		}, opts...,
+	)
 
 	p, err := configx.New(ctx, spec.ConfigValidationSchema, opts...)
 	if err != nil {
@@ -218,13 +220,17 @@
 	if stringslice.Has(types, "pairwise") {
 		if p.AccessTokenStrategy(ctx) == AccessTokenJWTStrategy {
 			p.l.Warn(`The pairwise subject identifier algorithm is not supported by the JWT OAuth 2.0 Access Token Strategy and is thus being disabled. Please remove "pairwise" from oidc.subject_identifiers.supported_types" (e.g. oidc.subject_identifiers.supported_types=public) or set strategies.access_token to "opaque".`)
-			types = stringslice.Filter(types,
+			types = stringslice.Filter(
+				types,
 				func(s string) bool {
 					return !(s == "public")
 				},
 			)
 		} else if len(p.SubjectIdentifierAlgorithmSalt(ctx)) < 8 {
-			p.l.Fatalf(`The pairwise subject identifier algorithm was set but length of oidc.subject_identifier.salt is too small (%d < 8), please set oidc.subject_identifiers.pairwise.salt to a random string with 8 characters or more.`, len(p.SubjectIdentifierAlgorithmSalt(ctx)))
+			p.l.Fatalf(
+				`The pairwise subject identifier algorithm was set but length of oidc.subject_identifier.salt is too small (%d < 8), please set oidc.subject_identifiers.pairwise.salt to a random string with 8 characters or more.`,
+				len(p.SubjectIdentifierAlgorithmSalt(ctx)),
+			)
 		}
 	}
 
@@ -318,7 +324,11 @@
 }
 
 func (p *DefaultProvider) LogoutRedirectURL(ctx context.Context) *url.URL {
-	return urlRoot(p.getProvider(ctx).RequestURIF(KeyLogoutRedirectURL, p.publicFallbackURL(ctx, "oauth2/fallbacks/logout/callback")))
+	return urlRoot(
+		p.getProvider(ctx).RequestURIF(
+			KeyLogoutRedirectURL, p.publicFallbackURL(ctx, "oauth2/fallbacks/logout/callback"),
+		),
+	)
 }
 
 func (p *DefaultProvider) publicFallbackURL(ctx context.Context, path string) *url.URL {
@@ -362,11 +372,17 @@
 }
 
 func (p *DefaultProvider) AdminURL(ctx context.Context) *url.URL {
-	return urlRoot(p.getProvider(ctx).RequestURIF(KeyAdminURL, p.fallbackURL(ctx, "/", p.host(AdminInterface), p.port(AdminInterface))))
+	return urlRoot(
+		p.getProvider(ctx).RequestURIF(
+			KeyAdminURL, p.fallbackURL(ctx, "/", p.host(AdminInterface), p.port(AdminInterface)),
+		),
+	)
 }
 
 func (p *DefaultProvider) IssuerURL(ctx context.Context) *url.URL {
-	return p.getProvider(ctx).RequestURIF(KeyIssuerURL, p.fallbackURL(ctx, "/", p.host(PublicInterface), p.port(PublicInterface)))
+	return p.getProvider(ctx).RequestURIF(
+		KeyIssuerURL, p.fallbackURL(ctx, "/", p.host(PublicInterface), p.port(PublicInterface)),
+	)
 }
 
 func (p *DefaultProvider) OAuth2ClientRegistrationURL(ctx context.Context) *url.URL {
@@ -403,17 +419,12 @@
 	return p.getProvider(ctx).RequestURIF(KeyRefreshTokenHookURL, nil)
 }
 
-<<<<<<< HEAD
-func (p *Provider) DbIgnoreUnknownTableColumns() bool {
+func (p *DefaultProvider) DbIgnoreUnknownTableColumns() bool {
 	return p.p.Bool(KeyDbIgnoreUnknownTableColumns)
 }
 
-func (p *Provider) SubjectIdentifierAlgorithmSalt() string {
-	return p.p.String(KeySubjectIdentifierAlgorithmSalt)
-=======
 func (p *DefaultProvider) SubjectIdentifierAlgorithmSalt(ctx context.Context) string {
 	return p.getProvider(ctx).String(KeySubjectIdentifierAlgorithmSalt)
->>>>>>> 3ba28f2b
 }
 
 func (p *DefaultProvider) OIDCDiscoverySupportedClaims(ctx context.Context) []string {
@@ -435,7 +446,9 @@
 }
 
 func (p *DefaultProvider) OIDCDiscoveryUserinfoEndpoint(ctx context.Context) *url.URL {
-	return p.getProvider(ctx).RequestURIF(KeyOIDCDiscoveryUserinfoEndpoint, urlx.AppendPaths(p.PublicURL(ctx), "/userinfo"))
+	return p.getProvider(ctx).RequestURIF(
+		KeyOIDCDiscoveryUserinfoEndpoint, urlx.AppendPaths(p.PublicURL(ctx), "/userinfo"),
+	)
 }
 
 func (p *DefaultProvider) GetSendDebugMessagesToClients(ctx context.Context) bool {
