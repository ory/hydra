/*
 * Copyright © 2015-2018 Aeneas Rekkas <aeneas+oss@aeneas.io>
 *
 * Licensed under the Apache License, Version 2.0 (the "License");
 * you may not use this file except in compliance with the License.
 * You may obtain a copy of the License at
 *
 *     http://www.apache.org/licenses/LICENSE-2.0
 *
 * Unless required by applicable law or agreed to in writing, software
 * distributed under the License is distributed on an "AS IS" BASIS,
 * WITHOUT WARRANTIES OR CONDITIONS OF ANY KIND, either express or implied.
 * See the License for the specific language governing permissions and
 * limitations under the License.
 *
 * @author		Aeneas Rekkas <aeneas+oss@aeneas.io>
 * @Copyright 	2017-2018 Aeneas Rekkas <aeneas+oss@aeneas.io>
 * @license 	Apache-2.0
 */

package consent

import (
	"context"
	"fmt"
	"net/http"
	"net/url"
	"strconv"
	"strings"
	"sync"
	"time"

	"github.com/ory/x/sqlcon"

	jwtgo "github.com/dgrijalva/jwt-go"
	"github.com/gorilla/sessions"
	"github.com/pborman/uuid"
	"github.com/pkg/errors"
	"github.com/sirupsen/logrus"

	"github.com/ory/x/sqlxx"

	"github.com/ory/x/httpx"

	"github.com/ory/fosite"
	"github.com/ory/fosite/handler/openid"
	"github.com/ory/fosite/token/jwt"
	"github.com/ory/x/mapx"
	"github.com/ory/x/stringslice"
	"github.com/ory/x/stringsx"
	"github.com/ory/x/urlx"

	"github.com/ory/hydra/client"
	"github.com/ory/hydra/x"
)

const (
	CookieAuthenticationName    = "oauth2_authentication_session"
	CookieAuthenticationSIDName = "sid"

	cookieAuthenticationCSRFName = "oauth2_authentication_csrf"
	cookieConsentCSRFName        = "oauth2_consent_csrf"
)

type DefaultStrategy struct {
	c Configuration
	r InternalRegistry
}

func NewStrategy(
	r InternalRegistry,
	c Configuration,
) *DefaultStrategy {
	return &DefaultStrategy{
		c: c,
		r: r,
	}
}

var ErrAbortOAuth2Request = errors.New("the OAuth 2.0 Authorization request must be aborted")
var ErrNoPreviousConsentFound = errors.New("no previous OAuth 2.0 Consent could be found for this access request")
var ErrNoAuthenticationSessionFound = errors.New("no previous login session was found")
var ErrHintDoesNotMatchAuthentication = errors.New("subject from hint does not match subject from session")

func (s *DefaultStrategy) matchesValueFromSession(ctx context.Context, c fosite.Client, hintSubject string, sessionSubject string) error {
	obfuscatedUserID, err := s.obfuscateSubjectIdentifier(c, sessionSubject, "")
	if err != nil {
		return err
	}

	var forcedObfuscatedUserID string
	if s, err := s.r.ConsentManager().GetForcedObfuscatedLoginSession(ctx, c.GetID(), hintSubject); errors.Is(err, x.ErrNotFound) {
		// do nothing
	} else if err != nil {
		return err
	} else {
		forcedObfuscatedUserID = s.SubjectObfuscated
	}

	if hintSubject != sessionSubject && hintSubject != obfuscatedUserID && hintSubject != forcedObfuscatedUserID {
		return ErrHintDoesNotMatchAuthentication
	}

	return nil
}

func (s *DefaultStrategy) authenticationSession(w http.ResponseWriter, r *http.Request) (*LoginSession, error) {
	// We try to open the session cookie. If it does not exist (indicated by the error), we must authenticate the user.
	cookie, err := s.r.CookieStore().Get(r, CookieName(s.c.ServesHTTPS(), CookieAuthenticationName))
	if err != nil {
		s.r.Logger().
			WithRequest(r).
			WithError(err).Debug("User logout skipped because cookie store returned an error.")
		return nil, errors.WithStack(ErrNoAuthenticationSessionFound)
	}

	sessionID := mapx.GetStringDefault(cookie.Values, CookieAuthenticationSIDName, "")
	if sessionID == "" {
		s.r.Logger().
			WithRequest(r).
			Debug("User logout skipped because cookie exists but session value is empty.")
		return nil, errors.WithStack(ErrNoAuthenticationSessionFound)
	}

	session, err := s.r.ConsentManager().GetRememberedLoginSession(r.Context(), sessionID)
	if errors.Is(err, x.ErrNotFound) {
		s.r.Logger().
			WithRequest(r).
			WithError(err).Debug("User logout skipped because cookie exists and session value exist but are not remembered any more.")
		return nil, errors.WithStack(ErrNoAuthenticationSessionFound)
	} else if err != nil {
		return nil, err
	}

	return session, nil
}

func (s *DefaultStrategy) requestAuthentication(w http.ResponseWriter, r *http.Request, ar fosite.AuthorizeRequester) error {
	prompt := stringsx.Splitx(ar.GetRequestForm().Get("prompt"), " ")
	if stringslice.Has(prompt, "login") {
		return s.forwardAuthenticationRequest(w, r, ar, "", time.Time{}, nil)
	}

	session, err := s.authenticationSession(w, r)
	if errors.Is(err, ErrNoAuthenticationSessionFound) {
		return s.forwardAuthenticationRequest(w, r, ar, "", time.Time{}, nil)
	} else if err != nil {
		return err
	}

	maxAge := int64(0)
	if ma := ar.GetRequestForm().Get("max_age"); len(ma) > 0 {
		var err error
		maxAge, err = strconv.ParseInt(ma, 10, 64)
		if err != nil {
			return err
		}
	}

	if maxAge > 0 && session.AuthenticatedAt.UTC().Add(time.Second*time.Duration(maxAge)).Before(time.Now().UTC()) {
		if stringslice.Has(prompt, "none") {
			return errors.WithStack(fosite.ErrLoginRequired.WithDebug("Request failed because prompt is set to \"none\" and authentication time reached max_age"))
		}
		return s.forwardAuthenticationRequest(w, r, ar, "", time.Time{}, nil)
	}

	idTokenHint := ar.GetRequestForm().Get("id_token_hint")
	if idTokenHint == "" {
		return s.forwardAuthenticationRequest(w, r, ar, session.Subject, session.AuthenticatedAt, session)
	}

	hintSub, err := s.getSubjectFromIDTokenHint(r.Context(), idTokenHint)
	if err != nil {
		return err
	}

	if err := s.matchesValueFromSession(r.Context(), ar.GetClient(), hintSub, session.Subject); errors.Is(err, ErrHintDoesNotMatchAuthentication) {
		return errors.WithStack(fosite.ErrLoginRequired.WithDebug("Request failed because subject claim from id_token_hint does not match subject from authentication session"))
	}

	return s.forwardAuthenticationRequest(w, r, ar, session.Subject, session.AuthenticatedAt, session)
}

func (s *DefaultStrategy) getIDTokenHintClaims(ctx context.Context, idTokenHint string) (jwtgo.MapClaims, error) {
	token, err := s.r.OpenIDJWTStrategy().Decode(ctx, idTokenHint)
	if ve := new(jwtgo.ValidationError); errors.As(err, &ve) && ve.Errors == jwtgo.ValidationErrorExpired {
		// Expired is ok
	} else if err != nil {
		return nil, errors.WithStack(fosite.ErrInvalidRequest.WithHint(err.Error()))
	}

	claims, ok := token.Claims.(jwtgo.MapClaims)
	if !ok {
		return nil, errors.WithStack(fosite.ErrInvalidRequest.WithDebug("Failed to validate OpenID Connect request as decoding id token from id_token_hint to jwt.MapClaims failed"))
	}

	return claims, nil
}

func (s *DefaultStrategy) getSubjectFromIDTokenHint(ctx context.Context, idTokenHint string) (string, error) {
	claims, err := s.getIDTokenHintClaims(ctx, idTokenHint)
	if err != nil {
		return "", err
	}

	sub, _ := claims["sub"].(string)
	if sub == "" {
		return "", errors.WithStack(fosite.ErrInvalidRequest.WithDebug("Failed to validate OpenID Connect request because provided id token from id_token_hint does not have a subject"))
	}

	return sub, nil
}

func (s *DefaultStrategy) forwardAuthenticationRequest(w http.ResponseWriter, r *http.Request, ar fosite.AuthorizeRequester, subject string, authenticatedAt time.Time, session *LoginSession) error {
	if (subject != "" && authenticatedAt.IsZero()) || (subject == "" && !authenticatedAt.IsZero()) {
		return errors.WithStack(fosite.ErrServerError.WithDebug("Consent strategy returned a non-empty subject with an empty auth date, or an empty subject with a non-empty auth date"))
	}

	skip := false
	if subject != "" {
		skip = true
	}

	// Let'id validate that prompt is actually not "none" if we can't skip authentication
	prompt := stringsx.Splitx(ar.GetRequestForm().Get("prompt"), " ")
	if stringslice.Has(prompt, "none") && !skip {
		return errors.WithStack(fosite.ErrLoginRequired.WithDebug(`Prompt "none" was requested, but no existing login session was found`))
	}

	// Set up csrf/challenge/verifier values
	verifier := strings.Replace(uuid.New(), "-", "", -1)
	challenge := strings.Replace(uuid.New(), "-", "", -1)
	csrf := strings.Replace(uuid.New(), "-", "", -1)

	// Generate the request URL
	iu := urlx.AppendPaths(s.c.IssuerURL(), s.c.OAuth2AuthURL())
	iu.RawQuery = r.URL.RawQuery

	var idTokenHintClaims jwtgo.MapClaims
	if idTokenHint := ar.GetRequestForm().Get("id_token_hint"); len(idTokenHint) > 0 {
		claims, err := s.getIDTokenHintClaims(r.Context(), idTokenHint)
		if err != nil {
			return err
		}

		idTokenHintClaims = claims
	}

	sessionID := uuid.New()
	if session != nil {
		sessionID = session.ID
	} else {
		if err := s.r.ConsentManager().CreateLoginSession(r.Context(), &LoginSession{
			ID:              sessionID,
			Subject:         "",
			AuthenticatedAt: time.Now().UTC(),
			Remember:        false,
		}); err != nil {
			return err
		}
	}

	// Set the session
	if err := s.r.ConsentManager().CreateLoginRequest(
		r.Context(),
		&LoginRequest{
			ID:                challenge,
			Verifier:          verifier,
			CSRF:              csrf,
			Skip:              skip,
			RequestedScope:    []string(ar.GetRequestedScopes()),
			RequestedAudience: []string(ar.GetRequestedAudience()),
			Subject:           subject,
			Client:            sanitizeClientFromRequest(ar),
			RequestURL:        iu.String(),
			AuthenticatedAt:   sqlxx.NullTime(authenticatedAt),
			RequestedAt:       time.Now().UTC(),
			SessionID:         sqlxx.NullString(sessionID),
			OpenIDConnectContext: &OpenIDConnectContext{
				IDTokenHintClaims: idTokenHintClaims,
				ACRValues:         stringsx.Splitx(ar.GetRequestForm().Get("acr_values"), " "),
				UILocales:         stringsx.Splitx(ar.GetRequestForm().Get("ui_locales"), " "),
				Display:           ar.GetRequestForm().Get("display"),
				LoginHint:         ar.GetRequestForm().Get("login_hint"),
			},
		},
	); err != nil {
		return errors.WithStack(err)
	}

	if err := createCsrfSession(w, r, s.r.CookieStore(), cookieAuthenticationCSRFName, csrf, s.c.ServesHTTPS(), s.c.CookieSameSiteMode(), s.c.CookieSameSiteLegacyWorkaround()); err != nil {
		return errors.WithStack(err)
	}

	http.Redirect(w, r, urlx.SetQuery(s.c.LoginURL(), url.Values{"login_challenge": {challenge}}).String(), http.StatusFound)

	// generate the verifier
	return errors.WithStack(ErrAbortOAuth2Request)
}

func (s *DefaultStrategy) revokeAuthenticationSession(w http.ResponseWriter, r *http.Request) error {
	sid, err := s.revokeAuthenticationCookie(w, r, s.r.CookieStore())
	if err != nil {
		return err
	}

	if sid == "" {
		return nil
	}

	return s.r.ConsentManager().DeleteLoginSession(r.Context(), sid)
}

func (s *DefaultStrategy) revokeAuthenticationCookie(w http.ResponseWriter, r *http.Request, ss sessions.Store) (string, error) {
	cookie, _ := ss.Get(r, CookieName(s.c.ServesHTTPS(), CookieAuthenticationName))
	sid, _ := mapx.GetString(cookie.Values, CookieAuthenticationSIDName)

	cookie.Values[CookieAuthenticationSIDName] = ""
	cookie.Options.HttpOnly = true
	cookie.Options.SameSite = s.c.CookieSameSiteMode()
	cookie.Options.Secure = s.c.ServesHTTPS()
	cookie.Options.MaxAge = -1

	if err := cookie.Save(r, w); err != nil {
		return "", errors.WithStack(err)
	}

	return sid, nil
}

func (s *DefaultStrategy) obfuscateSubjectIdentifier(cl fosite.Client, subject, forcedIdentifier string) (string, error) {
	if c, ok := cl.(*client.Client); ok && c.SubjectType == "pairwise" {
		algorithm, ok := s.r.SubjectIdentifierAlgorithm()[c.SubjectType]
		if !ok {
			return "", errors.WithStack(fosite.ErrInvalidRequest.WithHint(fmt.Sprintf(`Subject Identifier Algorithm "%s" was requested by OAuth 2.0 Client "%s", but is not configured.`, c.SubjectType, c.ID)))
		}

		if len(forcedIdentifier) > 0 {
			return forcedIdentifier, nil
		}

		return algorithm.Obfuscate(subject, c)
	} else if !ok {
		return "", errors.New("Unable to type assert OAuth 2.0 Client to *client.Client")
	}
	return subject, nil
}

func (s *DefaultStrategy) verifyAuthentication(w http.ResponseWriter, r *http.Request, req fosite.AuthorizeRequester, verifier string) (*HandledLoginRequest, error) {
	ctx := r.Context()
	session, err := s.r.ConsentManager().VerifyAndInvalidateLoginRequest(ctx, verifier)
<<<<<<< HEAD
	if errors.Is(err, sqlcon.ErrNoRows) {
=======
	if errors.Is(err, x.ErrNotFound) {
>>>>>>> f997dfcb
		return nil, errors.WithStack(fosite.ErrAccessDenied.WithDebug("The login verifier has already been used, has not been granted, or is invalid."))
	} else if err != nil {
		return nil, err
	}

	if session.HasError() {
		session.Error.SetDefaults(loginRequestDeniedErrorName)
		return nil, errors.WithStack(session.Error.toRFCError())
	}

	if session.RequestedAt.Add(s.c.ConsentRequestMaxAge()).Before(time.Now()) {
		return nil, errors.WithStack(fosite.ErrRequestUnauthorized.WithDebug("The login request has expired, please try again."))
	}

	if err := validateCsrfSession(r, s.r.CookieStore(), cookieAuthenticationCSRFName, session.LoginRequest.CSRF, s.c.CookieSameSiteLegacyWorkaround(), s.c.ServesHTTPS()); err != nil {
		return nil, err
	}

	if session.LoginRequest.Skip && !session.Remember {
		return nil, errors.WithStack(fosite.ErrServerError.WithDebug("The login request was previously remembered and can only be forgotten using the reject feature."))
	}

	if session.LoginRequest.Skip && session.Subject != session.LoginRequest.Subject {
		// Revoke the session because there's clearly a mix up wrt the subject that's being authenticated
		if err := s.revokeAuthenticationSession(w, r); err != nil {
			return nil, err
		}

		return nil, errors.WithStack(fosite.ErrServerError.WithDebug("The login request is marked as remember, but the subject from the login confirmation does not match the original subject from the cookie."))
	}

	subjectIdentifier, err := s.obfuscateSubjectIdentifier(req.GetClient(), session.Subject, session.ForceSubjectIdentifier)
	if err != nil {
		return nil, err
	}

	sessionID := session.LoginRequest.SessionID.String()

	if err := s.r.OpenIDConnectRequestValidator().ValidatePrompt(ctx, &fosite.AuthorizeRequest{
		ResponseTypes: req.GetResponseTypes(),
		RedirectURI:   req.GetRedirectURI(),
		State:         req.GetState(),
		// HandledResponseTypes, this can be safely ignored because it's not being used by validation
		Request: fosite.Request{
			ID:                req.GetID(),
			RequestedAt:       req.GetRequestedAt(),
			Client:            req.GetClient(),
			RequestedAudience: req.GetRequestedAudience(),
			GrantedAudience:   req.GetGrantedAudience(),
			RequestedScope:    req.GetRequestedScopes(),
			GrantedScope:      req.GetGrantedScopes(),
			Form:              req.GetRequestForm(),
			Session: &openid.DefaultSession{
				Claims: &jwt.IDTokenClaims{
					Subject:     subjectIdentifier,
					IssuedAt:    time.Now().UTC(),                // doesn't matter
					ExpiresAt:   time.Now().Add(time.Hour).UTC(), // doesn't matter
					AuthTime:    time.Time(session.AuthenticatedAt),
					RequestedAt: session.RequestedAt,
				},
				Headers: &jwt.Headers{},
				Subject: session.Subject,
			},
		},
	}); errors.Is(err, fosite.ErrLoginRequired) {
		// This indicates that something went wrong with checking the subject id - let's destroy the session to be safe
		if err := s.revokeAuthenticationSession(w, r); err != nil {
			return nil, err
		}

		return nil, err
	} else if err != nil {
		return nil, err
	}

	if session.ForceSubjectIdentifier != "" {
		if err := s.r.ConsentManager().CreateForcedObfuscatedLoginSession(r.Context(), &ForcedObfuscatedLoginSession{
			Subject:           session.Subject,
			ClientID:          req.GetClient().GetID(),
			SubjectObfuscated: session.ForceSubjectIdentifier,
		}); err != nil {
			return nil, err
		}
	}

	if !session.LoginRequest.Skip {
		if err := s.r.ConsentManager().ConfirmLoginSession(r.Context(), sessionID, session.Subject, session.Remember); err != nil {
			return nil, err
		}
	}

	if !session.Remember && !session.LoginRequest.Skip {
		// If the session should not be remembered (and we're actually not skipping), than the user clearly don't
		// wants us to store a cookie. So let's bust the authentication session (if one exists).
		if err := s.revokeAuthenticationSession(w, r); err != nil {
			return nil, err
		}
	}

	if !session.Remember || session.LoginRequest.Skip {
		// If the user doesn't want to remember the session, we do not store a cookie.
		// If login was skipped, it means an authentication cookie was present and
		// we don't want to touch it (in order to preserve its original expiry date)
		return session, nil
	}

	// Not a skipped login and the user asked to remember its session, store a cookie
	cookie, _ := s.r.CookieStore().Get(r, CookieName(s.c.ServesHTTPS(), CookieAuthenticationName))
	cookie.Values[CookieAuthenticationSIDName] = sessionID
	if session.RememberFor >= 0 {
		cookie.Options.MaxAge = session.RememberFor
	}
	cookie.Options.HttpOnly = true
	cookie.Options.SameSite = s.c.CookieSameSiteMode()
	cookie.Options.Secure = s.c.ServesHTTPS()
	if err := cookie.Save(r, w); err != nil {
		return nil, errors.WithStack(err)
	}

	s.r.Logger().WithRequest(r).
		WithFields(logrus.Fields{
			"cookie_name":      CookieName(s.c.ServesHTTPS(), CookieAuthenticationName),
			"cookie_http_only": true,
			"cookie_same_site": s.c.CookieSameSiteMode(),
			"cookie_secure":    s.c.ServesHTTPS(),
		}).Debug("Authentication session cookie was set.")
	return session, nil
}

func (s *DefaultStrategy) requestConsent(w http.ResponseWriter, r *http.Request, ar fosite.AuthorizeRequester, authenticationSession *HandledLoginRequest) error {
	prompt := stringsx.Splitx(ar.GetRequestForm().Get("prompt"), " ")
	if stringslice.Has(prompt, "consent") {
		return s.forwardConsentRequest(w, r, ar, authenticationSession, nil)
	}

	// https://tools.ietf.org/html/rfc6749
	//
	// As stated in Section 10.2 of OAuth 2.0 [RFC6749], the authorization
	// server SHOULD NOT process authorization requests automatically
	// without user consent or interaction, except when the identity of the
	// client can be assured.  This includes the case where the user has
	// previously approved an authorization request for a given client id --
	// unless the identity of the client can be proven, the request SHOULD
	// be processed as if no previous request had been approved.
	//
	// Measures such as claimed "https" scheme redirects MAY be accepted by
	// authorization servers as identity proof.  Some operating systems may
	// offer alternative platform-specific identity features that MAY be
	// accepted, as appropriate.
	if ar.GetClient().IsPublic() {
		// The OpenID Connect Test Tool fails if this returns `consent_required` when `prompt=none` is used.
		// According to the quote above, it should be ok to allow https to skip consent.
		//
		// This is tracked as issue: https://github.com/ory/hydra/issues/866
		// This is also tracked as upstream issue: https://github.com/openid-certification/oidctest/issues/97
		if !(ar.GetRedirectURI().Scheme == "https" || (fosite.IsLocalhost(ar.GetRedirectURI()) && ar.GetRedirectURI().Scheme == "http")) {
			return s.forwardConsentRequest(w, r, ar, authenticationSession, nil)
		}
	}

	// This breaks OIDC Conformity Tests and is probably a bit paranoid.
	//
	// if ar.GetResponseTypes().Has("token") {
	// 	 // We're probably requesting the implicit or hybrid flow in which case we MUST authenticate and authorize the request
	// 	 return s.forwardConsentRequest(w, r, ar, authenticationSession, nil)
	// }

	consentSessions, err := s.r.ConsentManager().FindGrantedAndRememberedConsentRequests(r.Context(), ar.GetClient().GetID(), authenticationSession.Subject)
	if errors.Is(err, ErrNoPreviousConsentFound) {
		return s.forwardConsentRequest(w, r, ar, authenticationSession, nil)
	} else if err != nil {
		return err
	}

	if found := matchScopes(s.r.ScopeStrategy(), consentSessions, ar.GetRequestedScopes()); found != nil {
		return s.forwardConsentRequest(w, r, ar, authenticationSession, found)
	}

	return s.forwardConsentRequest(w, r, ar, authenticationSession, nil)
}

func (s *DefaultStrategy) forwardConsentRequest(w http.ResponseWriter, r *http.Request, ar fosite.AuthorizeRequester, as *HandledLoginRequest, cs *HandledConsentRequest) error {
	skip := false
	if cs != nil {
		skip = true
	}

	prompt := stringsx.Splitx(ar.GetRequestForm().Get("prompt"), " ")
	if stringslice.Has(prompt, "none") && !skip {
		return errors.WithStack(fosite.ErrConsentRequired.WithDebug(`Prompt "none" was requested, but no previous consent was found`))
	}

	// Set up csrf/challenge/verifier values
	verifier := strings.Replace(uuid.New(), "-", "", -1)
	challenge := strings.Replace(uuid.New(), "-", "", -1)
	csrf := strings.Replace(uuid.New(), "-", "", -1)

	if err := s.r.ConsentManager().CreateConsentRequest(
		r.Context(),
		&ConsentRequest{
			ID:                     challenge,
			ACR:                    as.ACR,
			Verifier:               verifier,
			CSRF:                   csrf,
			Skip:                   skip,
			RequestedScope:         []string(ar.GetRequestedScopes()),
			RequestedAudience:      []string(ar.GetRequestedAudience()),
			Subject:                as.Subject,
			Client:                 sanitizeClientFromRequest(ar),
			RequestURL:             as.LoginRequest.RequestURL,
			AuthenticatedAt:        as.AuthenticatedAt,
			RequestedAt:            as.RequestedAt,
			ForceSubjectIdentifier: as.ForceSubjectIdentifier,
			OpenIDConnectContext:   as.LoginRequest.OpenIDConnectContext,
			LoginSessionID:         as.LoginRequest.SessionID,
			LoginChallenge:         sqlxx.NullString(as.LoginRequest.ID),
			Context:                as.Context,
		},
	); err != nil {
		return errors.WithStack(err)
	}

	if err := createCsrfSession(w, r, s.r.CookieStore(), cookieConsentCSRFName, csrf, s.c.ServesHTTPS(), s.c.CookieSameSiteMode(), s.c.CookieSameSiteLegacyWorkaround()); err != nil {
		return errors.WithStack(err)
	}

	http.Redirect(
		w, r,
		urlx.SetQuery(s.c.ConsentURL(), url.Values{"consent_challenge": {challenge}}).String(),
		http.StatusFound,
	)

	// generate the verifier
	return errors.WithStack(ErrAbortOAuth2Request)
}

func (s *DefaultStrategy) verifyConsent(w http.ResponseWriter, r *http.Request, req fosite.AuthorizeRequester, verifier string) (*HandledConsentRequest, error) {
	session, err := s.r.ConsentManager().VerifyAndInvalidateConsentRequest(r.Context(), verifier)
<<<<<<< HEAD
	if errors.Is(err, sqlcon.ErrNoRows) {
=======
	if errors.Is(err, x.ErrNotFound) {
>>>>>>> f997dfcb
		return nil, errors.WithStack(fosite.ErrAccessDenied.WithDebug("The consent verifier has already been used, has not been granted, or is invalid."))
	} else if err != nil {
		return nil, err
	}

	if session.RequestedAt.Add(s.c.ConsentRequestMaxAge()).Before(time.Now()) {
		return nil, errors.WithStack(fosite.ErrRequestUnauthorized.WithDebug("The consent request has expired, please try again."))
	}

	if session.HasError() {
		session.Error.SetDefaults(consentRequestDeniedErrorName)
		return nil, errors.WithStack(session.Error.toRFCError())
	}

	if time.Time(session.ConsentRequest.AuthenticatedAt).IsZero() {
		return nil, errors.WithStack(fosite.ErrServerError.WithDebug("The authenticatedAt value was not set."))
	}

	if err := validateCsrfSession(r, s.r.CookieStore(), cookieConsentCSRFName, session.ConsentRequest.CSRF, s.c.CookieSameSiteLegacyWorkaround(), s.c.ServesHTTPS()); err != nil {
		return nil, err
	}

	pw, err := s.obfuscateSubjectIdentifier(req.GetClient(), session.ConsentRequest.Subject, session.ConsentRequest.ForceSubjectIdentifier)
	if err != nil {
		return nil, err
	}

	if session.Session == nil {
		session.Session = NewConsentRequestSessionData()
	}

	if session.Session.AccessToken == nil {
		session.Session.AccessToken = map[string]interface{}{}
	}

	if session.Session.IDToken == nil {
		session.Session.IDToken = map[string]interface{}{}
	}

	session.ConsentRequest.SubjectIdentifier = pw
	session.AuthenticatedAt = session.ConsentRequest.AuthenticatedAt
	return session, nil
}

func (s *DefaultStrategy) generateFrontChannelLogoutURLs(ctx context.Context, subject, sid string) ([]string, error) {
	clients, err := s.r.ConsentManager().ListUserAuthenticatedClientsWithFrontChannelLogout(ctx, subject, sid)
	if err != nil {
		return nil, err
	}

	var urls []string
	for _, c := range clients {
		u, err := url.Parse(c.FrontChannelLogoutURI)
		if err != nil {
			return nil, errors.WithStack(fosite.ErrServerError.WithHint(fmt.Sprintf("Unable to parse frontchannel_logout_uri: %s", c.FrontChannelLogoutURI)).WithDebug(err.Error()))
		}

		urls = append(urls, urlx.SetQuery(u, url.Values{
			"iss": {s.c.IssuerURL().String()},
			"sid": {sid},
		}).String())
	}

	return urls, nil
}

func (s *DefaultStrategy) executeBackChannelLogout(ctx context.Context, r *http.Request, subject, sid string) error {
	clients, err := s.r.ConsentManager().ListUserAuthenticatedClientsWithBackChannelLogout(ctx, subject, sid)
	if err != nil {
		return err
	}

	openIDKeyID, err := s.r.OpenIDJWTStrategy().GetPublicKeyID(ctx)
	if err != nil {
		return err
	}

	type task struct {
		url      string
		token    string
		clientID string
	}

	var tasks []task
	for _, c := range clients {
		// Getting the forced obfuscated login session is tricky because the user id could be obfuscated with a new
		// ID every time the algorithm is used. Thus, we would only get the most recent version. It therefore makes
		// sense to just use the sid.
		//
		// s.r.ConsentManager().GetForcedObfuscatedLoginSession(context.Background(), subject, <missing>)
		// sub := s.obfuscateSubjectIdentifier(c, subject, )

		t, _, err := s.r.OpenIDJWTStrategy().Generate(ctx, jwtgo.MapClaims{
			"iss":    s.c.IssuerURL().String(),
			"aud":    []string{c.ID},
			"iat":    time.Now().UTC().Unix(),
			"jti":    uuid.New(),
			"events": map[string]struct{}{"http://schemas.openid.net/event/backchannel-logout": {}},
			"sid":    sid,
		}, &jwt.Headers{
			Extra: map[string]interface{}{"kid": openIDKeyID},
		})
		if err != nil {
			return err
		}

		tasks = append(tasks, task{url: c.BackChannelLogoutURI, clientID: c.ID, token: t})
	}

	var wg sync.WaitGroup
	hc := http.Client{
		Timeout:   time.Second * 5,
		Transport: httpx.NewDefaultResilientRoundTripper(time.Second, time.Second*5),
	}
	wg.Add(len(tasks))

	var execute = func(t task) {
		defer wg.Done()

		res, err := hc.PostForm(t.url, url.Values{"logout_token": {t.token}})
		if err != nil {
			s.r.Logger().WithRequest(r).WithError(err).
				WithField("client_id", t.clientID).
				WithField("backchannel_logout_url", t.url).
				Error("Unable to execute OpenID Connect Back-Channel Logout Request")
			return
		}
		defer res.Body.Close()

		if res.StatusCode != http.StatusOK {
			s.r.Logger().WithError(errors.Errorf("expected HTTP status code %d but got %d", http.StatusOK, res.StatusCode)).
				WithRequest(r).
				WithField("client_id", t.clientID).
				WithField("backchannel_logout_url", t.url).
				Error("Unable to execute OpenID Connect Back-Channel Logout Request")
			return
		}
	}

	for _, t := range tasks {
		go execute(t)
	}

	wg.Wait()

	return nil
}

func (s *DefaultStrategy) issueLogoutVerifier(w http.ResponseWriter, r *http.Request) (*LogoutResult, error) {
	// There are two types of log out flows:
	//
	// - RP initiated logout
	// - OP initiated logout

	// Per default, we're redirecting to the global redirect URL. This is assuming that we're not an RP-initiated
	// logout flow.
	redir := s.c.LogoutRedirectURL().String()

	if err := r.ParseForm(); err != nil {
		return nil, errors.WithStack(fosite.ErrInvalidRequest.
			WithHint(
				fmt.Sprintf(
					`Logout failed because the "%s" request could not be parsed`,
					r.Method,
				),
			),
		)
	}

	hint := r.Form.Get("id_token_hint")
	state := r.Form.Get("state")
	requestedRedir := r.Form.Get("post_logout_redirect_uri")

	if len(hint) == 0 {
		// hint is not set, so this is an OP initiated logout

		if len(state) > 0 {
			// state can only be set if it's an RP-initiated logout flow. If not, we should throw an error.
			return nil, errors.WithStack(fosite.ErrInvalidRequest.WithHint("Logout failed because query parameter state is set but id_token_hint is missing"))
		}

		if len(requestedRedir) > 0 {
			// post_logout_redirect_uri can only be set if it's an RP-initiated logout flow. If not, we should throw an error.
			return nil, errors.WithStack(fosite.ErrInvalidRequest.WithHint("Logout failed because query parameter post_logout_redirect_uri is set but id_token_hint is missing"))
		}

		session, err := s.authenticationSession(w, r)
		if errors.Is(err, ErrNoAuthenticationSessionFound) {
			// OP initiated log out but no session was found. Since we can not identify the user we can not call
			// any RPs.
			s.r.AuditLogger().
				WithRequest(r).
				Info("User logout skipped because no authentication session exists.")
			http.Redirect(w, r, redir, http.StatusFound)
			return nil, errors.WithStack(ErrAbortOAuth2Request)
		} else if err != nil {
			return nil, err
		}

		challenge := uuid.New()
		if err := s.r.ConsentManager().CreateLogoutRequest(r.Context(), &LogoutRequest{
			RequestURL:  r.URL.String(),
			ID:          challenge,
			Subject:     session.Subject,
			SessionID:   session.ID,
			Verifier:    uuid.New(),
			RPInitiated: false,

			// PostLogoutRedirectURI is set to the value from config.Provider().LogoutRedirectURL()
			PostLogoutRedirectURI: redir,
		}); err != nil {
			return nil, err
		}

		s.r.AuditLogger().
			WithRequest(r).
			Info("User logout requires user confirmation, redirecting to Logout UI.")
		http.Redirect(w, r, urlx.SetQuery(s.c.LogoutURL(), url.Values{"logout_challenge": {challenge}}).String(), http.StatusFound)
		return nil, errors.WithStack(ErrAbortOAuth2Request)
	}

	claims, err := s.getIDTokenHintClaims(r.Context(), hint)
	if err != nil {
		return nil, err
	}

	mksi := mapx.KeyStringToInterface(claims)
	if !claims.VerifyIssuer(s.c.IssuerURL().String(), true) {
		return nil, errors.WithStack(fosite.ErrInvalidRequest.
			WithHint(
				fmt.Sprintf(
					`Logout failed because issuer claim value "%s" from query parameter id_token_hint does not match with issuer value from configuration "%s"`,
					mapx.GetStringDefault(mksi, "iss", ""),
					s.c.IssuerURL().String(),
				),
			),
		)
	}

	now := time.Now().UTC().Unix()
	if !claims.VerifyIssuedAt(now, true) {
		return nil, errors.WithStack(fosite.ErrInvalidRequest.
			WithHint(
				fmt.Sprintf(
					`Logout failed because iat claim value "%.0f" from query parameter id_token_hint is before now ("%d")`,
					mapx.GetFloat64Default(mksi, "iat", float64(0)),
					now,
				),
			),
		)
	}

	hintSid := mapx.GetStringDefault(mksi, "sid", "")
	if len(hintSid) == 0 {
		return nil, errors.WithStack(fosite.ErrInvalidRequest.WithHint("Logout failed because query parameter id_token_hint is missing sid claim"))
	}

	// It doesn't really make sense to use the subject value from the ID Token because it might be obfuscated.
	if hintSub := mapx.GetStringDefault(mksi, "sub", ""); len(hintSub) == 0 {
		return nil, errors.WithStack(fosite.ErrInvalidRequest.WithHint("Logout failed because query parameter id_token_hint is missing sub claim"))
	}

	// Let's find the client by cycling through the audiences. Typically, we only have one audience
	var cl *client.Client
	for _, aud := range mapx.GetStringSliceDefault(
		mksi,
		"aud",
		[]string{
			mapx.GetStringDefault(mksi, "aud", ""),
		},
	) {
		c, err := s.r.ClientManager().GetConcreteClient(r.Context(), aud)
		if errors.Is(err, x.ErrNotFound) {
			continue
		} else if err != nil {
			return nil, err
		}
		cl = c
		break
	}

	if cl == nil {
		return nil, errors.WithStack(fosite.ErrInvalidRequest.
			WithHint("Logout failed because none of the listed audiences is a registered OAuth 2.0 Client"))
	}

	if len(requestedRedir) > 0 {
		var f *url.URL
		for _, w := range cl.PostLogoutRedirectURIs {
			if w == requestedRedir {
				u, err := url.Parse(w)
				if err != nil {
					return nil, errors.WithStack(fosite.ErrServerError.WithHint(fmt.Sprintf("Unable to parse post_logout_redirect_uri: %s", w)).WithDebug(err.Error()))
				}

				f = u
			}
		}

		if f == nil {
			return nil, errors.WithStack(fosite.ErrInvalidRequest.
				WithHint("Logout failed because query parameter post_logout_redirect_uri is not a whitelisted as a post_logout_redirect_uri for the client"),
			)
		}

		redir = urlx.SetQuery(f, url.Values{
			"state": {state},
		}).String()
	}

	// We do not really want to verify if the user (from id token hint) has a session here because it doesn't really matter.
	// Instead, we'll check this when we're actually revoking the cookie!
	session, err := s.r.ConsentManager().GetRememberedLoginSession(r.Context(), hintSid)
	if errors.Is(err, x.ErrNotFound) {
		// Such a session does not exist - maybe it has already been revoked? In any case, we can't do much except
		// leaning back and redirecting back.
		http.Redirect(w, r, redir, http.StatusFound)
		return nil, errors.WithStack(ErrAbortOAuth2Request)
	} else if err != nil {
		return nil, err
	}

	challenge := uuid.New()
	if err := s.r.ConsentManager().CreateLogoutRequest(r.Context(), &LogoutRequest{
		RequestURL:  r.URL.String(),
		ID:          challenge,
		SessionID:   hintSid,
		Subject:     session.Subject,
		Verifier:    uuid.New(),
		Client:      cl,
		RPInitiated: true,

		// PostLogoutRedirectURI is set to the value from config.Provider().LogoutRedirectURL()
		PostLogoutRedirectURI: redir,
	}); err != nil {
		return nil, err
	}

	http.Redirect(w, r, urlx.SetQuery(s.c.LogoutURL(), url.Values{"logout_challenge": {challenge}}).String(), http.StatusFound)
	return nil, errors.WithStack(ErrAbortOAuth2Request)
}

func (s *DefaultStrategy) completeLogout(w http.ResponseWriter, r *http.Request) (*LogoutResult, error) {
	verifier := r.URL.Query().Get("logout_verifier")

	lr, err := s.r.ConsentManager().VerifyAndInvalidateLogoutRequest(r.Context(), verifier)
	if err != nil {
		return nil, err
	}

	if !lr.RPInitiated {
		// If this is true it means that no id_token_hint was given, so the session id and subject id
		// came from an original cookie.

		session, err := s.authenticationSession(w, r)
		if errors.Is(err, ErrNoAuthenticationSessionFound) {
			// If we end up here it means that the cookie was revoked between the initial logout request
			// and ending up here - possibly due to a duplicate submit. In that case, we really have nothing to
			// do because the logout was already completed, apparently!

			// We also won't call any front- or back-channel logouts because that would mean we had called them twice!

			// OP initiated log out but no session was found. So let's just redirect back...
			http.Redirect(w, r, lr.PostLogoutRedirectURI, http.StatusFound)
			return nil, errors.WithStack(ErrAbortOAuth2Request)
		} else if err != nil {
			return nil, err
		}

		if session.Subject != lr.Subject {
			// If we end up here it means that the authentication cookie changed between the initial logout request
			// and landing here. That could happen because the user signed in in another browser window. In that
			// case there isn't really a lot to do because we don't want to sign out a different ID, so let's just
			// go to the post redirect uri without actually doing anything!
			http.Redirect(w, r, lr.PostLogoutRedirectURI, http.StatusFound)
			return nil, errors.WithStack(ErrAbortOAuth2Request)
		}
	}

	urls, err := s.generateFrontChannelLogoutURLs(r.Context(), lr.Subject, lr.SessionID)
	if err != nil {
		return nil, err
	}

	if err := s.executeBackChannelLogout(r.Context(), r, lr.Subject, lr.SessionID); err != nil {
		return nil, err
	}

	if err := s.revokeAuthenticationSession(w, r); err != nil {
		return nil, err
	}

	s.r.AuditLogger().
		WithRequest(r).
		WithField("subject", lr.Subject).
		Info("User logout completed!")
	return &LogoutResult{
		RedirectTo:             lr.PostLogoutRedirectURI,
		FrontChannelLogoutURLs: urls,
	}, nil
}

func (s *DefaultStrategy) HandleOpenIDConnectLogout(w http.ResponseWriter, r *http.Request) (*LogoutResult, error) {
	verifier := r.URL.Query().Get("logout_verifier")
	if verifier == "" {
		return s.issueLogoutVerifier(w, r)
	}

	return s.completeLogout(w, r)
}

func (s *DefaultStrategy) HandleOAuth2AuthorizationRequest(w http.ResponseWriter, r *http.Request, req fosite.AuthorizeRequester) (*HandledConsentRequest, error) {
	authenticationVerifier := strings.TrimSpace(req.GetRequestForm().Get("login_verifier"))
	consentVerifier := strings.TrimSpace(req.GetRequestForm().Get("consent_verifier"))
	if authenticationVerifier == "" && consentVerifier == "" {
		// ok, we need to process this request and redirect to auth endpoint
		return nil, s.requestAuthentication(w, r, req)
	} else if authenticationVerifier != "" {
		authSession, err := s.verifyAuthentication(w, r, req, authenticationVerifier)
		if err != nil {
			return nil, err
		}

		// ok, we need to process this request and redirect to auth endpoint
		return nil, s.requestConsent(w, r, req, authSession)
	}

	consentSession, err := s.verifyConsent(w, r, req, consentVerifier)
	if err != nil {
		return nil, err
	}

	return consentSession, nil
}<|MERGE_RESOLUTION|>--- conflicted
+++ resolved
@@ -349,11 +349,7 @@
 func (s *DefaultStrategy) verifyAuthentication(w http.ResponseWriter, r *http.Request, req fosite.AuthorizeRequester, verifier string) (*HandledLoginRequest, error) {
 	ctx := r.Context()
 	session, err := s.r.ConsentManager().VerifyAndInvalidateLoginRequest(ctx, verifier)
-<<<<<<< HEAD
-	if errors.Is(err, sqlcon.ErrNoRows) {
-=======
 	if errors.Is(err, x.ErrNotFound) {
->>>>>>> f997dfcb
 		return nil, errors.WithStack(fosite.ErrAccessDenied.WithDebug("The login verifier has already been used, has not been granted, or is invalid."))
 	} else if err != nil {
 		return nil, err
@@ -592,11 +588,7 @@
 
 func (s *DefaultStrategy) verifyConsent(w http.ResponseWriter, r *http.Request, req fosite.AuthorizeRequester, verifier string) (*HandledConsentRequest, error) {
 	session, err := s.r.ConsentManager().VerifyAndInvalidateConsentRequest(r.Context(), verifier)
-<<<<<<< HEAD
-	if errors.Is(err, sqlcon.ErrNoRows) {
-=======
 	if errors.Is(err, x.ErrNotFound) {
->>>>>>> f997dfcb
 		return nil, errors.WithStack(fosite.ErrAccessDenied.WithDebug("The consent verifier has already been used, has not been granted, or is invalid."))
 	} else if err != nil {
 		return nil, err
