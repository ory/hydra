--- conflicted
+++ resolved
@@ -1027,7 +1027,31 @@
 	return s.completeLogout(ctx, w, r)
 }
 
-<<<<<<< HEAD
+func (s *DefaultStrategy) HandleHeadlessLogout(ctx context.Context, w http.ResponseWriter, r *http.Request, sid string) error {
+	loginSession, lsErr := s.r.ConsentManager().GetRememberedLoginSession(ctx, sid)
+
+	if errors.Is(lsErr, x.ErrNotFound) {
+		// This is ok (session probably already revoked), do nothing!
+		// Not triggering the back-channel logout because subject is not available
+		// See https://github.com/ory/hydra/pull/3450#discussion_r1127798485
+		return nil
+	} else if lsErr != nil {
+		return lsErr
+	}
+
+	if err := s.performBackChannelLogoutAndDeleteSession(r.Context(), r, loginSession.Subject, sid); err != nil {
+		return err
+	}
+
+	s.r.AuditLogger().
+		WithRequest(r).
+		WithField("subject", loginSession.Subject).
+		WithField("sid", sid).
+		Info("User logout completed via headless flow!")
+
+	return nil
+}
+
 func (s *DefaultStrategy) requestDevice(ctx context.Context, w http.ResponseWriter, r *http.Request, req fosite.Requester) error {
 	return s.forwardDeviceRequest(ctx, w, r, req)
 }
@@ -1111,31 +1135,6 @@
 	}
 
 	return session, nil
-=======
-func (s *DefaultStrategy) HandleHeadlessLogout(ctx context.Context, w http.ResponseWriter, r *http.Request, sid string) error {
-	loginSession, lsErr := s.r.ConsentManager().GetRememberedLoginSession(ctx, sid)
-
-	if errors.Is(lsErr, x.ErrNotFound) {
-		// This is ok (session probably already revoked), do nothing!
-		// Not triggering the back-channel logout because subject is not available
-		// See https://github.com/ory/hydra/pull/3450#discussion_r1127798485
-		return nil
-	} else if lsErr != nil {
-		return lsErr
-	}
-
-	if err := s.performBackChannelLogoutAndDeleteSession(r.Context(), r, loginSession.Subject, sid); err != nil {
-		return err
-	}
-
-	s.r.AuditLogger().
-		WithRequest(r).
-		WithField("subject", loginSession.Subject).
-		WithField("sid", sid).
-		Info("User logout completed via headless flow!")
-
-	return nil
->>>>>>> a4e2da5c
 }
 
 func (s *DefaultStrategy) HandleOAuth2AuthorizationRequest(ctx context.Context, w http.ResponseWriter, r *http.Request, req fosite.AuthorizeRequester) (*AcceptOAuth2ConsentRequest, error) {
