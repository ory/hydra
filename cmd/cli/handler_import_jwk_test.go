--- conflicted
+++ resolved
@@ -85,11 +85,8 @@
 	//adding a third key with different sid
 	set.Keys = updateKey(set,toSDKFriendlyJSONWebKey(anotherPEM, "different-sid", "sig") )
 	assert.Equal(t, len(set.Keys),3)
-<<<<<<< HEAD
 
 	key = set.Key("another-sid")[0]
 	verifyKey = toSDKFriendlyJSONWebKey(dummyPEM, "another-sid", "sig")
 	assert.Equal(t, key,verifyKey)
-=======
->>>>>>> 3f7fa588
 }