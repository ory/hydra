--- conflicted
+++ resolved
@@ -151,12 +151,7 @@
   ]}>
 <TabItem value="ui">
 
-<<<<<<< HEAD
-^![Exemplary OAuth 2.0 Consent Screen](../images/consent-endpoint.png)
-=======
-
 ![Exemplary OAuth 2.0 Consent Screen](../images/consent-endpoint.png)
->>>>>>> d60e8136
 
 </TabItem>
 <TabItem value="curl">
