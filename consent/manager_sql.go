/*
 * Copyright © 2015-2018 Aeneas Rekkas <aeneas+oss@aeneas.io>
 *
 * Licensed under the Apache License, Version 2.0 (the "License");
 * you may not use this file except in compliance with the License.
 * You may obtain a copy of the License at
 *
 *     http://www.apache.org/licenses/LICENSE-2.0
 *
 * Unless required by applicable law or agreed to in writing, software
 * distributed under the License is distributed on an "AS IS" BASIS,
 * WITHOUT WARRANTIES OR CONDITIONS OF ANY KIND, either express or implied.
 * See the License for the specific language governing permissions and
 * limitations under the License.
 *
 * @author		Aeneas Rekkas <aeneas+oss@aeneas.io>
 * @Copyright 	2017-2018 Aeneas Rekkas <aeneas+oss@aeneas.io>
 * @license 	Apache-2.0
 */

package consent

import (
	"context"
	"database/sql"
	"fmt"
	"strings"
	"time"

	"github.com/ory/hydra/client"

	"github.com/jmoiron/sqlx"
	"github.com/pkg/errors"
	"github.com/prometheus/client_golang/prometheus"
	migrate "github.com/rubenv/sql-migrate"

	"github.com/ory/fosite"
	"github.com/ory/hydra/x"
	"github.com/ory/x/dbal"
	"github.com/ory/x/sqlcon"
)

type SQLManager struct {
	DB *sqlx.DB
	r  InternalRegistry
}

func NewSQLManager(db *sqlx.DB, r InternalRegistry) *SQLManager {
	return &SQLManager{
		DB: db,
		r:  r,
	}
}

func (m *SQLManager) PlanMigration() ([]*migrate.PlannedMigration, error) {
	migrate.SetTable("hydra_oauth2_authentication_consent_migration")
	plan, _, err := migrate.PlanMigration(m.DB.DB, m.DB.DriverName(), Migrations[dbal.Canonicalize(m.DB.DriverName())], migrate.Up, 0)
	return plan, errors.WithStack(err)
}

func (m *SQLManager) CreateSchemas() (int, error) {
	migrate.SetTable("hydra_oauth2_authentication_consent_migration")
	n, err := migrate.Exec(m.DB.DB, m.DB.DriverName(), Migrations[dbal.Canonicalize(m.DB.DriverName())], migrate.Up)
	if err != nil {
		return 0, errors.Wrapf(err, "Could not migrate sql schema, applied %d migrations", n)
	}
	return n, nil
}

func (m *SQLManager) RevokeSubjectConsentSession(ctx context.Context, user string) error {
	return m.revokeConsentSession(ctx, user, "")
}

func (m *SQLManager) RevokeSubjectClientConsentSession(ctx context.Context, user, client string) error {
	return m.revokeConsentSession(ctx, user, client)
}

func (m *SQLManager) revokeConsentSession(ctx context.Context, user, client string) error {
	args := []interface{}{user}
	part := "r.subject=?"
	if client != "" {
		part += " AND r.client_id=?"
		args = append(args, client)
	}

	var challenges = make([]string, 0)
	if err := m.DB.SelectContext(ctx, &challenges, m.DB.Rebind(fmt.Sprintf(
		`SELECT r.challenge FROM hydra_oauth2_consent_request_handled as h 
JOIN hydra_oauth2_consent_request as r ON r.challenge = h.challenge WHERE %s`,
		part,
	)), args...); err != nil {
		if err == sql.ErrNoRows {
			return errors.WithStack(x.ErrNotFound)
		}
		return sqlcon.HandleError(err)
	}

	for _, challenge := range challenges {
		if err := m.r.OAuth2Storage().RevokeAccessToken(ctx, challenge); errors.Cause(err) == fosite.ErrNotFound {
			// do nothing
		} else if err != nil {
			return err
		}
		if err := m.r.OAuth2Storage().RevokeRefreshToken(ctx, challenge); errors.Cause(err) == fosite.ErrNotFound {
			// do nothing
		} else if err != nil {
			return err
		}
	}

	var queries []string
	switch m.DB.DriverName() {
	case "mysql":
		queries = append(queries,
			fmt.Sprintf(`DELETE h, r FROM hydra_oauth2_consent_request_handled as h 
JOIN hydra_oauth2_consent_request as r ON r.challenge = h.challenge
WHERE %s`, part),
		)
	default:
		queries = append(queries,
			fmt.Sprintf(`DELETE FROM hydra_oauth2_consent_request_handled 
WHERE challenge IN (SELECT r.challenge FROM hydra_oauth2_consent_request as r WHERE %s)`, part),
			fmt.Sprintf(`DELETE FROM hydra_oauth2_consent_request as r WHERE %s`, part),
		)
	}

	for _, q := range queries {
		rows, err := m.DB.ExecContext(ctx, m.DB.Rebind(q), args...)
		if err != nil {
			if err == sql.ErrNoRows {
				return errors.WithStack(x.ErrNotFound)
			}
			return sqlcon.HandleError(err)
		}

		if count, _ := rows.RowsAffected(); count == 0 {
			return errors.WithStack(x.ErrNotFound)
		}
	}
	return nil
}

func (m *SQLManager) RevokeSubjectLoginSession(ctx context.Context, user string) error {
	_, err := m.DB.ExecContext(
		ctx,
		m.DB.Rebind("DELETE FROM hydra_oauth2_authentication_session WHERE subject=?"),
		user,
	)
	if err != nil {
		if err == sql.ErrNoRows {
			return errors.WithStack(x.ErrNotFound)
		}
		return sqlcon.HandleError(err)
	}

	// This confuses people, see https://github.com/ory/hydra/issues/1168
	//
	// count, _ := rows.RowsAffected()
	// if count == 0 {
	// 	 return errors.WithStack(x.ErrNotFound)
	// }

	return nil
}

func (m *SQLManager) CreateForcedObfuscatedLoginSession(ctx context.Context, s *ForcedObfuscatedLoginSession) error {
	tx, err := m.DB.BeginTxx(ctx, nil)
	if err != nil {
		return sqlcon.HandleError(err)
	}

	if _, err := tx.ExecContext(
		ctx,
		m.DB.Rebind("DELETE FROM hydra_oauth2_obfuscated_authentication_session WHERE client_id=? AND subject=?"),
		s.ClientID,
		s.Subject,
	); err != nil {
		if err := tx.Rollback(); err != nil {
			return sqlcon.HandleError(err)
		}
		return sqlcon.HandleError(err)
	}

	if _, err := tx.NamedExec(
		"INSERT INTO hydra_oauth2_obfuscated_authentication_session (subject, client_id, subject_obfuscated) VALUES (:subject, :client_id, :subject_obfuscated)",
		s,
	); err != nil {
		if err := tx.Rollback(); err != nil {
			return sqlcon.HandleError(err)
		}
		return sqlcon.HandleError(err)
	}

	if err := tx.Commit(); err != nil {
		return sqlcon.HandleError(err)
	}
	return nil
}

func (m *SQLManager) GetForcedObfuscatedLoginSession(ctx context.Context, client, obfuscated string) (*ForcedObfuscatedLoginSession, error) {
	var d ForcedObfuscatedLoginSession

	if err := m.DB.GetContext(ctx, &d, m.DB.Rebind("SELECT * FROM hydra_oauth2_obfuscated_authentication_session WHERE client_id=? AND subject_obfuscated=?"), client, obfuscated); err != nil {
		if err == sql.ErrNoRows {
			return nil, errors.WithStack(x.ErrNotFound)
		}
		return nil, sqlcon.HandleError(err)
	}

	return &d, nil
}

func (m *SQLManager) CreateConsentRequest(ctx context.Context, c *ConsentRequest) error {
	d, err := newSQLConsentRequest(c)
	if err != nil {
		return err
	}

	if _, err := m.DB.NamedExecContext(ctx, fmt.Sprintf(
		"INSERT INTO hydra_oauth2_consent_request (%s) VALUES (%s)",
		strings.Join(sqlParamsConsentRequest, ", "),
		":"+strings.Join(sqlParamsConsentRequest, ", :"),
	), d); err != nil {
		return sqlcon.HandleError(err)
	}

	return nil
}

func (m *SQLManager) GetConsentRequest(ctx context.Context, challenge string) (*ConsentRequest, error) {
	var d sqlConsentRequest
	err := m.DB.GetContext(ctx, &d, m.DB.Rebind("SELECT r.*, COALESCE(hr.was_used, false) as was_handled FROM hydra_oauth2_consent_request r "+
		"LEFT JOIN hydra_oauth2_consent_request_handled hr ON r.challenge = hr.challenge WHERE r.challenge=?"), challenge)
	if err != nil {
		if err == sql.ErrNoRows {
			return nil, errors.WithStack(x.ErrNotFound)
		}
		return nil, sqlcon.HandleError(err)
	}

	c, err := m.r.ClientManager().GetConcreteClient(ctx, d.Client)
	if err != nil {
		return nil, err
	}

	return d.toConsentRequest(c)
}

func (m *SQLManager) CreateLoginRequest(ctx context.Context, c *LoginRequest) error {
	d, err := newSQLAuthenticationRequest(c)
	if err != nil {
		return err
	}

	if _, err := m.DB.NamedExecContext(ctx, fmt.Sprintf(
		"INSERT INTO hydra_oauth2_authentication_request (%s) VALUES (%s)",
		strings.Join(sqlParamsAuthenticationRequest, ", "),
		":"+strings.Join(sqlParamsAuthenticationRequest, ", :"),
	), d); err != nil {
		return sqlcon.HandleError(err)
	}

	return nil
}

func (m *SQLManager) GetLoginRequest(ctx context.Context, challenge string) (*LoginRequest, error) {
	var d sqlAuthenticationRequest
	err := m.DB.GetContext(ctx, &d, m.DB.Rebind("SELECT r.*, COALESCE(hr.was_used, false) as was_handled FROM hydra_oauth2_authentication_request r "+
		"LEFT JOIN hydra_oauth2_authentication_request_handled hr ON r.challenge = hr.challenge WHERE r.challenge=?"), challenge)
	if err != nil {
		if err == sql.ErrNoRows {
			return nil, errors.WithStack(x.ErrNotFound)
		}
		return nil, sqlcon.HandleError(err)
	}

	c, err := m.r.ClientManager().GetConcreteClient(ctx, d.Client)
	if err != nil {
		return nil, err
	}

	return d.toAuthenticationRequest(c)
}

func (m *SQLManager) HandleConsentRequest(ctx context.Context, challenge string, r *HandledConsentRequest) (*ConsentRequest, error) {
	d, err := newSQLHandledConsentRequest(r)
	if err != nil {
		return nil, err
	}

	if _, err := m.DB.NamedExecContext(ctx, fmt.Sprintf(
		"INSERT INTO hydra_oauth2_consent_request_handled (%s) VALUES (%s)",
		strings.Join(sqlParamsConsentRequestHandled, ", "),
		":"+strings.Join(sqlParamsConsentRequestHandled, ", :"),
	), d); err != nil {
		err = sqlcon.HandleError(err)
		if errors.Cause(err) == sqlcon.ErrUniqueViolation {
			return m.replaceUnusedConsentRequest(ctx, challenge, d)
		}
		return nil, err
	}

	return m.GetConsentRequest(ctx, challenge)
}

func (m *SQLManager) replaceUnusedConsentRequest(ctx context.Context, challenge string, d *sqlHandledConsentRequest) (*ConsentRequest, error) {
	if _, err := m.DB.NamedExecContext(ctx, fmt.Sprintf(
		"UPDATE hydra_oauth2_consent_request_handled SET %s WHERE challenge=:challenge AND was_used=false",
		strings.Join(sqlParamsConsentRequestHandledUpdate, ", "),
	), d); err != nil {
		return nil, sqlcon.HandleError(err)
	}

	return m.GetConsentRequest(ctx, challenge)
}

func (m *SQLManager) VerifyAndInvalidateConsentRequest(ctx context.Context, verifier string) (*HandledConsentRequest, error) {
	var d sqlHandledConsentRequest
	var challenge string

	// This can be solved more elegantly with a join statement, but it works for now

	if err := m.DB.GetContext(ctx, &challenge, m.DB.Rebind("SELECT challenge FROM hydra_oauth2_consent_request WHERE verifier=?"), verifier); err != nil {
		return nil, sqlcon.HandleError(err)
	}

	if err := m.DB.GetContext(ctx, &d, m.DB.Rebind("SELECT * FROM hydra_oauth2_consent_request_handled WHERE challenge=?"), challenge); err != nil {
		return nil, sqlcon.HandleError(err)
	}

	if d.WasUsed {
		return nil, errors.WithStack(fosite.ErrInvalidRequest.WithDebug("Consent verifier has been used already"))
	}

	r, err := m.GetConsentRequest(ctx, challenge)
	if err != nil {
		return nil, err
	}

	if _, err := m.DB.ExecContext(ctx, m.DB.Rebind("UPDATE hydra_oauth2_consent_request_handled SET was_used=true WHERE challenge=?"), challenge); err != nil {
		return nil, sqlcon.HandleError(err)
	}

	return d.toHandledConsentRequest(r)
}

func (m *SQLManager) HandleLoginRequest(ctx context.Context, challenge string, r *HandledLoginRequest) (*LoginRequest, error) {
	d, err := newSQLHandledLoginRequest(r)
	if err != nil {
		return nil, err
	}

	if _, err := m.DB.NamedExecContext(ctx, fmt.Sprintf(
		"INSERT INTO hydra_oauth2_authentication_request_handled (%s) VALUES (%s)",
		strings.Join(sqlParamsAuthenticationRequestHandled, ", "),
		":"+strings.Join(sqlParamsAuthenticationRequestHandled, ", :"),
	), d); err != nil {
		return nil, sqlcon.HandleError(err)
	}

	return m.GetLoginRequest(ctx, challenge)
}

func (m *SQLManager) VerifyAndInvalidateLoginRequest(ctx context.Context, verifier string) (*HandledLoginRequest, error) {
	var d sqlHandledLoginRequest
	var challenge string

	// This can be solved more elegantly with a join statement, but it works for now

	if err := m.DB.GetContext(ctx, &challenge, m.DB.Rebind("SELECT challenge FROM hydra_oauth2_authentication_request WHERE verifier=?"), verifier); err != nil {
		return nil, sqlcon.HandleError(err)
	}

	if err := m.DB.GetContext(ctx, &d, m.DB.Rebind("SELECT * FROM hydra_oauth2_authentication_request_handled WHERE challenge=?"), challenge); err != nil {
		return nil, sqlcon.HandleError(err)
	}

	if d.WasUsed {
		return nil, errors.WithStack(fosite.ErrInvalidRequest.WithDebug("Authentication verifier has been used already"))
	}

	if _, err := m.DB.ExecContext(ctx, m.DB.Rebind("UPDATE hydra_oauth2_authentication_request_handled SET was_used=true WHERE challenge=?"), challenge); err != nil {
		return nil, sqlcon.HandleError(err)
	}

	r, err := m.GetLoginRequest(ctx, challenge)
	if err != nil {
		return nil, err
	}

	return d.toHandledLoginRequest(r)
}

func (m *SQLManager) GetRememberedLoginSession(ctx context.Context, id string) (*LoginSession, error) {
	var a LoginSession
	if err := m.DB.GetContext(ctx, &a, m.DB.Rebind("SELECT * FROM hydra_oauth2_authentication_session WHERE id=? AND remember=TRUE"), id); err != nil {
		if err == sql.ErrNoRows {
			return nil, errors.WithStack(x.ErrNotFound)
		}
		return nil, sqlcon.HandleError(err)
	}

	return &a, nil
}

func (m *SQLManager) ConfirmLoginSession(ctx context.Context, id string, subject string, remember bool) error {
	if _, err := m.DB.ExecContext(ctx, m.DB.Rebind("UPDATE hydra_oauth2_authentication_session SET remember=?, subject=?, authenticated_at=? WHERE id=?"), remember, subject, time.Now().UTC(), id); err != nil {
		return sqlcon.HandleError(err)
	}
	return nil
}

func (m *SQLManager) CreateLoginSession(ctx context.Context, a *LoginSession) error {
	if _, err := m.DB.NamedExecContext(ctx, fmt.Sprintf(
		"INSERT INTO hydra_oauth2_authentication_session (%s) VALUES (%s)",
		strings.Join(sqlParamsAuthSession, ", "),
		":"+strings.Join(sqlParamsAuthSession, ", :"),
	), a); err != nil {
		return sqlcon.HandleError(err)
	}

	return nil
}

func (m *SQLManager) DeleteLoginSession(ctx context.Context, id string) error {
	if _, err := m.DB.ExecContext(ctx, m.DB.Rebind("DELETE FROM hydra_oauth2_authentication_session WHERE id=?"), id); err != nil {
		return sqlcon.HandleError(err)
	}

	return nil
}

func (m *SQLManager) FindGrantedAndRememberedConsentRequests(ctx context.Context, client, subject string) ([]HandledConsentRequest, error) {
	var a []sqlHandledConsentRequest

	if err := m.DB.SelectContext(ctx, &a, m.DB.Rebind(`SELECT h.* FROM
	hydra_oauth2_consent_request_handled as h
JOIN
	hydra_oauth2_consent_request as r ON (h.challenge = r.challenge)
WHERE
		r.subject=? AND r.client_id=? AND r.skip=FALSE
	AND
		(h.error='{}' AND h.remember=TRUE)
ORDER BY h.requested_at DESC
LIMIT 1`), subject, client); err != nil {
		if err == sql.ErrNoRows {
			return nil, errors.WithStack(ErrNoPreviousConsentFound)
		}
		return nil, sqlcon.HandleError(err)
	}

	return m.resolveHandledConsentRequests(ctx, a)
}

func (m *SQLManager) FindSubjectsGrantedConsentRequests(ctx context.Context, subject string, limit, offset int) ([]HandledConsentRequest, error) {
	var a []sqlHandledConsentRequest

	if err := m.DB.SelectContext(ctx, &a, m.DB.Rebind(`SELECT h.* FROM
	hydra_oauth2_consent_request_handled as h
JOIN
	hydra_oauth2_consent_request as r ON (h.challenge = r.challenge)
WHERE
		r.subject=? AND r.skip=FALSE
	AND
		(h.error='{}')
ORDER BY h.requested_at DESC
LIMIT ? OFFSET ?
`), subject, limit, offset); err != nil {
		return nil, sqlcon.HandleError(err)
	}

	return m.resolveHandledConsentRequests(ctx, a)
}

func (m *SQLManager) CountSubjectsGrantedConsentRequests(ctx context.Context, subject string) (int, error) {
	var n int

	if err := m.DB.QueryRowContext(ctx, m.DB.Rebind(`SELECT COUNT(*) FROM
	hydra_oauth2_consent_request_handled as h
JOIN
	hydra_oauth2_consent_request as r ON (h.challenge = r.challenge)
WHERE
		r.subject=? AND r.skip=FALSE
	AND
		(h.error='{}')
`), subject).Scan(&n); err != nil {
		return 0, sqlcon.HandleError(err)
	}

	return n, nil
}

func (m *SQLManager) resolveHandledConsentRequests(ctx context.Context, requests []sqlHandledConsentRequest) ([]HandledConsentRequest, error) {
	var aa []HandledConsentRequest
	for _, v := range requests {
		r, err := m.GetConsentRequest(ctx, v.Challenge)
		if err != nil {
			return nil, err
		} else if errors.Cause(err) == x.ErrNotFound {
			return nil, errors.WithStack(ErrNoPreviousConsentFound)
		}

		if v.RememberFor > 0 && v.RequestedAt.Add(time.Duration(v.RememberFor)*time.Second).Before(time.Now().UTC()) {
			continue
		}

		va, err := v.toHandledConsentRequest(r)
		if err != nil {
			return nil, err
		}

		aa = append(aa, *va)
	}

	if len(aa) == 0 {
		return nil, errors.WithStack(ErrNoPreviousConsentFound)
	}

	return aa, nil
}

<<<<<<< HEAD
// Collect is called by the Prometheus registry when collecting
// metrics. The implementation sends each collected metric via the
// provided channel and returns once the last metric has been sent. The
// descriptor of each sent metric is one of those returned by Describe
// (unless the Collector is unchecked, see above). Returned metrics that
// share the same descriptor must differ in their variable label
// values.
//
// This method may be called concurrently and must therefore be
// implemented in a concurrency safe way. Blocking occurs at the expense
// of total performance of rendering all registered metrics. Ideally,
// Collector implementations support concurrent readers.
func (m *SQLManager) Collect(c chan<- prometheus.Metric) {
}

// Describe sends the super-set of all possible descriptors of metrics
// collected by this Collector to the provided channel and returns once
// the last descriptor has been sent. The sent descriptors fulfill the
// consistency and uniqueness requirements described in the Desc
// documentation.
//
// It is valid if one and the same Collector sends duplicate
// descriptors. Those duplicates are simply ignored. However, two
// different Collectors must not send duplicate descriptors.
//
// Sending no descriptor at all marks the Collector as “unchecked”,
// i.e. no checks will be performed at registration time, and the
// Collector may yield any Metric it sees fit in its Collect method.
//
// This method idempotently sends the same descriptors throughout the
// lifetime of the Collector. It may be called concurrently and
// therefore must be implemented in a concurrency safe way.
//
// If a Collector encounters an error while executing this method, it
// must send an invalid descriptor (created with NewInvalidDesc) to
// signal the error to the registry.
func (m *SQLManager) Describe(c chan<- *prometheus.Desc) {
=======
func (m *SQLManager) ListUserAuthenticatedClientsWithFrontChannelLogout(ctx context.Context, subject string) ([]client.Client, error) {
	return m.listUserAuthenticatedClients(ctx, subject, "front")
}

func (m *SQLManager) ListUserAuthenticatedClientsWithBackChannelLogout(ctx context.Context, subject string) ([]client.Client, error) {
	return m.listUserAuthenticatedClients(ctx, subject, "back")
}

func (m *SQLManager) listUserAuthenticatedClients(ctx context.Context, subject string, channel string) ([]client.Client, error) {
	var ids []string
	if err := m.DB.SelectContext(ctx, &ids, m.DB.Rebind(fmt.Sprintf(`SELECT c.id FROM hydra_client as c JOIN hydra_oauth2_consent_request as r ON (c.id = r.client_id) WHERE r.subject=? AND c.%schannel_logout_uri!='' and c.%schannel_logout_uri IS NOT NULL`, channel, channel)), subject); err != nil {
		if err == sql.ErrNoRows {
			return nil, errors.WithStack(x.ErrNotFound)
		}
		return nil, sqlcon.HandleError(err)
	}

	cs := make([]client.Client, len(ids))
	for k, id := range ids {
		c, err := m.r.ClientManager().GetConcreteClient(ctx, id)
		if err != nil {
			return nil, err
		}
		cs[k] = *c
	}

	return cs, nil
}

func (m *SQLManager) CreateLogoutRequest(ctx context.Context, r *LogoutRequest) error {
	d := newSQLLogoutRequest(r)
	if _, err := m.DB.NamedExecContext(ctx, fmt.Sprintf(
		"INSERT INTO hydra_oauth2_logout_request (%s) VALUES (%s)",
		strings.Join(sqlParamsLogoutRequest, ", "),
		":"+strings.Join(sqlParamsLogoutRequest, ", :"),
	), d); err != nil {
		return sqlcon.HandleError(err)
	}

	return nil
}

func (m *SQLManager) AcceptLogoutRequest(ctx context.Context, challenge string) (*LogoutRequest, error) {
	if _, err := m.DB.ExecContext(ctx, m.DB.Rebind("UPDATE hydra_oauth2_logout_request SET accepted=true, rejected=false WHERE challenge=?"), challenge); err != nil {
		return nil, sqlcon.HandleError(err)
	}

	return m.GetLogoutRequest(ctx, challenge)
}

func (m *SQLManager) RejectLogoutRequest(ctx context.Context, challenge string) error {
	if _, err := m.DB.ExecContext(ctx, m.DB.Rebind("UPDATE hydra_oauth2_logout_request SET rejected=true, accepted=false WHERE challenge=?"), challenge); err != nil {
		return sqlcon.HandleError(err)
	}
	return nil
}

func (m *SQLManager) GetLogoutRequest(ctx context.Context, challenge string) (*LogoutRequest, error) {
	var d sqlLogoutRequest
	if err := m.DB.GetContext(ctx, &d, m.DB.Rebind("SELECT * FROM hydra_oauth2_logout_request WHERE challenge=? AND rejected=FALSE"), challenge); err != nil {
		if err == sql.ErrNoRows {
			return nil, errors.WithStack(x.ErrNotFound)
		}
		return nil, sqlcon.HandleError(err)
	}

	if d.Client.Valid {
		c, err := m.r.ClientManager().GetConcreteClient(ctx, d.Client.String)
		if err != nil {
			return nil, err
		}

		return d.ToLogoutRequest(c), nil
	}

	return d.ToLogoutRequest(nil), nil
}

func (m *SQLManager) VerifyAndInvalidateLogoutRequest(ctx context.Context, verifier string) (*LogoutRequest, error) {
	var d sqlLogoutRequest
	if err := m.DB.GetContext(ctx, &d, m.DB.Rebind("SELECT * FROM hydra_oauth2_logout_request WHERE verifier=? AND was_used=FALSE AND accepted=TRUE AND rejected=FALSE"), verifier); err != nil {
		if err == sql.ErrNoRows {
			return nil, errors.WithStack(x.ErrNotFound)
		}
		return nil, sqlcon.HandleError(err)
	}

	if _, err := m.DB.ExecContext(ctx, m.DB.Rebind("UPDATE hydra_oauth2_logout_request SET was_used=TRUE WHERE verifier=?"), verifier); err != nil {
		return nil, sqlcon.HandleError(err)
	}

	return m.GetLogoutRequest(ctx, d.Challenge)
>>>>>>> 67c246c1
}<|MERGE_RESOLUTION|>--- conflicted
+++ resolved
@@ -519,7 +519,6 @@
 	return aa, nil
 }
 
-<<<<<<< HEAD
 // Collect is called by the Prometheus registry when collecting
 // metrics. The implementation sends each collected metric via the
 // provided channel and returns once the last metric has been sent. The
@@ -533,6 +532,7 @@
 // of total performance of rendering all registered metrics. Ideally,
 // Collector implementations support concurrent readers.
 func (m *SQLManager) Collect(c chan<- prometheus.Metric) {
+	collectCounters(c)
 }
 
 // Describe sends the super-set of all possible descriptors of metrics
@@ -557,7 +557,9 @@
 // must send an invalid descriptor (created with NewInvalidDesc) to
 // signal the error to the registry.
 func (m *SQLManager) Describe(c chan<- *prometheus.Desc) {
-=======
+	describeCounters(c)
+}
+
 func (m *SQLManager) ListUserAuthenticatedClientsWithFrontChannelLogout(ctx context.Context, subject string) ([]client.Client, error) {
 	return m.listUserAuthenticatedClients(ctx, subject, "front")
 }
@@ -650,5 +652,4 @@
 	}
 
 	return m.GetLogoutRequest(ctx, d.Challenge)
->>>>>>> 67c246c1
 }