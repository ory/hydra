/*
 * Copyright © 2015-2018 Aeneas Rekkas <aeneas+oss@aeneas.io>
 *
 * Licensed under the Apache License, Version 2.0 (the "License");
 * you may not use this file except in compliance with the License.
 * You may obtain a copy of the License at
 *
 *     http://www.apache.org/licenses/LICENSE-2.0
 *
 * Unless required by applicable law or agreed to in writing, software
 * distributed under the License is distributed on an "AS IS" BASIS,
 * WITHOUT WARRANTIES OR CONDITIONS OF ANY KIND, either express or implied.
 * See the License for the specific language governing permissions and
 * limitations under the License.
 *
 * @author		Aeneas Rekkas <aeneas+oss@aeneas.io>
 * @Copyright 	2017-2018 Aeneas Rekkas <aeneas+oss@aeneas.io>
 * @license 	Apache-2.0
 */

package consent

import (
	"encoding/json"
	"fmt"
	"net/http"
	"net/url"
	"time"

	"github.com/ory/x/httprouterx"

	"github.com/julienschmidt/httprouter"
	"github.com/pkg/errors"

	"github.com/ory/fosite"
	"github.com/ory/hydra/driver/config"
	"github.com/ory/hydra/x"
	"github.com/ory/x/errorsx"
	"github.com/ory/x/sqlxx"
	"github.com/ory/x/stringsx"
	"github.com/ory/x/urlx"
)

type Handler struct {
	r InternalRegistry
	c *config.DefaultProvider
}

const (
	LoginPath    = "/oauth2/auth/requests/login"
	ConsentPath  = "/oauth2/auth/requests/consent"
	LogoutPath   = "/oauth2/auth/requests/logout"
	DevicePath   = "/oauth2/auth/requests/device"
	SessionsPath = "/oauth2/auth/sessions"
)

func NewHandler(
	r InternalRegistry,
	c *config.DefaultProvider,
) *Handler {
	return &Handler{
		c: c,
		r: r,
	}
}

func (h *Handler) SetRoutes(admin *httprouterx.RouterAdmin) {
	admin.GET(LoginPath, h.adminGetOAuth2LoginRequest)
	admin.PUT(LoginPath+"/accept", h.adminAcceptOAuth2LoginRequest)
	admin.PUT(LoginPath+"/reject", h.adminRejectOAuth2LoginRequest)

	admin.GET(ConsentPath, h.adminGetOAuth2ConsentRequest)
	admin.PUT(ConsentPath+"/accept", h.adminAcceptOAuth2ConsentRequest)
	admin.PUT(ConsentPath+"/reject", h.adminRejectOAuth2ConsentRequest)

	admin.DELETE(SessionsPath+"/login", h.adminRevokeOAuth2LoginSessions)
	admin.GET(SessionsPath+"/consent", h.adminListOAuth2SubjectConsentSessions)
	admin.DELETE(SessionsPath+"/consent", h.adminRevokeOAuth2ConsentSessions)

	admin.GET(LogoutPath, h.adminGetOAuth2LogoutRequest)
	admin.PUT(LogoutPath+"/accept", h.adminAcceptOAuth2LogoutRequest)
	admin.PUT(LogoutPath+"/reject", h.adminRejectOAuth2LogoutRequest)

	admin.PUT(DevicePath+"/verify", h.adminVerifyUserCodeRequest)
}

// swagger:parameters adminRevokeOAuth2ConsentSessions
type adminRevokeOAuth2ConsentSessions struct {
	// The subject (Subject) whose consent sessions should be deleted.
	//
	// in: query
	// required: true
	Subject string `json:"subject"`

	// If set, deletes only those consent sessions by the Subject that have been granted to the specified OAuth 2.0 Client ID
	//
	// in: query
	Client string `json:"client"`

	// If set to `true` deletes all consent sessions by the Subject that have been granted.
	//
	// in: query
	All bool `json:"all"`
}

// swagger:route DELETE /admin/oauth2/auth/sessions/consent v0alpha2 adminRevokeOAuth2ConsentSessions
//
// Revokes OAuth 2.0 Consent Sessions of a Subject for a Specific OAuth 2.0 Client
//
// This endpoint revokes a subject's granted consent sessions for a specific OAuth 2.0 Client and invalidates all
// associated OAuth 2.0 Access Tokens.
//
//     Consumes:
//     - application/json
//
//     Produces:
//     - application/json
//
//     Schemes: http, https
//
//     Responses:
//       204: emptyResponse
//       default: oAuth2ApiError
func (h *Handler) adminRevokeOAuth2ConsentSessions(w http.ResponseWriter, r *http.Request, ps httprouter.Params) {
	subject := r.URL.Query().Get("subject")
	client := r.URL.Query().Get("client")
	allClients := r.URL.Query().Get("all") == "true"
	if subject == "" {
		h.r.Writer().WriteError(w, r, errorsx.WithStack(fosite.ErrInvalidRequest.WithHint(`Query parameter 'subject' is not defined but should have been.`)))
		return
	}

	switch {
	case len(client) > 0:
		if err := h.r.ConsentManager().RevokeSubjectClientConsentSession(r.Context(), subject, client); err != nil && !errors.Is(err, x.ErrNotFound) {
			h.r.Writer().WriteError(w, r, err)
			return
		}
	case allClients:
		if err := h.r.ConsentManager().RevokeSubjectConsentSession(r.Context(), subject); err != nil && !errors.Is(err, x.ErrNotFound) {
			h.r.Writer().WriteError(w, r, err)
			return
		}
	default:
		h.r.Writer().WriteError(w, r, errorsx.WithStack(fosite.ErrInvalidRequest.WithHint(`Query parameter both 'client' and 'all' is not defined but one of them should have been.`)))
		return
	}

	w.WriteHeader(http.StatusNoContent)
}

// swagger:parameters adminListOAuth2SubjectConsentSessions
type adminListOAuth2SubjectConsentSessions struct {
	x.PaginationHeaders

	// The subject to list the consent sessions for.
	//
	// in: query
	// required: true
	Subject string `json:"subject"`
}

// swagger:route GET /admin/oauth2/auth/sessions/consent v0alpha2 adminListOAuth2SubjectConsentSessions
//
// List OAuth 2.0 Consent Sessions of a Subject
//
// This endpoint lists all subject's granted consent sessions, including client and granted scope.
// If the subject is unknown or has not granted any consent sessions yet, the endpoint returns an
// empty JSON array with status code 200 OK.
//
// The "Link" header is also included in successful responses, which contains one or more links for pagination, formatted like so: '<https://hydra-url/admin/oauth2/auth/sessions/consent?subject={user}&limit={limit}&offset={offset}>; rel="{page}"', where page is one of the following applicable pages: 'first', 'next', 'last', and 'previous'.
// Multiple links can be included in this header, and will be separated by a comma.
//
//     Consumes:
//     - application/json
//
//     Produces:
//     - application/json
//
//     Schemes: http, https
//
//     Responses:
//       200: previousOAuth2ConsentSessions
//       default: oAuth2ApiError
func (h *Handler) adminListOAuth2SubjectConsentSessions(w http.ResponseWriter, r *http.Request, ps httprouter.Params) {
	subject := r.URL.Query().Get("subject")
	if subject == "" {
		h.r.Writer().WriteError(w, r, errorsx.WithStack(fosite.ErrInvalidRequest.WithHint(`Query parameter 'subject' is not defined but should have been.`)))
		return
	}

	page, itemsPerPage := x.ParsePagination(r)
	s, err := h.r.ConsentManager().FindSubjectsGrantedConsentRequests(r.Context(), subject, itemsPerPage, itemsPerPage*page)
	if errors.Is(err, ErrNoPreviousConsentFound) {
		h.r.Writer().Write(w, r, []PreviousOAuth2ConsentSession{})
		return
	} else if err != nil {
		h.r.Writer().WriteError(w, r, err)
		return
	}

	var a []PreviousOAuth2ConsentSession
	for _, session := range s {
		session.ConsentRequest.Client = sanitizeClient(session.ConsentRequest.Client)
		a = append(a, PreviousOAuth2ConsentSession(session))
	}

	if len(a) == 0 {
		a = []PreviousOAuth2ConsentSession{}
	}

	n, err := h.r.ConsentManager().CountSubjectsGrantedConsentRequests(r.Context(), subject)
	if err != nil {
		h.r.Writer().WriteError(w, r, err)
		return
	}

	x.PaginationHeader(w, r.URL, int64(n), itemsPerPage, itemsPerPage*page)
	h.r.Writer().Write(w, r, a)
}

// swagger:parameters adminRevokeOAuth2LoginSessions
type adminRevokeOAuth2LoginSessions struct {
	// The subject to revoke authentication sessions for.
	//
	// in: query
	// required: true
	Subject string `json:"subject"`
}

// swagger:route DELETE /admin/oauth2/auth/sessions/login v0alpha2 adminRevokeOAuth2LoginSessions
//
// Invalidates All OAuth 2.0 Login Sessions of a Certain User
//
// This endpoint invalidates a subject's authentication session. After revoking the authentication session, the subject
// has to re-authenticate at ORY Hydra. This endpoint does not invalidate any tokens and does not work with OpenID Connect
// Front- or Back-channel logout.
//
//     Consumes:
//     - application/json
//
//     Produces:
//     - application/json
//
//     Schemes: http, https
//
//     Responses:
//       204: emptyResponse
//       default: oAuth2ApiError
func (h *Handler) adminRevokeOAuth2LoginSessions(w http.ResponseWriter, r *http.Request, ps httprouter.Params) {
	subject := r.URL.Query().Get("subject")
	if subject == "" {
		h.r.Writer().WriteError(w, r, errorsx.WithStack(fosite.ErrInvalidRequest.WithHint(`Query parameter 'subject' is not defined but should have been.`)))
		return
	}

	if err := h.r.ConsentManager().RevokeSubjectLoginSession(r.Context(), subject); err != nil {
		h.r.Writer().WriteError(w, r, err)
		return
	}

	w.WriteHeader(http.StatusNoContent)
}

// swagger:parameters adminGetOAuth2LoginRequest
type adminGetOAuth2LoginRequest struct {
	// in: query
	// required: true
	Challenge string `json:"login_challenge"`
}

// swagger:route GET /admin/oauth2/auth/requests/login v0alpha2 adminGetOAuth2LoginRequest
//
// Get an OAuth 2.0 Login Request
//
// When an authorization code, hybrid, or implicit OAuth 2.0 Flow is initiated, ORY Hydra asks the login provider
// (sometimes called "identity provider") to authenticate the subject and then tell ORY Hydra now about it. The login
// provider is an web-app you write and host, and it must be able to authenticate ("show the subject a login screen")
// a subject (in OAuth2 the proper name for subject is "resource owner").
//
// The authentication challenge is appended to the login provider URL to which the subject's user-agent (browser) is redirected to. The login
// provider uses that challenge to fetch information on the OAuth2 request and then accept or reject the requested authentication process.
//
//
//     Consumes:
//     - application/json
//
//     Produces:
//     - application/json
//
//     Schemes: http, https
//
//     Responses:
//       200: oAuth2LoginRequest
//       410: handledOAuth2LoginRequest
//       default: oAuth2ApiError
func (h *Handler) adminGetOAuth2LoginRequest(w http.ResponseWriter, r *http.Request, ps httprouter.Params) {
	challenge := stringsx.Coalesce(
		r.URL.Query().Get("login_challenge"),
		r.URL.Query().Get("challenge"),
	)

	if challenge == "" {
		h.r.Writer().WriteError(w, r, errorsx.WithStack(fosite.ErrInvalidRequest.WithHint(`Query parameter 'challenge' is not defined but should have been.`)))
		return
	}

	request, err := h.r.ConsentManager().GetLoginRequest(r.Context(), challenge)
	if err != nil {
		h.r.Writer().WriteError(w, r, err)
		return
	}
	if request.WasHandled {
		h.r.Writer().WriteCode(w, r, http.StatusGone, &RequestHandlerResponse{
			RedirectTo: request.RequestURL,
		})
		return
	}

	request.Client = sanitizeClient(request.Client)
	h.r.Writer().Write(w, r, request)
}

// swagger:parameters adminAcceptOAuth2LoginRequest
type adminAcceptOAuth2LoginRequest struct {
	// in: query
	// required: true
	Challenge string `json:"login_challenge"`

	// in: body
	Body HandledLoginRequest
}

// swagger:route PUT /admin/oauth2/auth/requests/login/accept v0alpha2 adminAcceptOAuth2LoginRequest
//
// Accept an OAuth 2.0 Login Request
//
// When an authorization code, hybrid, or implicit OAuth 2.0 Flow is initiated, Ory Hydra asks the login provider
// (sometimes called "identity provider") to authenticate the subject and then tell Ory Hydra now about it. The login
// provider is an web-app you write and host, and it must be able to authenticate ("show the subject a login screen")
// a subject (in OAuth2 the proper name for subject is "resource owner").
//
// The authentication challenge is appended to the login provider URL to which the subject's user-agent (browser) is redirected to. The login
// provider uses that challenge to fetch information on the OAuth2 request and then accept or reject the requested authentication process.
//
// This endpoint tells ORY Hydra that the subject has successfully authenticated and includes additional information such as
// the subject's ID and if ORY Hydra should remember the subject's subject agent for future authentication attempts by setting
// a cookie.
//
// The response contains a redirect URL which the login provider should redirect the user-agent to.
//
//     Consumes:
//     - application/json
//
//     Produces:
//     - application/json
//
//     Schemes: http, https
//
//     Responses:
//       200: successfulOAuth2RequestResponse
//       default: oAuth2ApiError
func (h *Handler) adminAcceptOAuth2LoginRequest(w http.ResponseWriter, r *http.Request, ps httprouter.Params) {
	challenge := stringsx.Coalesce(
		r.URL.Query().Get("login_challenge"),
		r.URL.Query().Get("challenge"),
	)
	if challenge == "" {
		h.r.Writer().WriteError(w, r, errorsx.WithStack(fosite.ErrInvalidRequest.WithHint(`Query parameter 'challenge' is not defined but should have been.`)))
		return
	}

	var p HandledLoginRequest
	d := json.NewDecoder(r.Body)
	d.DisallowUnknownFields()
	if err := d.Decode(&p); err != nil {
		h.r.Writer().WriteError(w, r, errorsx.WithStack(fosite.ErrInvalidRequest.WithWrap(err).WithHintf("Unable to decode body because: %s", err)))
		return
	}

	if p.Subject == "" {
		h.r.Writer().WriteError(w, r, errorsx.WithStack(fosite.ErrInvalidRequest.WithHint("Field 'subject' must not be empty.")))
		return
	}

	p.ID = challenge
	ar, err := h.r.ConsentManager().GetLoginRequest(r.Context(), challenge)
	if err != nil {
		h.r.Writer().WriteError(w, r, err)
		return
	} else if ar.Subject != "" && p.Subject != ar.Subject {
		h.r.Writer().WriteError(w, r, errorsx.WithStack(fosite.ErrInvalidRequest.WithHint("Field 'subject' does not match subject from previous authentication.")))
		return
	}

	if ar.Skip {
		p.Remember = true // If skip is true remember is also true to allow consecutive calls as the same user!
		p.AuthenticatedAt = ar.AuthenticatedAt
	} else {
		p.AuthenticatedAt = sqlxx.NullTime(time.Now().UTC().
			// Rounding is important to avoid SQL time synchronization issues in e.g. MySQL!
			Truncate(time.Second))
		ar.AuthenticatedAt = p.AuthenticatedAt
	}
	p.RequestedAt = ar.RequestedAt

	request, err := h.r.ConsentManager().HandleLoginRequest(r.Context(), challenge, &p)
	if err != nil {
		h.r.Writer().WriteError(w, r, errorsx.WithStack(err))
		return
	}

	ru, err := url.Parse(request.RequestURL)
	if err != nil {
		h.r.Writer().WriteError(w, r, err)
		return
	}

	h.r.Writer().Write(w, r, &RequestHandlerResponse{
		RedirectTo: urlx.SetQuery(ru, url.Values{"login_verifier": {request.Verifier}}).String(),
	})
}

// swagger:parameters adminRejectOAuth2LoginRequest
type adminRejectOAuth2LoginRequest struct {
	// in: query
	// required: true
	Challenge string `json:"login_challenge"`

	// in: body
	Body RequestDeniedError
}

// swagger:route PUT /admin/oauth2/auth/requests/login/reject v0alpha2 adminRejectOAuth2LoginRequest
//
// Reject an OAuth 2.0 Login Request
//
// When an authorization code, hybrid, or implicit OAuth 2.0 Flow is initiated, ORY Hydra asks the login provider
// (sometimes called "identity provider") to authenticate the subject and then tell ORY Hydra now about it. The login
// provider is an web-app you write and host, and it must be able to authenticate ("show the subject a login screen")
// a subject (in OAuth2 the proper name for subject is "resource owner").
//
// The authentication challenge is appended to the login provider URL to which the subject's user-agent (browser) is redirected to. The login
// provider uses that challenge to fetch information on the OAuth2 request and then accept or reject the requested authentication process.
//
// This endpoint tells ORY Hydra that the subject has not authenticated and includes a reason why the authentication
// was denied.
//
// The response contains a redirect URL which the login provider should redirect the user-agent to.
//
//     Consumes:
//     - application/json
//
//     Produces:
//     - application/json
//
//     Schemes: http, https
//
//     Responses:
//       200: successfulOAuth2RequestResponse
//       default: oAuth2ApiError
func (h *Handler) adminRejectOAuth2LoginRequest(w http.ResponseWriter, r *http.Request, ps httprouter.Params) {
	challenge := stringsx.Coalesce(
		r.URL.Query().Get("login_challenge"),
		r.URL.Query().Get("challenge"),
	)
	if challenge == "" {
		h.r.Writer().WriteError(w, r, errorsx.WithStack(fosite.ErrInvalidRequest.WithHint(`Query parameter 'challenge' is not defined but should have been.`)))
		return
	}

	var p RequestDeniedError
	d := json.NewDecoder(r.Body)
	d.DisallowUnknownFields()
	if err := d.Decode(&p); err != nil {
		h.r.Writer().WriteError(w, r, errorsx.WithStack(fosite.ErrInvalidRequest.WithWrap(err).WithHintf("Unable to decode body because: %s", err)))
		return
	}

	p.valid = true
	p.SetDefaults(loginRequestDeniedErrorName)
	ar, err := h.r.ConsentManager().GetLoginRequest(r.Context(), challenge)
	if err != nil {
		h.r.Writer().WriteError(w, r, err)
		return
	}

	request, err := h.r.ConsentManager().HandleLoginRequest(r.Context(), challenge, &HandledLoginRequest{
		Error:       &p,
		ID:          challenge,
		RequestedAt: ar.RequestedAt,
	})
	if err != nil {
		h.r.Writer().WriteError(w, r, errorsx.WithStack(err))
		return
	}

	ru, err := url.Parse(request.RequestURL)
	if err != nil {
		h.r.Writer().WriteError(w, r, err)
		return
	}

	h.r.Writer().Write(w, r, &RequestHandlerResponse{
		RedirectTo: urlx.SetQuery(ru, url.Values{"login_verifier": {request.Verifier}}).String(),
	})
}

// swagger:parameters adminGetOAuth2ConsentRequest
type adminGetOAuth2ConsentRequest struct {
	// in: query
	// required: true
	Challenge string `json:"consent_challenge"`
}

// swagger:route GET /admin/oauth2/auth/requests/consent v0alpha2 adminGetOAuth2ConsentRequest
//
// Get OAuth 2.0 Consent Request Information
//
// When an authorization code, hybrid, or implicit OAuth 2.0 Flow is initiated, ORY Hydra asks the login provider
// to authenticate the subject and then tell ORY Hydra now about it. If the subject authenticated, he/she must now be asked if
// the OAuth 2.0 Client which initiated the flow should be allowed to access the resources on the subject's behalf.
//
// The consent provider which handles this request and is a web app implemented and hosted by you. It shows a subject interface which asks the subject to
// grant or deny the client access to the requested scope ("Application my-dropbox-app wants write access to all your private files").
//
// The consent challenge is appended to the consent provider's URL to which the subject's user-agent (browser) is redirected to. The consent
// provider uses that challenge to fetch information on the OAuth2 request and then tells ORY Hydra if the subject accepted
// or rejected the request.
//
//     Consumes:
//     - application/json
//
//     Produces:
//     - application/json
//
//     Schemes: http, https
//
//     Responses:
//       200: oAuth2ConsentRequest
//       410: handledOAuth2ConsentRequest
//       default: oAuth2ApiError
func (h *Handler) adminGetOAuth2ConsentRequest(w http.ResponseWriter, r *http.Request, ps httprouter.Params) {
	challenge := stringsx.Coalesce(
		r.URL.Query().Get("consent_challenge"),
		r.URL.Query().Get("challenge"),
	)
	if challenge == "" {
		h.r.Writer().WriteError(w, r, errorsx.WithStack(fosite.ErrInvalidRequest.WithHint(`Query parameter 'challenge' is not defined but should have been.`)))
		return
	}

	request, err := h.r.ConsentManager().GetConsentRequest(r.Context(), challenge)
	if err != nil {
		h.r.Writer().WriteError(w, r, err)
		return
	}
	if request.WasHandled {
		h.r.Writer().WriteCode(w, r, http.StatusGone, &HandledOAuth2ConsentRequest{
			RedirectTo: request.RequestURL,
		})
		return
	}

	if request.RequestedScope == nil {
		request.RequestedScope = []string{}
	}

	if request.RequestedAudience == nil {
		request.RequestedAudience = []string{}
	}

	request.Client = sanitizeClient(request.Client)
	h.r.Writer().Write(w, r, request)
}

// swagger:parameters adminAcceptOAuth2ConsentRequest
type adminAcceptOAuth2ConsentRequest struct {
	// in: query
	// required: true
	Challenge string `json:"consent_challenge"`

	// in: body
	Body AcceptOAuth2ConsentRequest
}

// swagger:route PUT /admin/oauth2/auth/requests/consent/accept v0alpha2 adminAcceptOAuth2ConsentRequest
//
// Accept an OAuth 2.0 Consent Request
//
// When an authorization code, hybrid, or implicit OAuth 2.0 Flow is initiated, ORY Hydra asks the login provider
// to authenticate the subject and then tell ORY Hydra now about it. If the subject authenticated, he/she must now be asked if
// the OAuth 2.0 Client which initiated the flow should be allowed to access the resources on the subject's behalf.
//
// The consent provider which handles this request and is a web app implemented and hosted by you. It shows a subject interface which asks the subject to
// grant or deny the client access to the requested scope ("Application my-dropbox-app wants write access to all your private files").
//
// The consent challenge is appended to the consent provider's URL to which the subject's user-agent (browser) is redirected to. The consent
// provider uses that challenge to fetch information on the OAuth2 request and then tells ORY Hydra if the subject accepted
// or rejected the request.
//
// This endpoint tells ORY Hydra that the subject has authorized the OAuth 2.0 client to access resources on his/her behalf.
// The consent provider includes additional information, such as session data for access and ID tokens, and if the
// consent request should be used as basis for future requests.
//
// The response contains a redirect URL which the consent provider should redirect the user-agent to.
//
//     Consumes:
//     - application/json
//
//     Produces:
//     - application/json
//
//     Schemes: http, https
//
//     Responses:
//       200: successfulOAuth2RequestResponse
//       default: oAuth2ApiError
func (h *Handler) adminAcceptOAuth2ConsentRequest(w http.ResponseWriter, r *http.Request, ps httprouter.Params) {
	challenge := stringsx.Coalesce(
		r.URL.Query().Get("consent_challenge"),
		r.URL.Query().Get("challenge"),
	)
	if challenge == "" {
		h.r.Writer().WriteError(w, r, errorsx.WithStack(fosite.ErrInvalidRequest.WithHint(`Query parameter 'challenge' is not defined but should have been.`)))
		return
	}

	var p AcceptOAuth2ConsentRequest
	d := json.NewDecoder(r.Body)
	d.DisallowUnknownFields()
	if err := d.Decode(&p); err != nil {
		h.r.Writer().WriteErrorCode(w, r, http.StatusBadRequest, errorsx.WithStack(err))
		return
	}

	cr, err := h.r.ConsentManager().GetConsentRequest(r.Context(), challenge)
	if err != nil {
		h.r.Writer().WriteError(w, r, errorsx.WithStack(err))
		return
	}

	p.ID = challenge
	p.RequestedAt = cr.RequestedAt
	p.HandledAt = sqlxx.NullTime(time.Now().UTC())

	hr, err := h.r.ConsentManager().HandleConsentRequest(r.Context(), &p)
	if err != nil {
		h.r.Writer().WriteError(w, r, errorsx.WithStack(err))
		return
	} else if hr.Skip {
		p.Remember = false
	}

	ru, err := url.Parse(hr.RequestURL)
	if err != nil {
		h.r.Writer().WriteError(w, r, err)
		return
	}

	h.r.Writer().Write(w, r, &RequestHandlerResponse{
		RedirectTo: urlx.SetQuery(ru, url.Values{"consent_verifier": {hr.Verifier}}).String(),
	})
}

// swagger:parameters adminRejectOAuth2ConsentRequest
type adminRejectOAuth2ConsentRequest struct {
	// in: query
	// required: true
	Challenge string `json:"consent_challenge"`

	// in: body
	Body RequestDeniedError
}

// swagger:route PUT /admin/oauth2/auth/requests/consent/reject v0alpha2 adminRejectOAuth2ConsentRequest
//
// Reject an OAuth 2.0 Consent Request
//
// When an authorization code, hybrid, or implicit OAuth 2.0 Flow is initiated, ORY Hydra asks the login provider
// to authenticate the subject and then tell ORY Hydra now about it. If the subject authenticated, he/she must now be asked if
// the OAuth 2.0 Client which initiated the flow should be allowed to access the resources on the subject's behalf.
//
// The consent provider which handles this request and is a web app implemented and hosted by you. It shows a subject interface which asks the subject to
// grant or deny the client access to the requested scope ("Application my-dropbox-app wants write access to all your private files").
//
// The consent challenge is appended to the consent provider's URL to which the subject's user-agent (browser) is redirected to. The consent
// provider uses that challenge to fetch information on the OAuth2 request and then tells ORY Hydra if the subject accepted
// or rejected the request.
//
// This endpoint tells ORY Hydra that the subject has not authorized the OAuth 2.0 client to access resources on his/her behalf.
// The consent provider must include a reason why the consent was not granted.
//
// The response contains a redirect URL which the consent provider should redirect the user-agent to.
//
//     Consumes:
//     - application/json
//
//     Produces:
//     - application/json
//
//     Schemes: http, https
//
//     Responses:
//       200: successfulOAuth2RequestResponse
//       default: oAuth2ApiError
func (h *Handler) adminRejectOAuth2ConsentRequest(w http.ResponseWriter, r *http.Request, ps httprouter.Params) {
	challenge := stringsx.Coalesce(
		r.URL.Query().Get("consent_challenge"),
		r.URL.Query().Get("challenge"),
	)
	if challenge == "" {
		h.r.Writer().WriteError(w, r, errorsx.WithStack(fosite.ErrInvalidRequest.WithHint(`Query parameter 'challenge' is not defined but should have been.`)))
		return
	}

	var p RequestDeniedError
	d := json.NewDecoder(r.Body)
	d.DisallowUnknownFields()
	if err := d.Decode(&p); err != nil {
		h.r.Writer().WriteErrorCode(w, r, http.StatusBadRequest, errorsx.WithStack(err))
		return
	}

	p.valid = true
	p.SetDefaults(consentRequestDeniedErrorName)
	hr, err := h.r.ConsentManager().GetConsentRequest(r.Context(), challenge)
	if err != nil {
		h.r.Writer().WriteError(w, r, errorsx.WithStack(err))
		return
	}

	request, err := h.r.ConsentManager().HandleConsentRequest(r.Context(), &AcceptOAuth2ConsentRequest{
		Error:       &p,
		ID:          challenge,
		RequestedAt: hr.RequestedAt,
		HandledAt:   sqlxx.NullTime(time.Now().UTC()),
	})
	if err != nil {
		h.r.Writer().WriteError(w, r, errorsx.WithStack(err))
		return
	}

	ru, err := url.Parse(request.RequestURL)
	if err != nil {
		h.r.Writer().WriteError(w, r, err)
		return
	}

	h.r.Writer().Write(w, r, &RequestHandlerResponse{
		RedirectTo: urlx.SetQuery(ru, url.Values{"consent_verifier": {request.Verifier}}).String(),
	})
}

// swagger:parameters adminAcceptOAuth2LogoutRequest
type adminAcceptOAuth2LogoutRequest struct {
	// in: query
	// required: true
	Challenge string `json:"logout_challenge"`
}

// swagger:route PUT /admin/oauth2/auth/requests/logout/accept v0alpha2 adminAcceptOAuth2LogoutRequest
//
// Accept an OAuth 2.0 Logout Request
//
// When a user or an application requests ORY Hydra to log out a user, this endpoint is used to confirm that logout request.
//
// The response contains a redirect URL which the consent provider should redirect the user-agent to.
//
//     Produces:
//     - application/json
//
//     Schemes: http, https
//
//     Responses:
//       200: successfulOAuth2RequestResponse
//       default: oAuth2ApiError
func (h *Handler) adminAcceptOAuth2LogoutRequest(w http.ResponseWriter, r *http.Request, ps httprouter.Params) {
	challenge := stringsx.Coalesce(
		r.URL.Query().Get("logout_challenge"),
		r.URL.Query().Get("challenge"),
	)

	c, err := h.r.ConsentManager().AcceptLogoutRequest(r.Context(), challenge)
	if err != nil {
		h.r.Writer().WriteError(w, r, err)
		return
	}

	h.r.Writer().Write(w, r, &RequestHandlerResponse{
		RedirectTo: urlx.SetQuery(urlx.AppendPaths(h.c.PublicURL(r.Context()), "/oauth2/sessions/logout"), url.Values{"logout_verifier": {c.Verifier}}).String(),
	})
}

// swagger:parameters adminRejectOAuth2LogoutRequest
type adminRejectOAuth2LogoutRequest struct {
	// in: query
	// required: true
	Challenge string `json:"logout_challenge"`

	// in: body
	Body RequestDeniedError
}

// swagger:route PUT /admin/oauth2/auth/requests/logout/reject v0alpha2 adminRejectOAuth2LogoutRequest
//
// Reject an OAuth 2.0 Logout Request
//
// When a user or an application requests ORY Hydra to log out a user, this endpoint is used to deny that logout request.
// No body is required.
//
// The response is empty as the logout provider has to chose what action to perform next.
//
//     Produces:
//     - application/json
//
//     Schemes: http, https
//
//     Responses:
//       204: emptyResponse
//       default: oAuth2ApiError
func (h *Handler) adminRejectOAuth2LogoutRequest(w http.ResponseWriter, r *http.Request, ps httprouter.Params) {
	challenge := stringsx.Coalesce(
		r.URL.Query().Get("logout_challenge"),
		r.URL.Query().Get("challenge"),
	)

	if err := h.r.ConsentManager().RejectLogoutRequest(r.Context(), challenge); err != nil {
		h.r.Writer().WriteError(w, r, err)
		return
	}

	w.WriteHeader(http.StatusNoContent)
}

// swagger:parameters adminGetOAuth2LogoutRequest
type adminGetOAuth2LogoutRequest struct {
	// in: query
	// required: true
	Challenge string `json:"logout_challenge"`
}

// swagger:route GET /admin/oauth2/auth/requests/logout v0alpha2 adminGetOAuth2LogoutRequest
//
// Get an OAuth 2.0 Logout Request
//
// Use this endpoint to fetch a logout request.
//
//     Produces:
//     - application/json
//
//     Schemes: http, https
//
//     Responses:
//       200: oAuth2LogoutRequest
//       410: handledOAuth2LogoutRequest
//       default: oAuth2ApiError
func (h *Handler) adminGetOAuth2LogoutRequest(w http.ResponseWriter, r *http.Request, ps httprouter.Params) {
	challenge := stringsx.Coalesce(
		r.URL.Query().Get("logout_challenge"),
		r.URL.Query().Get("challenge"),
	)

	request, err := h.r.ConsentManager().GetLogoutRequest(r.Context(), challenge)
	if err != nil {
		h.r.Writer().WriteError(w, r, err)
		return
	}

	// We do not want to share the secret so remove it.
	if request.Client != nil {
		request.Client.Secret = ""
	}

	if request.WasHandled {
		h.r.Writer().WriteCode(w, r, http.StatusGone, &HandledOAuth2ConsentRequest{
			RedirectTo: request.RequestURL,
		})
		return
	}

	h.r.Writer().Write(w, r, request)
}

// swagger:parameters adminVerifyUserCodeRequest
type adminVerifyUserCodeRequest struct {
	// in: query
	// required: true
	Challenge string `json:"device_challenge"`

	// in: body
	Body DeviceGrantVerifyUserCodeRequest
}

// swagger:route PUT /admin/oauth2/auth/requests/device/verify admin adminVerifyUserCodeRequest
//
// Verifies a device grant request
<<<<<<< HEAD
=======
// 
>>>>>>> 18fef672
// Verifies a device grant request
//
//	   Consumes:
//	   - application/json
//
//     Produces:
//     - application/json
//
//     Schemes: http, https
//
//     Responses:
//	  200: successfulOAuth2RequestResponse
//	  default: oAuth2ApiError
func (h *Handler) adminVerifyUserCodeRequest(w http.ResponseWriter, r *http.Request, ps httprouter.Params) {

	fmt.Println("adminVerifyUserCodeRequest ++")
	challenge := stringsx.Coalesce(
		r.URL.Query().Get("device_challenge"),
		r.URL.Query().Get("challenge"),
	)
	if challenge == "" {
		h.r.Writer().WriteError(w, r, errorsx.WithStack(fosite.ErrInvalidRequest.WithHint(`Query parameter 'challenge' is not defined but should have been.`)))
		return
	}

	fmt.Printf("adminVerifyUserCodeRequest challange : %v\n", challenge)

	var p DeviceGrantVerifyUserCodeRequest
	d := json.NewDecoder(r.Body)
	d.DisallowUnknownFields()
	if err := d.Decode(&p); err != nil {
		h.r.Writer().WriteError(w, r, errorsx.WithStack(fosite.ErrInvalidRequest.WithWrap(err).WithHintf("Unable to decode body because: %s", err)))
		return
	}

	fmt.Printf("adminVerifyUserCodeRequest user code : %v\n", p.UserCode)

	if p.UserCode == "" {
		h.r.Writer().WriteError(w, r, errorsx.WithStack(fosite.ErrInvalidRequest.WithHint("Field 'user_code' must not be empty.")))
		return
	}

	userCodeSignature := h.r.OAuth2HMACStrategy().UserCodeSignature(r.Context(), p.UserCode)
	req, err := h.r.OAuth2Storage().GetUserCodeSession(r.Context(), userCodeSignature, &fosite.DefaultSession{})
	if err != nil {
		h.r.Writer().WriteError(w, r, errorsx.WithStack(fosite.ErrNotFound.WithHint(`User code session not found`)))
		return
	}

	fmt.Printf("adminVerifyUserCodeRequest session id : %v\n", req.GetID())
	// FIXME: Should we delete the UserCode after usage ?

	clientId := req.GetClient().GetID()

	// req.GetID() is actually the DeviceCodeSignature
	grantRequest, err := h.r.ConsentManager().AcceptDeviceGrantRequest(r.Context(), challenge, req.GetID(), clientId, req.GetRequestedScopes(), req.GetRequestedAudience())
	if err != nil {
		h.r.Writer().WriteError(w, r, errorsx.WithStack(err))
		return
	}

	h.r.Writer().Write(w, r, &RequestHandlerResponse{
		RedirectTo: urlx.SetQuery(h.c.OAuth2DeviceAuthorisationURL(r.Context()), url.Values{"device_verifier": {grantRequest.Verifier}, "client_id": {clientId}}).String(),
	})
}<|MERGE_RESOLUTION|>--- conflicted
+++ resolved
@@ -895,10 +895,7 @@
 // swagger:route PUT /admin/oauth2/auth/requests/device/verify admin adminVerifyUserCodeRequest
 //
 // Verifies a device grant request
-<<<<<<< HEAD
-=======
 // 
->>>>>>> 18fef672
 // Verifies a device grant request
 //
 //	   Consumes:
