openapi: 3.0.3
info:
  contact:
    email: hi@ory.sh
  description: |
    Documentation for all of Ory Hydra's APIs.
  license:
    name: Apache 2.0
  title: Ory Hydra API
  version: ""
servers:
  - url: /
tags:
  - description: OAuth 2.0
    name: oauth2
  - description: OpenID Connect
    name: oidc
  - description: JSON Web Keys
    name: jwk
  - description: OAuth 2.0 Consent
    name: consent
paths:
  /.well-known/jwks.json:
    get:
      description: "This endpoint returns JSON Web Keys required to verifying
        OpenID\
        \ Connect ID Tokens and,\nif enabled, OAuth 2.0 JWT Access Tokens. This
        endpoint\
        \ can be used with client libraries
        like\n[node-jwks-rsa](https://github.com/auth0/node-jwks-rsa)\
        \ among others."
      operationId: discoverJsonWebKeys
      responses:
        "200":
          content:
            application/json:
              schema:
                $ref: "#/components/schemas/jsonWebKeySet"
          description: jsonWebKeySet
        default:
          content:
            application/json:
              schema:
                $ref: "#/components/schemas/errorOAuth2"
          description: errorOAuth2
      summary: Discover Well-Known JSON Web Keys
      tags:
        - wellknown
  /.well-known/openid-configuration:
    get:
      description: "A mechanism for an OpenID Connect Relying Party to discover
        the\
        \ End-User's OpenID Provider and obtain information needed to interact
        with\
        \ it, including its OAuth 2.0 endpoint locations.\n\nPopular libraries
        for\
        \ OpenID Connect clients include oidc-client-js (JavaScript), go-oidc
        (Golang),\
        \ and others.\nFor a full list of clients go here:
        https://openid.net/developers/certified/"
      operationId: discoverOidcConfiguration
      responses:
        "200":
          content:
            application/json:
              schema:
                $ref: "#/components/schemas/oidcConfiguration"
          description: oidcConfiguration
        default:
          content:
            application/json:
              schema:
                $ref: "#/components/schemas/errorOAuth2"
          description: errorOAuth2
      summary: OpenID Connect Discovery
      tags:
        - oidc
  /admin/clients:
    get:
      description: "This endpoint lists all clients in the database, and never
        returns\
        \ client secrets.\nAs a default it lists the first 100 clients."
      operationId: listOAuth2Clients
      parameters:
        - description: "Items per Page\n\nThis is the number of items per page
            to return.\n\
            For details on pagination please head over to the [pagination
            documentation](https://www.ory.sh/docs/ecosystem/api-design#pagination)."
          explode: true
          in: query
          name: page_size
          required: false
          schema:
            default: 250
            format: int64
            maximum: 500
            minimum: 1
            type: integer
          style: form
        - description: "Next Page Token\n\nThe next page token.\nFor details on
            pagination\
            \ please head over to the [pagination
            documentation](https://www.ory.sh/docs/ecosystem/api-design#pagination)."
          explode: true
          in: query
          name: page_token
          required: false
          schema:
            default: "1"
            minimum: 1
            type: string
          style: form
        - description: The name of the clients to filter by.
          explode: true
          in: query
          name: client_name
          required: false
          schema:
            type: string
          style: form
        - description: The owner of the clients to filter by.
          explode: true
          in: query
          name: owner
          required: false
          schema:
            type: string
          style: form
      responses:
        "200":
          content:
            application/json:
              schema:
                items:
                  $ref: "#/components/schemas/oAuth2Client"
                type: array
          description: Paginated OAuth2 Client List Response
        default:
          content:
            application/json:
              schema:
                $ref: "#/components/schemas/errorOAuth2"
          description: Default Error Response
      summary: List OAuth 2.0 Clients
      tags:
        - oAuth2
    post:
      description: "Create a new OAuth 2.0 client. If you pass `client_secret`
        the\
        \ secret is used, otherwise a random secret\nis generated. The secret is
        echoed\
        \ in the response. It is not possible to retrieve it later on."
      operationId: createOAuth2Client
      requestBody:
        content:
          application/json:
            schema:
              $ref: "#/components/schemas/oAuth2Client"
        description: OAuth 2.0 Client Request Body
        required: true
        x-originalParamName: Body
      responses:
        "201":
          content:
            application/json:
              schema:
                $ref: "#/components/schemas/oAuth2Client"
          description: oAuth2Client
        "400":
          content:
            application/json:
              schema:
                $ref: "#/components/schemas/errorOAuth2"
          description: Bad Request Error Response
        default:
          content:
            application/json:
              schema:
                $ref: "#/components/schemas/errorOAuth2"
          description: Default Error Response
      summary: Create OAuth 2.0 Client
      tags:
        - oAuth2
  /admin/clients/{id}:
    delete:
      description: "Delete an existing OAuth 2.0 Client by its ID.\n\nOAuth 2.0
        clients\
        \ are used to perform OAuth 2.0 and OpenID Connect flows. Usually, OAuth
        2.0\
        \ clients are\ngenerated for applications which want to consume your
        OAuth\
        \ 2.0 or OpenID Connect capabilities.\n\nMake sure that this endpoint is
        well\
        \ protected and only callable by first-party components."
      operationId: deleteOAuth2Client
      parameters:
        - description: The id of the OAuth 2.0 Client.
          explode: false
          in: path
          name: id
          required: true
          schema:
            type: string
          style: simple
      responses:
        "204":
          description: "Empty responses are sent when, for example, resources
            are\
            \ deleted. The HTTP status code for empty responses is\ntypically
            201."
        default:
          content:
            application/json:
              schema:
                $ref: "#/components/schemas/genericError"
          description: genericError
      summary: Delete OAuth 2.0 Client
      tags:
        - oAuth2
    get:
      description: "Get an OAuth 2.0 client by its ID. This endpoint never
        returns\
        \ the client secret.\n\nOAuth 2.0 clients are used to perform OAuth 2.0
        and\
        \ OpenID Connect flows. Usually, OAuth 2.0 clients are\ngenerated for
        applications\
        \ which want to consume your OAuth 2.0 or OpenID Connect capabilities."
      operationId: getOAuth2Client
      parameters:
        - description: The id of the OAuth 2.0 Client.
          explode: false
          in: path
          name: id
          required: true
          schema:
            type: string
          style: simple
      responses:
        "200":
          content:
            application/json:
              schema:
                $ref: "#/components/schemas/oAuth2Client"
          description: oAuth2Client
        default:
          content:
            application/json:
              schema:
                $ref: "#/components/schemas/errorOAuth2"
          description: Default Error Response
      summary: Get an OAuth 2.0 Client
      tags:
        - oAuth2
    patch:
      description: "Patch an existing OAuth 2.0 Client using JSON Patch. If you
        pass\
        \ `client_secret`\nthe secret will be updated and returned via the API.
        This\
        \ is the\nonly time you will be able to retrieve the client secret, so
        write\
        \ it down and keep it safe.\n\nOAuth 2.0 clients are used to perform
        OAuth\
        \ 2.0 and OpenID Connect flows. Usually, OAuth 2.0 clients
        are\ngenerated\
        \ for applications which want to consume your OAuth 2.0 or OpenID
        Connect\
        \ capabilities."
      operationId: patchOAuth2Client
      parameters:
        - description: The id of the OAuth 2.0 Client.
          explode: false
          in: path
          name: id
          required: true
          schema:
            type: string
          style: simple
      requestBody:
        content:
          application/json:
            schema:
              $ref: "#/components/schemas/jsonPatchDocument"
        description: OAuth 2.0 Client JSON Patch Body
        required: true
        x-originalParamName: Body
      responses:
        "200":
          content:
            application/json:
              schema:
                $ref: "#/components/schemas/oAuth2Client"
          description: oAuth2Client
        "404":
          content:
            application/json:
              schema:
                $ref: "#/components/schemas/errorOAuth2"
          description: Not Found Error Response
        default:
          content:
            application/json:
              schema:
                $ref: "#/components/schemas/errorOAuth2"
          description: Default Error Response
      summary: Patch OAuth 2.0 Client
      tags:
        - oAuth2
    put:
      description: "Replaces an existing OAuth 2.0 Client with the payload you
        send.\
        \ If you pass `client_secret` the secret is used,\notherwise the
        existing\
        \ secret is used.\n\nIf set, the secret is echoed in the response. It is
        not\
        \ possible to retrieve it later on.\n\nOAuth 2.0 Clients are used to
        perform\
        \ OAuth 2.0 and OpenID Connect flows. Usually, OAuth 2.0 clients
        are\ngenerated\
        \ for applications which want to consume your OAuth 2.0 or OpenID
        Connect\
        \ capabilities."
      operationId: setOAuth2Client
      parameters:
        - description: OAuth 2.0 Client ID
          explode: false
          in: path
          name: id
          required: true
          schema:
            type: string
          style: simple
      requestBody:
        content:
          application/json:
            schema:
              $ref: "#/components/schemas/oAuth2Client"
        description: OAuth 2.0 Client Request Body
        required: true
        x-originalParamName: Body
      responses:
        "200":
          content:
            application/json:
              schema:
                $ref: "#/components/schemas/oAuth2Client"
          description: oAuth2Client
        "400":
          content:
            application/json:
              schema:
                $ref: "#/components/schemas/errorOAuth2"
          description: Bad Request Error Response
        "404":
          content:
            application/json:
              schema:
                $ref: "#/components/schemas/errorOAuth2"
          description: Not Found Error Response
        default:
          content:
            application/json:
              schema:
                $ref: "#/components/schemas/errorOAuth2"
          description: Default Error Response
      summary: Set OAuth 2.0 Client
      tags:
        - oAuth2
  /admin/clients/{id}/lifespans:
    put:
      description:
        Set lifespans of different token types issued for this OAuth 2.0 client.
        Does not modify other fields.
      operationId: setOAuth2ClientLifespans
      parameters:
        - description: OAuth 2.0 Client ID
          explode: false
          in: path
          name: id
          required: true
          schema:
            type: string
          style: simple
      requestBody:
        content:
          application/json:
            schema:
              $ref: "#/components/schemas/oAuth2ClientTokenLifespans"
        x-originalParamName: Body
      responses:
        "200":
          content:
            application/json:
              schema:
                $ref: "#/components/schemas/oAuth2Client"
          description: oAuth2Client
        default:
          content:
            application/json:
              schema:
                $ref: "#/components/schemas/genericError"
          description: genericError
      summary: Set OAuth2 Client Token Lifespans
      tags:
        - oAuth2
  /admin/keys/{set}:
    delete:
      description: "Use this endpoint to delete a complete JSON Web Key Set and
        all\
        \ the keys in that set.\n\nA JSON Web Key (JWK) is a JavaScript Object
        Notation\
        \ (JSON) data structure that represents a cryptographic key. A JWK Set
        is\
        \ a JSON data structure that represents a set of JWKs. A JSON Web Key is
        identified\
        \ by its set and key id. ORY Hydra uses this functionality to store
        cryptographic\
        \ keys used for TLS and JSON Web Tokens (such as OpenID Connect ID
        tokens),\
        \ and allows storing user-defined keys as well."
      operationId: deleteJsonWebKeySet
      parameters:
        - description: The JSON Web Key Set
          explode: false
          in: path
          name: set
          required: true
          schema:
            type: string
          style: simple
      responses:
        "204":
          description: "Empty responses are sent when, for example, resources
            are\
            \ deleted. The HTTP status code for empty responses is\ntypically
            201."
        default:
          content:
            application/json:
              schema:
                $ref: "#/components/schemas/errorOAuth2"
          description: errorOAuth2
      summary: Delete JSON Web Key Set
      tags:
        - jwk
    get:
      description: "This endpoint can be used to retrieve JWK Sets stored in ORY
        Hydra.\n\
        \nA JSON Web Key (JWK) is a JavaScript Object Notation (JSON) data
        structure\
        \ that represents a cryptographic key. A JWK Set is a JSON data
        structure\
        \ that represents a set of JWKs. A JSON Web Key is identified by its set
        and\
        \ key id. ORY Hydra uses this functionality to store cryptographic keys
        used\
        \ for TLS and JSON Web Tokens (such as OpenID Connect ID tokens), and
        allows\
        \ storing user-defined keys as well."
      operationId: getJsonWebKeySet
      parameters:
        - description: JSON Web Key Set ID
          explode: false
          in: path
          name: set
          required: true
          schema:
            type: string
          style: simple
      responses:
        "200":
          content:
            application/json:
              schema:
                $ref: "#/components/schemas/jsonWebKeySet"
          description: jsonWebKeySet
        default:
          content:
            application/json:
              schema:
                $ref: "#/components/schemas/errorOAuth2"
          description: errorOAuth2
      summary: Retrieve a JSON Web Key Set
      tags:
        - jwk
    post:
      description: "This endpoint is capable of generating JSON Web Key Sets for
        you.\
        \ There a different strategies available, such as symmetric
        cryptographic\
        \ keys (HS256, HS512) and asymetric cryptographic keys (RS256, ECDSA).
        If\
        \ the specified JSON Web Key Set does not exist, it will be
        created.\n\nA\
        \ JSON Web Key (JWK) is a JavaScript Object Notation (JSON) data
        structure\
        \ that represents a cryptographic key. A JWK Set is a JSON data
        structure\
        \ that represents a set of JWKs. A JSON Web Key is identified by its set
        and\
        \ key id. ORY Hydra uses this functionality to store cryptographic keys
        used\
        \ for TLS and JSON Web Tokens (such as OpenID Connect ID tokens), and
        allows\
        \ storing user-defined keys as well."
      operationId: createJsonWebKeySet
      parameters:
        - description: The JSON Web Key Set ID
          explode: false
          in: path
          name: set
          required: true
          schema:
            type: string
          style: simple
      requestBody:
        content:
          application/json:
            schema:
              $ref: "#/components/schemas/createJsonWebKeySet"
        required: true
        x-originalParamName: Body
      responses:
        "201":
          content:
            application/json:
              schema:
                $ref: "#/components/schemas/jsonWebKeySet"
          description: jsonWebKeySet
        default:
          content:
            application/json:
              schema:
                $ref: "#/components/schemas/errorOAuth2"
          description: errorOAuth2
      summary: Create JSON Web Key
      tags:
        - jwk
    put:
      description: "Use this method if you do not want to let Hydra generate the
        JWKs\
        \ for you, but instead save your own.\n\nA JSON Web Key (JWK) is a
        JavaScript\
        \ Object Notation (JSON) data structure that represents a cryptographic
        key.\
        \ A JWK Set is a JSON data structure that represents a set of JWKs. A
        JSON\
        \ Web Key is identified by its set and key id. ORY Hydra uses this
        functionality\
        \ to store cryptographic keys used for TLS and JSON Web Tokens (such as
        OpenID\
        \ Connect ID tokens), and allows storing user-defined keys as well."
      operationId: setJsonWebKeySet
      parameters:
        - description: The JSON Web Key Set ID
          explode: false
          in: path
          name: set
          required: true
          schema:
            type: string
          style: simple
      requestBody:
        content:
          application/json:
            schema:
              $ref: "#/components/schemas/jsonWebKeySet"
        x-originalParamName: Body
      responses:
        "200":
          content:
            application/json:
              schema:
                $ref: "#/components/schemas/jsonWebKeySet"
          description: jsonWebKeySet
        default:
          content:
            application/json:
              schema:
                $ref: "#/components/schemas/errorOAuth2"
          description: errorOAuth2
      summary: Update a JSON Web Key Set
      tags:
        - jwk
  /admin/keys/{set}/{kid}:
    delete:
      description: "Use this endpoint to delete a single JSON Web Key.\n\nA JSON
        Web\
        \ Key (JWK) is a JavaScript Object Notation (JSON) data structure that
        represents\
        \ a cryptographic key. A\nJWK Set is a JSON data structure that
        represents\
        \ a set of JWKs. A JSON Web Key is identified by its set and key id. ORY
        Hydra\
        \ uses\nthis functionality to store cryptographic keys used for TLS and
        JSON\
        \ Web Tokens (such as OpenID Connect ID tokens),\nand allows storing
        user-defined\
        \ keys as well."
      operationId: deleteJsonWebKey
      parameters:
        - description: The JSON Web Key Set
          explode: false
          in: path
          name: set
          required: true
          schema:
            type: string
          style: simple
        - description: The JSON Web Key ID (kid)
          explode: false
          in: path
          name: kid
          required: true
          schema:
            type: string
          style: simple
      responses:
        "204":
          description: "Empty responses are sent when, for example, resources
            are\
            \ deleted. The HTTP status code for empty responses is\ntypically
            201."
        default:
          content:
            application/json:
              schema:
                $ref: "#/components/schemas/errorOAuth2"
          description: errorOAuth2
      summary: Delete JSON Web Key
      tags:
        - jwk
    get:
      description:
        This endpoint returns a singular JSON Web Key contained in a set. It is
        identified by the set and the specific key ID (kid).
      operationId: getJsonWebKey
      parameters:
        - description: JSON Web Key Set ID
          explode: false
          in: path
          name: set
          required: true
          schema:
            type: string
          style: simple
        - description: JSON Web Key ID
          explode: false
          in: path
          name: kid
          required: true
          schema:
            type: string
          style: simple
      responses:
        "200":
          content:
            application/json:
              schema:
                $ref: "#/components/schemas/jsonWebKeySet"
          description: jsonWebKeySet
        default:
          content:
            application/json:
              schema:
                $ref: "#/components/schemas/errorOAuth2"
          description: errorOAuth2
      summary: Get JSON Web Key
      tags:
        - jwk
    put:
      description: "Use this method if you do not want to let Hydra generate the
        JWKs\
        \ for you, but instead save your own.\n\nA JSON Web Key (JWK) is a
        JavaScript\
        \ Object Notation (JSON) data structure that represents a cryptographic
        key.\
        \ A JWK Set is a JSON data structure that represents a set of JWKs. A
        JSON\
        \ Web Key is identified by its set and key id. ORY Hydra uses this
        functionality\
        \ to store cryptographic keys used for TLS and JSON Web Tokens (such as
        OpenID\
        \ Connect ID tokens), and allows storing user-defined keys as well."
      operationId: setJsonWebKey
      parameters:
        - description: The JSON Web Key Set ID
          explode: false
          in: path
          name: set
          required: true
          schema:
            type: string
          style: simple
        - description: JSON Web Key ID
          explode: false
          in: path
          name: kid
          required: true
          schema:
            type: string
          style: simple
      requestBody:
        content:
          application/json:
            schema:
              $ref: "#/components/schemas/jsonWebKey"
        x-originalParamName: Body
      responses:
        "200":
          content:
            application/json:
              schema:
                $ref: "#/components/schemas/jsonWebKey"
          description: jsonWebKey
        default:
          content:
            application/json:
              schema:
                $ref: "#/components/schemas/errorOAuth2"
          description: errorOAuth2
      summary: Set JSON Web Key
      tags:
        - jwk
  /admin/oauth2/auth/requests/consent:
    get:
      description: "When an authorization code, hybrid, or implicit OAuth 2.0
        Flow\
        \ is initiated, Ory asks the login provider\nto authenticate the subject
        and\
        \ then tell Ory now about it. If the subject authenticated, he/she must
        now\
        \ be asked if\nthe OAuth 2.0 Client which initiated the flow should be
        allowed\
        \ to access the resources on the subject's behalf.\n\nThe consent
        challenge\
        \ is appended to the consent provider's URL to which the subject's
        user-agent\
        \ (browser) is redirected to. The consent\nprovider uses that challenge
        to\
        \ fetch information on the OAuth2 request and then tells Ory if the
        subject\
        \ accepted\nor rejected the request.\n\nThe default consent provider is
        available\
        \ via the Ory Managed Account Experience. To customize the consent
        provider,\
        \ please\nhead over to the OAuth 2.0 documentation."
      operationId: getOAuth2ConsentRequest
      parameters:
        - description: OAuth 2.0 Consent Request Challenge
          explode: true
          in: query
          name: consent_challenge
          required: true
          schema:
            type: string
          style: form
      responses:
        "200":
          content:
            application/json:
              schema:
                $ref: "#/components/schemas/oAuth2ConsentRequest"
          description: oAuth2ConsentRequest
        "410":
          content:
            application/json:
              schema:
                $ref: "#/components/schemas/oAuth2RedirectTo"
          description: oAuth2RedirectTo
        default:
          content:
            application/json:
              schema:
                $ref: "#/components/schemas/errorOAuth2"
          description: errorOAuth2
      summary: Get OAuth 2.0 Consent Request
      tags:
        - oAuth2
  /admin/oauth2/auth/requests/consent/accept:
    put:
      description: "When an authorization code, hybrid, or implicit OAuth 2.0
        Flow\
        \ is initiated, Ory asks the login provider\nto authenticate the subject
        and\
        \ then tell Ory now about it. If the subject authenticated, he/she must
        now\
        \ be asked if\nthe OAuth 2.0 Client which initiated the flow should be
        allowed\
        \ to access the resources on the subject's behalf.\n\nThe consent
        challenge\
        \ is appended to the consent provider's URL to which the subject's
        user-agent\
        \ (browser) is redirected to. The consent\nprovider uses that challenge
        to\
        \ fetch information on the OAuth2 request and then tells Ory if the
        subject\
        \ accepted\nor rejected the request.\n\nThis endpoint tells Ory that the
        subject\
        \ has authorized the OAuth 2.0 client to access resources on his/her
        behalf.\n\
        The consent provider includes additional information, such as session
        data\
        \ for access and ID tokens, and if the\nconsent request should be used
        as\
        \ basis for future requests.\n\nThe response contains a redirect URL
        which\
        \ the consent provider should redirect the user-agent to.\n\nThe default
        consent\
        \ provider is available via the Ory Managed Account Experience. To
        customize\
        \ the consent provider, please\nhead over to the OAuth 2.0
        documentation."
      operationId: acceptOAuth2ConsentRequest
      parameters:
        - description: OAuth 2.0 Consent Request Challenge
          explode: true
          in: query
          name: consent_challenge
          required: true
          schema:
            type: string
          style: form
      requestBody:
        content:
          application/json:
            schema:
              $ref: "#/components/schemas/acceptOAuth2ConsentRequest"
        x-originalParamName: Body
      responses:
        "200":
          content:
            application/json:
              schema:
                $ref: "#/components/schemas/oAuth2RedirectTo"
          description: oAuth2RedirectTo
        default:
          content:
            application/json:
              schema:
                $ref: "#/components/schemas/errorOAuth2"
          description: errorOAuth2
      summary: Accept OAuth 2.0 Consent Request
      tags:
        - oAuth2
  /admin/oauth2/auth/requests/consent/reject:
    put:
      description: "When an authorization code, hybrid, or implicit OAuth 2.0
        Flow\
        \ is initiated, Ory asks the login provider\nto authenticate the subject
        and\
        \ then tell Ory now about it. If the subject authenticated, he/she must
        now\
        \ be asked if\nthe OAuth 2.0 Client which initiated the flow should be
        allowed\
        \ to access the resources on the subject's behalf.\n\nThe consent
        challenge\
        \ is appended to the consent provider's URL to which the subject's
        user-agent\
        \ (browser) is redirected to. The consent\nprovider uses that challenge
        to\
        \ fetch information on the OAuth2 request and then tells Ory if the
        subject\
        \ accepted\nor rejected the request.\n\nThis endpoint tells Ory that the
        subject\
        \ has not authorized the OAuth 2.0 client to access resources on his/her
        behalf.\n\
        The consent provider must include a reason why the consent was not
        granted.\n\
        \nThe response contains a redirect URL which the consent provider should
        redirect\
        \ the user-agent to.\n\nThe default consent provider is available via
        the\
        \ Ory Managed Account Experience. To customize the consent provider,
        please\n\
        head over to the OAuth 2.0 documentation."
      operationId: rejectOAuth2ConsentRequest
      parameters:
        - description: OAuth 2.0 Consent Request Challenge
          explode: true
          in: query
          name: consent_challenge
          required: true
          schema:
            type: string
          style: form
      requestBody:
        content:
          application/json:
            schema:
              $ref: "#/components/schemas/rejectOAuth2Request"
        x-originalParamName: Body
      responses:
        "200":
          content:
            application/json:
              schema:
                $ref: "#/components/schemas/oAuth2RedirectTo"
          description: oAuth2RedirectTo
        default:
          content:
            application/json:
              schema:
                $ref: "#/components/schemas/errorOAuth2"
          description: errorOAuth2
      summary: Reject OAuth 2.0 Consent Request
      tags:
<<<<<<< HEAD
        - v0alpha2
  /admin/oauth2/auth/requests/device/verify:
    put:
      description: Verifies a device grant request
      operationId: adminVerifyUserCodeRequest
      parameters:
        - explode: true
          in: query
          name: device_challenge
          required: true
          schema:
            type: string
          style: form
      requestBody:
        content:
          application/json:
            schema:
              $ref: "#/components/schemas/verifyUserCodeRequest"
        x-originalParamName: Body
      responses:
        "200":
          content:
            application/json:
              schema:
                $ref: "#/components/schemas/successfulOAuth2RequestResponse"
          description: successfulOAuth2RequestResponse
        default:
          content:
            application/json:
              schema:
                $ref: "#/components/schemas/oAuth2ApiError"
          description: oAuth2ApiError
      summary: Verifies a device grant request
      tags:
        - v0alpha2
=======
        - oAuth2
>>>>>>> 8177cb5e
  /admin/oauth2/auth/requests/login:
    get:
      description: "When an authorization code, hybrid, or implicit OAuth 2.0
        Flow\
        \ is initiated, Ory asks the login provider\nto authenticate the subject
        and\
        \ then tell the Ory OAuth2 Service about it.\n\nPer default, the login
        provider\
        \ is Ory itself. You may use a different login provider which needs to
        be\
        \ a web-app\nyou write and host, and it must be able to authenticate
        (\"show\
        \ the subject a login screen\")\na subject (in OAuth2 the proper name
        for\
        \ subject is \"resource owner\").\n\nThe authentication challenge is
        appended\
        \ to the login provider URL to which the subject's user-agent (browser)
        is\
        \ redirected to. The login\nprovider uses that challenge to fetch
        information\
        \ on the OAuth2 request and then accept or reject the requested
        authentication\
        \ process."
      operationId: getOAuth2LoginRequest
      parameters:
        - description: OAuth 2.0 Login Request Challenge
          explode: true
          in: query
          name: login_challenge
          required: true
          schema:
            type: string
          style: form
      responses:
        "200":
          content:
            application/json:
              schema:
                $ref: "#/components/schemas/oAuth2LoginRequest"
          description: oAuth2LoginRequest
        "410":
          content:
            application/json:
              schema:
                $ref: "#/components/schemas/oAuth2RedirectTo"
          description: oAuth2RedirectTo
        default:
          content:
            application/json:
              schema:
                $ref: "#/components/schemas/errorOAuth2"
          description: errorOAuth2
      summary: Get OAuth 2.0 Login Request
      tags:
        - oAuth2
  /admin/oauth2/auth/requests/login/accept:
    put:
      description: "When an authorization code, hybrid, or implicit OAuth 2.0
        Flow\
        \ is initiated, Ory asks the login provider\nto authenticate the subject
        and\
        \ then tell the Ory OAuth2 Service about it.\n\nThe authentication
        challenge\
        \ is appended to the login provider URL to which the subject's
        user-agent\
        \ (browser) is redirected to. The login\nprovider uses that challenge to
        fetch\
        \ information on the OAuth2 request and then accept or reject the
        requested\
        \ authentication process.\n\nThis endpoint tells Ory that the subject
        has\
        \ successfully authenticated and includes additional information such
        as\n\
        the subject's ID and if Ory should remember the subject's subject agent
        for\
        \ future authentication attempts by setting\na cookie.\n\nThe response
        contains\
        \ a redirect URL which the login provider should redirect the user-agent
        to."
      operationId: acceptOAuth2LoginRequest
      parameters:
        - description: OAuth 2.0 Login Request Challenge
          explode: true
          in: query
          name: login_challenge
          required: true
          schema:
            type: string
          style: form
      requestBody:
        content:
          application/json:
            schema:
              $ref: "#/components/schemas/acceptOAuth2LoginRequest"
        x-originalParamName: Body
      responses:
        "200":
          content:
            application/json:
              schema:
                $ref: "#/components/schemas/oAuth2RedirectTo"
          description: oAuth2RedirectTo
        default:
          content:
            application/json:
              schema:
                $ref: "#/components/schemas/errorOAuth2"
          description: errorOAuth2
      summary: Accept OAuth 2.0 Login Request
      tags:
        - oAuth2
  /admin/oauth2/auth/requests/login/reject:
    put:
      description: "When an authorization code, hybrid, or implicit OAuth 2.0
        Flow\
        \ is initiated, Ory asks the login provider\nto authenticate the subject
        and\
        \ then tell the Ory OAuth2 Service about it.\n\nThe authentication
        challenge\
        \ is appended to the login provider URL to which the subject's
        user-agent\
        \ (browser) is redirected to. The login\nprovider uses that challenge to
        fetch\
        \ information on the OAuth2 request and then accept or reject the
        requested\
        \ authentication process.\n\nThis endpoint tells Ory that the subject
        has\
        \ not authenticated and includes a reason why the authentication\nwas
        denied.\n\
        \nThe response contains a redirect URL which the login provider should
        redirect\
        \ the user-agent to."
      operationId: rejectOAuth2LoginRequest
      parameters:
        - description: OAuth 2.0 Login Request Challenge
          explode: true
          in: query
          name: login_challenge
          required: true
          schema:
            type: string
          style: form
      requestBody:
        content:
          application/json:
            schema:
              $ref: "#/components/schemas/rejectOAuth2Request"
        x-originalParamName: Body
      responses:
        "200":
          content:
            application/json:
              schema:
                $ref: "#/components/schemas/oAuth2RedirectTo"
          description: oAuth2RedirectTo
        default:
          content:
            application/json:
              schema:
                $ref: "#/components/schemas/errorOAuth2"
          description: errorOAuth2
      summary: Reject OAuth 2.0 Login Request
      tags:
        - oAuth2
  /admin/oauth2/auth/requests/logout:
    get:
      description: Use this endpoint to fetch an Ory OAuth 2.0 logout request.
      operationId: getOAuth2LogoutRequest
      parameters:
        - explode: true
          in: query
          name: logout_challenge
          required: true
          schema:
            type: string
          style: form
      responses:
        "200":
          content:
            application/json:
              schema:
                $ref: "#/components/schemas/oAuth2LogoutRequest"
          description: oAuth2LogoutRequest
        "410":
          content:
            application/json:
              schema:
                $ref: "#/components/schemas/oAuth2RedirectTo"
          description: oAuth2RedirectTo
        default:
          content:
            application/json:
              schema:
                $ref: "#/components/schemas/errorOAuth2"
          description: errorOAuth2
      summary: Get OAuth 2.0 Session Logout Request
      tags:
        - oAuth2
  /admin/oauth2/auth/requests/logout/accept:
    put:
      description: "When a user or an application requests Ory OAuth 2.0 to
        remove\
        \ the session state of a subject, this endpoint is used to confirm that
        logout\
        \ request.\n\nThe response contains a redirect URL which the consent
        provider\
        \ should redirect the user-agent to."
      operationId: acceptOAuth2LogoutRequest
      parameters:
        - description: OAuth 2.0 Logout Request Challenge
          explode: true
          in: query
          name: logout_challenge
          required: true
          schema:
            type: string
          style: form
      responses:
        "200":
          content:
            application/json:
              schema:
                $ref: "#/components/schemas/oAuth2RedirectTo"
          description: oAuth2RedirectTo
        default:
          content:
            application/json:
              schema:
                $ref: "#/components/schemas/errorOAuth2"
          description: errorOAuth2
      summary: Accept OAuth 2.0 Session Logout Request
      tags:
        - oAuth2
  /admin/oauth2/auth/requests/logout/reject:
    put:
      description: "When a user or an application requests Ory OAuth 2.0 to
        remove\
        \ the session state of a subject, this endpoint is used to deny that
        logout\
        \ request.\nNo HTTP request body is required.\n\nThe response is empty
        as\
        \ the logout provider has to chose what action to perform next."
      operationId: rejectOAuth2LogoutRequest
      parameters:
        - explode: true
          in: query
          name: logout_challenge
          required: true
          schema:
            type: string
          style: form
      responses:
        "204":
          description: "Empty responses are sent when, for example, resources
            are\
            \ deleted. The HTTP status code for empty responses is\ntypically
            201."
        default:
          content:
            application/json:
              schema:
                $ref: "#/components/schemas/errorOAuth2"
          description: errorOAuth2
      summary: Reject OAuth 2.0 Session Logout Request
      tags:
        - oAuth2
  /admin/oauth2/auth/sessions/consent:
    delete:
      description: |-
        This endpoint revokes a subject's granted consent sessions and invalidates all
        associated OAuth 2.0 Access Tokens. You may also only revoke sessions for a specific OAuth 2.0 Client ID.
      operationId: revokeOAuth2ConsentSessions
      parameters:
        - description: |-
            OAuth 2.0 Consent Subject

            The subject whose consent sessions should be deleted.
          explode: true
          in: query
          name: subject
          required: true
          schema:
            type: string
          style: form
        - description: "OAuth 2.0 Client ID\n\nIf set, deletes only those
            consent sessions\
            \ that have been granted to the specified OAuth 2.0 Client ID."
          explode: true
          in: query
          name: client
          required: false
          schema:
            type: string
          style: form
        - description: |-
            Revoke All Consent Sessions

            If set to `true` deletes all consent sessions by the Subject that have been granted.
          explode: true
          in: query
          name: all
          required: false
          schema:
            type: boolean
          style: form
      responses:
        "204":
          description: "Empty responses are sent when, for example, resources
            are\
            \ deleted. The HTTP status code for empty responses is\ntypically
            201."
        default:
          content:
            application/json:
              schema:
                $ref: "#/components/schemas/errorOAuth2"
          description: errorOAuth2
      summary: Revoke OAuth 2.0 Consent Sessions of a Subject
      tags:
        - oAuth2
    get:
      description: "This endpoint lists all subject's granted consent sessions,
        including\
        \ client and granted scope.\nIf the subject is unknown or has not
        granted\
        \ any consent sessions yet, the endpoint returns an\nempty JSON array
        with\
        \ status code 200 OK."
      operationId: listOAuth2ConsentSessions
      parameters:
        - description: "Items per Page\n\nThis is the number of items per page
            to return.\n\
            For details on pagination please head over to the [pagination
            documentation](https://www.ory.sh/docs/ecosystem/api-design#pagination)."
          explode: true
          in: query
          name: page_size
          required: false
          schema:
            default: 250
            format: int64
            maximum: 500
            minimum: 1
            type: integer
          style: form
        - description: "Next Page Token\n\nThe next page token.\nFor details on
            pagination\
            \ please head over to the [pagination
            documentation](https://www.ory.sh/docs/ecosystem/api-design#pagination)."
          explode: true
          in: query
          name: page_token
          required: false
          schema:
            default: "1"
            minimum: 1
            type: string
          style: form
        - description: The subject to list the consent sessions for.
          explode: true
          in: query
          name: subject
          required: true
          schema:
            type: string
          style: form
      responses:
        "200":
          content:
            application/json:
              schema:
                $ref: "#/components/schemas/oAuth2ConsentSessions"
          description: oAuth2ConsentSessions
        default:
          content:
            application/json:
              schema:
                $ref: "#/components/schemas/errorOAuth2"
          description: errorOAuth2
      summary: List OAuth 2.0 Consent Sessions of a Subject
      tags:
        - oAuth2
  /admin/oauth2/auth/sessions/login:
    delete:
      description: "This endpoint invalidates a subject's authentication
        session.\
        \ After revoking the authentication session, the subject\nhas to
        re-authenticate\
        \ at the Ory OAuth2 Provider. This endpoint does not invalidate any
        tokens\
        \ and\ndoes not work with OpenID Connect Front- or Back-channel logout."
      operationId: revokeOAuth2LoginSessions
      parameters:
        - description: |-
            OAuth 2.0 Subject

            The subject to revoke authentication sessions for.
          explode: true
          in: query
          name: subject
          required: true
          schema:
            type: string
          style: form
      responses:
        "204":
          description: "Empty responses are sent when, for example, resources
            are\
            \ deleted. The HTTP status code for empty responses is\ntypically
            201."
        default:
          content:
            application/json:
              schema:
                $ref: "#/components/schemas/errorOAuth2"
          description: errorOAuth2
      summary: Revokes All OAuth 2.0 Login Sessions of a Subject
      tags:
        - oAuth2
  /admin/oauth2/introspect:
    post:
      description: "The introspection endpoint allows to check if a token (both
        refresh\
        \ and access) is active or not. An active token\nis neither expired nor
        revoked.\
        \ If a token is active, additional information on the token will be
        included.\
        \ You can\nset additional data for a token by setting
        `session.access_token`\
        \ during the consent flow."
      operationId: introspectOAuth2Token
      requestBody:
        content:
          application/x-www-form-urlencoded:
            schema:
              $ref: "#/components/schemas/introspectOAuth2Token_request"
      responses:
        "200":
          content:
            application/json:
              schema:
                $ref: "#/components/schemas/introspectedOAuth2Token"
          description: introspectedOAuth2Token
        default:
          content:
            application/json:
              schema:
                $ref: "#/components/schemas/errorOAuth2"
          description: errorOAuth2
      summary: Introspect OAuth2 Access and Refresh Tokens
      tags:
        - oAuth2
  /admin/oauth2/tokens:
    delete:
      description:
        This endpoint deletes OAuth2 access tokens issued to an OAuth 2.0 Client
        from the database.
      operationId: deleteOAuth2Token
      parameters:
        - description: OAuth 2.0 Client ID
          explode: true
          in: query
          name: client_id
          required: true
          schema:
            type: string
          style: form
      responses:
        "204":
          description: "Empty responses are sent when, for example, resources
            are\
            \ deleted. The HTTP status code for empty responses is\ntypically
            201."
        default:
          content:
            application/json:
              schema:
                $ref: "#/components/schemas/errorOAuth2"
          description: errorOAuth2
      summary: Delete OAuth 2.0 Access Tokens from specific OAuth 2.0 Client
      tags:
        - oAuth2
  /admin/trust/grants/jwt-bearer/issuers:
    get:
      description:
        Use this endpoint to list all trusted JWT Bearer Grant Type Issuers.
      operationId: listTrustedOAuth2JwtGrantIssuers
      parameters:
        - explode: true
          in: query
          name: MaxItems
          required: false
          schema:
            format: int64
            type: integer
          style: form
        - explode: true
          in: query
          name: DefaultItems
          required: false
          schema:
            format: int64
            type: integer
          style: form
        - description: "If optional \"issuer\" is supplied, only jwt-bearer
            grants with\
            \ this issuer will be returned."
          explode: true
          in: query
          name: issuer
          required: false
          schema:
            type: string
          style: form
      responses:
        "200":
          content:
            application/json:
              schema:
                $ref: "#/components/schemas/trustedOAuth2JwtGrantIssuers"
          description: trustedOAuth2JwtGrantIssuers
        default:
          content:
            application/json:
              schema:
                $ref: "#/components/schemas/genericError"
          description: genericError
      summary: List Trusted OAuth2 JWT Bearer Grant Type Issuers
      tags:
        - oAuth2
    post:
      description: "Use this endpoint to establish a trust relationship for a
        JWT\
        \ issuer\nto perform JSON Web Token (JWT) Profile for OAuth 2.0 Client
        Authentication\n\
        and Authorization Grants
        [RFC7523](https://datatracker.ietf.org/doc/html/rfc7523)."
      operationId: trustOAuth2JwtGrantIssuer
      requestBody:
        content:
          application/json:
            schema:
              $ref: "#/components/schemas/trustOAuth2JwtGrantIssuer"
        x-originalParamName: Body
      responses:
        "201":
          content:
            application/json:
              schema:
                $ref: "#/components/schemas/trustedOAuth2JwtGrantIssuer"
          description: trustedOAuth2JwtGrantIssuer
        default:
          content:
            application/json:
              schema:
                $ref: "#/components/schemas/genericError"
          description: genericError
      summary: Trust OAuth2 JWT Bearer Grant Type Issuer
      tags:
        - oAuth2
  /admin/trust/grants/jwt-bearer/issuers/{id}:
    delete:
      description: "Use this endpoint to delete trusted JWT Bearer Grant Type
        Issuer.\
        \ The ID is the one returned when you\ncreated the trust
        relationship.\n\n\
        Once deleted, the associated issuer will no longer be able to perform
        the\
        \ JSON Web Token (JWT) Profile\nfor OAuth 2.0 Client Authentication and
        Authorization\
        \ Grant."
      operationId: deleteTrustedOAuth2JwtGrantIssuer
      parameters:
        - description: The id of the desired grant
          explode: false
          in: path
          name: id
          required: true
          schema:
            type: string
          style: simple
      responses:
        "204":
          description: "Empty responses are sent when, for example, resources
            are\
            \ deleted. The HTTP status code for empty responses is\ntypically
            201."
        default:
          content:
            application/json:
              schema:
                $ref: "#/components/schemas/genericError"
          description: genericError
      summary: Delete Trusted OAuth2 JWT Bearer Grant Type Issuer
      tags:
        - oAuth2
    get:
      description: |-
        Use this endpoint to get a trusted JWT Bearer Grant Type Issuer. The ID is the one returned when you
        created the trust relationship.
      operationId: getTrustedOAuth2JwtGrantIssuer
      parameters:
        - description: The id of the desired grant
          explode: false
          in: path
          name: id
          required: true
          schema:
            type: string
          style: simple
      responses:
        "200":
          content:
            application/json:
              schema:
                $ref: "#/components/schemas/trustedOAuth2JwtGrantIssuer"
          description: trustedOAuth2JwtGrantIssuer
        default:
          content:
            application/json:
              schema:
                $ref: "#/components/schemas/genericError"
          description: genericError
      summary: Get Trusted OAuth2 JWT Bearer Grant Type Issuer
      tags:
        - oAuth2
  /health/alive:
    get:
      description: "This endpoint returns a HTTP 200 status code when Ory Hydra
        is\
        \ accepting incoming\nHTTP requests. This status does currently not
        include\
        \ checks whether the database connection is working.\n\nIf the service
        supports\
        \ TLS Edge Termination, this endpoint does not require
        the\n`X-Forwarded-Proto`\
        \ header to be set.\n\nBe aware that if you are running multiple nodes
        of\
        \ this service, the health status will never\nrefer to the cluster
        state,\
        \ only to a single instance."
      operationId: isAlive
      responses:
        "200":
          content:
            application/json:
              schema:
                $ref: "#/components/schemas/healthStatus"
          description: Ory Hydra is ready to accept connections.
        "500":
          content:
            application/json:
              schema:
                $ref: "#/components/schemas/genericError"
          description: genericError
      summary: Check HTTP Server Status
      tags:
        - metadata
  /health/ready:
    get:
      description: "This endpoint returns a HTTP 200 status code when Ory Hydra
        is\
        \ up running and the environment dependencies (e.g.\nthe database) are
        responsive\
        \ as well.\n\nIf the service supports TLS Edge Termination, this
        endpoint\
        \ does not require the\n`X-Forwarded-Proto` header to be set.\n\nBe
        aware\
        \ that if you are running multiple nodes of Ory Hydra, the health status
        will\
        \ never\nrefer to the cluster state, only to a single instance."
      operationId: isReady
      responses:
        "200":
          content:
            application/json:
              schema:
                $ref: "#/components/schemas/isReady_200_response"
          description: Ory Hydra is ready to accept requests.
        "503":
          content:
            application/json:
              schema:
                $ref: "#/components/schemas/isReady_503_response"
          description: Ory Kratos is not yet ready to accept requests.
      summary: Check HTTP Server and Database Status
      tags:
        - metadata
  /oauth2/auth:
    get:
      description: |-
        Use open source libraries to perform OAuth 2.0 and OpenID Connect
        available for any programming language. You can find a list of libraries at https://oauth.net/code/

        The Ory SDK is not yet able to this endpoint properly.
      operationId: oAuth2Authorize
      responses:
        "302":
          description: "Empty responses are sent when, for example, resources
            are\
            \ deleted. The HTTP status code for empty responses is\ntypically
            201."
        default:
          content:
            application/json:
              schema:
                $ref: "#/components/schemas/errorOAuth2"
          description: errorOAuth2
      summary: OAuth 2.0 Authorize Endpoint
      tags:
        - oAuth2
  /oauth2/register:
    post:
      description: |-
        This endpoint behaves like the administrative counterpart (`createOAuth2Client`) but is capable of facing the
        public internet directly and can be used in self-service. It implements the OpenID Connect
        Dynamic Client Registration Protocol. This feature needs to be enabled in the configuration. This endpoint
        is disabled by default. It can be enabled by an administrator.

        Please note that using this endpoint you are not able to choose the `client_secret` nor the `client_id` as those
        values will be server generated when specifying `token_endpoint_auth_method` as `client_secret_basic` or
        `client_secret_post`.

        The `client_secret` will be returned in the response and you will not be able to retrieve it later on.
        Write the secret down and keep it somewhere safe.
      operationId: createOidcDynamicClient
      requestBody:
        content:
          application/json:
            schema:
              $ref: "#/components/schemas/oAuth2Client"
        description: Dynamic Client Registration Request Body
        required: true
        x-originalParamName: Body
      responses:
        "201":
          content:
            application/json:
              schema:
                $ref: "#/components/schemas/oAuth2Client"
          description: oAuth2Client
        "400":
          content:
            application/json:
              schema:
                $ref: "#/components/schemas/errorOAuth2"
          description: Bad Request Error Response
        default:
          content:
            application/json:
              schema:
                $ref: "#/components/schemas/errorOAuth2"
          description: Default Error Response
      summary: Register OAuth2 Client using OpenID Dynamic Client Registration
      tags:
        - oidc
  /oauth2/register/{id}:
    delete:
      description: "This endpoint behaves like the administrative counterpart
        (`deleteOAuth2Client`)\
        \ but is capable of facing the\npublic internet directly and can be used
        in\
        \ self-service. It implements the OpenID Connect\nDynamic Client
        Registration\
        \ Protocol. This feature needs to be enabled in the configuration. This
        endpoint\n\
        is disabled by default. It can be enabled by an administrator.\n\nTo use
        this\
        \ endpoint, you will need to present the client's authentication
        credentials.\
        \ If the OAuth2 Client\nuses the Token Endpoint Authentication Method
        `client_secret_post`,\
        \ you need to present the client secret in the URL query.\nIf it uses
        `client_secret_basic`,\
        \ present the Client ID and the Client Secret in the Authorization
        header.\n\
        \nOAuth 2.0 clients are used to perform OAuth 2.0 and OpenID Connect
        flows.\
        \ Usually, OAuth 2.0 clients are\ngenerated for applications which want
        to\
        \ consume your OAuth 2.0 or OpenID Connect capabilities."
      operationId: deleteOidcDynamicClient
      parameters:
        - description: The id of the OAuth 2.0 Client.
          explode: false
          in: path
          name: id
          required: true
          schema:
            type: string
          style: simple
      responses:
        "204":
          description: "Empty responses are sent when, for example, resources
            are\
            \ deleted. The HTTP status code for empty responses is\ntypically
            201."
        default:
          content:
            application/json:
              schema:
                $ref: "#/components/schemas/genericError"
          description: genericError
      security:
        - bearer: []
      summary:
        Delete OAuth 2.0 Client using the OpenID Dynamic Client Registration
        Management Protocol
      tags:
        - v0alpha2
    get:
      description: "This endpoint behaves like the administrative counterpart
        (`getOAuth2Client`)\
        \ but is capable of facing the\npublic internet directly and can be used
        in\
        \ self-service. It implements the OpenID Connect\nDynamic Client
        Registration\
        \ Protocol.\n\nTo use this endpoint, you will need to present the
        client's\
        \ authentication credentials. If the OAuth2 Client\nuses the Token
        Endpoint\
        \ Authentication Method `client_secret_post`, you need to present the
        client\
        \ secret in the URL query.\nIf it uses `client_secret_basic`, present
        the\
        \ Client ID and the Client Secret in the Authorization header."
      operationId: getOidcDynamicClient
      parameters:
        - description: The id of the OAuth 2.0 Client.
          explode: false
          in: path
          name: id
          required: true
          schema:
            type: string
          style: simple
      responses:
        "200":
          content:
            application/json:
              schema:
                $ref: "#/components/schemas/oAuth2Client"
          description: oAuth2Client
        default:
          content:
            application/json:
              schema:
                $ref: "#/components/schemas/errorOAuth2"
          description: Default Error Response
      security:
        - bearer: []
      summary: Get OAuth2 Client using OpenID Dynamic Client Registration
      tags:
        - oidc
    put:
      description: "This endpoint behaves like the administrative counterpart
        (`setOAuth2Client`)\
        \ but is capable of facing the\npublic internet directly to be used by
        third\
        \ parties. It implements the OpenID Connect\nDynamic Client Registration
        Protocol.\n\
        \nThis feature is disabled per default. It can be enabled by a system
        administrator.\n\
        \nIf you pass `client_secret` the secret is used, otherwise the existing
        secret\
        \ is used. If set, the secret is echoed in the response.\nIt is not
        possible\
        \ to retrieve it later on.\n\nTo use this endpoint, you will need to
        present\
        \ the client's authentication credentials. If the OAuth2 Client\nuses
        the\
        \ Token Endpoint Authentication Method `client_secret_post`, you need to
        present\
        \ the client secret in the URL query.\nIf it uses `client_secret_basic`,
        present\
        \ the Client ID and the Client Secret in the Authorization
        header.\n\nOAuth\
        \ 2.0 clients are used to perform OAuth 2.0 and OpenID Connect flows.
        Usually,\
        \ OAuth 2.0 clients are\ngenerated for applications which want to
        consume\
        \ your OAuth 2.0 or OpenID Connect capabilities."
      operationId: setOidcDynamicClient
      parameters:
        - description: OAuth 2.0 Client ID
          explode: false
          in: path
          name: id
          required: true
          schema:
            type: string
          style: simple
      requestBody:
        content:
          application/json:
            schema:
              $ref: "#/components/schemas/oAuth2Client"
        description: OAuth 2.0 Client Request Body
        required: true
        x-originalParamName: Body
      responses:
        "200":
          content:
            application/json:
              schema:
                $ref: "#/components/schemas/oAuth2Client"
          description: oAuth2Client
        "404":
          content:
            application/json:
              schema:
                $ref: "#/components/schemas/errorOAuth2"
          description: Not Found Error Response
        default:
          content:
            application/json:
              schema:
                $ref: "#/components/schemas/errorOAuth2"
          description: Default Error Response
      security:
        - bearer: []
      summary: Set OAuth2 Client using OpenID Dynamic Client Registration
      tags:
        - oidc
  /oauth2/revoke:
    post:
      description: "Revoking a token (both access and refresh) means that the
        tokens\
        \ will be invalid. A revoked access token can no\nlonger be used to make
        access\
        \ requests, and a revoked refresh token can no longer be used to refresh
        an\
        \ access token.\nRevoking a refresh token also invalidates the access
        token\
        \ that was created with it. A token may only be revoked by\nthe client
        the\
        \ token was generated for."
      operationId: revokeOAuth2Token
      requestBody:
        content:
          application/x-www-form-urlencoded:
            schema:
              $ref: "#/components/schemas/revokeOAuth2Token_request"
      responses:
        "200":
          description: "Empty responses are sent when, for example, resources
            are\
            \ deleted. The HTTP status code for empty responses is\ntypically
            201."
        default:
          content:
            application/json:
              schema:
                $ref: "#/components/schemas/errorOAuth2"
          description: errorOAuth2
      security:
        - basic: []
        - oauth2: []
      summary: Revoke OAuth 2.0 Access or Refresh Token
      tags:
        - oAuth2
  /oauth2/sessions/logout:
    get:
      description: |-
        This endpoint initiates and completes user logout at the Ory OAuth2 & OpenID provider and initiates OpenID Connect Front- / Back-channel logout:

        https://openid.net/specs/openid-connect-frontchannel-1_0.html
        https://openid.net/specs/openid-connect-backchannel-1_0.html

        Back-channel logout is performed asynchronously and does not affect logout flow.
      operationId: revokeOidcSession
      responses:
        "302":
          description: "Empty responses are sent when, for example, resources
            are\
            \ deleted. The HTTP status code for empty responses is\ntypically
            201."
      summary: OpenID Connect Front- and Back-channel Enabled Logout
      tags:
        - oidc
  /oauth2/token:
    post:
      description: |-
        Use open source libraries to perform OAuth 2.0 and OpenID Connect
        available for any programming language. You can find a list of libraries here https://oauth.net/code/

        The Ory SDK is not yet able to this endpoint properly.
      operationId: oauth2TokenExchange
      requestBody:
        content:
          application/x-www-form-urlencoded:
            schema:
              $ref: "#/components/schemas/oauth2TokenExchange_request"
      responses:
        "200":
          content:
            application/json:
              schema:
                $ref: "#/components/schemas/oAuth2TokenExchange"
          description: oAuth2TokenExchange
        default:
          content:
            application/json:
              schema:
                $ref: "#/components/schemas/errorOAuth2"
          description: errorOAuth2
      security:
        - basic: []
        - oauth2: []
      summary: The OAuth 2.0 Token Endpoint
      tags:
        - oAuth2
  /userinfo:
    get:
      description: "This endpoint returns the payload of the ID Token, including
        `session.id_token`\
        \ values, of\nthe provided OAuth 2.0 Access Token's consent
        request.\n\nIn\
        \ the case of authentication error, a WWW-Authenticate header might be
        set\
        \ in the response\nwith more information about the error. See [the
        spec](https://datatracker.ietf.org/doc/html/rfc6750#section-3)\n\
        for more details about header format."
      operationId: getOidcUserInfo
      responses:
        "200":
          content:
            application/json:
              schema:
                $ref: "#/components/schemas/oidcUserInfo"
          description: oidcUserInfo
        default:
          content:
            application/json:
              schema:
                $ref: "#/components/schemas/errorOAuth2"
          description: errorOAuth2
      security:
        - oauth2: []
      summary: OpenID Connect Userinfo
      tags:
        - oidc
  /version:
    get:
      description: "This endpoint returns the version of Ory Hydra.\n\nIf the
        service\
        \ supports TLS Edge Termination, this endpoint does not require
        the\n`X-Forwarded-Proto`\
        \ header to be set.\n\nBe aware that if you are running multiple nodes
        of\
        \ this service, the version will never\nrefer to the cluster state, only
        to\
        \ a single instance."
      operationId: getVersion
      responses:
        "200":
          content:
            application/json:
              schema:
                $ref: "#/components/schemas/getVersion_200_response"
          description: Returns the Ory Hydra version.
      summary: Return Running Software Version.
      tags:
        - metadata
components:
  responses:
    emptyResponse:
      description: "Empty responses are sent when, for example, resources are
        deleted.\
        \ The HTTP status code for empty responses is\ntypically 201."
    errorOAuth2BadRequest:
      content:
        application/json:
          schema:
            $ref: "#/components/schemas/errorOAuth2"
      description: Bad Request Error Response
    errorOAuth2Default:
      content:
        application/json:
          schema:
            $ref: "#/components/schemas/errorOAuth2"
      description: Default Error Response
    errorOAuth2NotFound:
      content:
        application/json:
          schema:
            $ref: "#/components/schemas/errorOAuth2"
      description: Not Found Error Response
    listOAuth2Clients:
      content:
        application/json:
          schema:
            items:
              $ref: "#/components/schemas/oAuth2Client"
            type: array
      description: Paginated OAuth2 Client List Response
  schemas:
    JSONRawMessage:
      title: "JSONRawMessage represents a json.RawMessage that works well with
        JSON,\
        \ SQL, and Swagger."
    NullBool:
      nullable: true
      type: boolean
    NullDuration:
      description:
        "Specify a time duration in milliseconds, seconds, minutes, hours."
      pattern: "^([0-9]+(ns|us|ms|s|m|h))*$"
      title: Time duration
      type: string
    NullInt:
      nullable: true
      type: integer
    NullString:
      nullable: true
      type: string
    NullTime:
      format: date-time
      nullable: true
      type: string
    NullUUID:
      format: uuid4
      nullable: true
      type: string
    StringSliceJSONFormat:
      items:
        type: string
      title: "StringSliceJSONFormat represents []string{} which is encoded
        to/from\
        \ JSON for SQL storage."
      type: array
    StringSlicePipeDelimiter:
      items:
        type: string
      title:
        StringSlicePipeDelimiter de/encodes the string slice to/from a SQL
        string.
      type: array
    Time:
      format: date-time
      type: string
    UUID:
      format: uuid4
      type: string
    acceptOAuth2ConsentRequest:
      properties:
        grant_access_token_audience:
          items:
            type: string
          title: "StringSliceJSONFormat represents []string{} which is encoded
            to/from\
            \ JSON for SQL storage."
          type: array
        grant_scope:
          items:
            type: string
          title: "StringSliceJSONFormat represents []string{} which is encoded
            to/from\
            \ JSON for SQL storage."
          type: array
        handled_at:
          format: date-time
          title: NullTime implements sql.NullTime functionality.
          type: string
        remember:
          description: "Remember, if set to true, tells ORY Hydra to remember
            this\
            \ consent authorization and reuse it if the same\nclient asks the
            same\
            \ user for the same, or a subset of, scope."
          type: boolean
        remember_for:
          description: "RememberFor sets how long the consent authorization
            should\
            \ be remembered for in seconds. If set to `0`, the\nauthorization
            will\
            \ be remembered indefinitely."
          format: int64
          type: integer
        session:
          $ref: "#/components/schemas/acceptOAuth2ConsentRequestSession"
      title: The request payload used to accept a consent request.
      type: object
    acceptOAuth2ConsentRequestSession:
      example:
        access_token: ""
        id_token: ""
      properties:
        access_token:
          description: "AccessToken sets session data for the access and refresh
            token,\
            \ as well as any future tokens issued by the\nrefresh grant. Keep in
            mind\
            \ that this data will be available to anyone performing OAuth 2.0
            Challenge\
            \ Introspection.\nIf only your services can perform OAuth 2.0
            Challenge\
            \ Introspection, this is usually fine. But if third parties\ncan
            access\
            \ that endpoint as well, sensitive data from the session might be
            exposed\
            \ to them. Use with care!"
        id_token:
          description: |-
            IDToken sets session data for the OpenID Connect ID token. Keep in mind that the session'id payloads are readable
            by anyone that has access to the ID Challenge. Use with care!
      title: Pass session data to a consent request.
      type: object
    acceptOAuth2LoginRequest:
      properties:
        acr:
          description: "ACR sets the Authentication AuthorizationContext Class
            Reference\
            \ value for this authentication session. You can use it\nto express
            that,\
            \ for example, a user authenticated using two factor authentication."
          type: string
        amr:
          items:
            type: string
          title: "StringSliceJSONFormat represents []string{} which is encoded
            to/from\
            \ JSON for SQL storage."
          type: array
        context:
          title: "JSONRawMessage represents a json.RawMessage that works well
            with\
            \ JSON, SQL, and Swagger."
        force_subject_identifier:
          description: "ForceSubjectIdentifier forces the \"pairwise\" user ID
            of\
            \ the end-user that authenticated. The \"pairwise\" user ID refers
            to\
            \ the\n(Pairwise Identifier
            Algorithm)[http://openid.net/specs/openid-connect-core-1_0.html#PairwiseAlg]\
            \ of the OpenID\nConnect specification. It allows you to set an
            obfuscated\
            \ subject (\"user\") identifier that is unique to the
            client.\n\nPlease\
            \ note that this changes the user ID on endpoint /userinfo and sub
            claim\
            \ of the ID Token. It does not change the\nsub claim in the OAuth
            2.0\
            \ Introspection.\n\nPer default, ORY Hydra handles this value with
            its\
            \ own algorithm. In case you want to set this yourself\nyou can use
            this\
            \ field. Please note that setting this field has no effect if
            `pairwise`\
            \ is not configured in\nORY Hydra or the OAuth 2.0 Client does not
            expect\
            \ a pairwise identifier (set via `subject_type` key in the
            client's\n\
            configuration).\n\nPlease also be aware that ORY Hydra is unable to
            properly\
            \ compute this value during authentication. This implies\nthat you
            have\
            \ to compute this value on every authentication process (probably
            depending\
            \ on the client ID or some\nother unique value).\n\nIf you fail to
            compute\
            \ the proper value, then authentication processes which have
            id_token_hint\
            \ set might fail."
          type: string
        remember:
          description: "Remember, if set to true, tells ORY Hydra to remember
            this\
            \ user by telling the user agent (browser) to store\na cookie with
            authentication\
            \ data. If the same user performs another OAuth 2.0 Authorization
            Request,\
            \ he/she\nwill not be asked to log in again."
          type: boolean
        remember_for:
          description: "RememberFor sets how long the authentication should be
            remembered\
            \ for in seconds. If set to `0`, the\nauthorization will be
            remembered\
            \ for the duration of the browser session (using a session cookie)."
          format: int64
          type: integer
        subject:
          description:
            Subject is the user ID of the end-user that authenticated.
          type: string
      required:
        - subject
      title:
        HandledLoginRequest is the request payload used to accept a login
        request.
      type: object
    createJsonWebKeySet:
      description: Create JSON Web Key Set Request Body
      properties:
        alg:
          description: "JSON Web Key Algorithm\n\nThe algorithm to be used for
            creating\
            \ the key. Supports `RS256`, `ES256`, `ES512`, `HS512`, and `HS256`."
          type: string
        kid:
          description: |-
            JSON Web Key ID

            The Key ID of the key to be created.
          type: string
        use:
          description: |-
            JSON Web Key Use

            The "use" (public key use) parameter identifies the intended use of
            the public key. The "use" parameter is employed to indicate whether
            a public key is used for encrypting data or verifying the signature
            on data. Valid values are "enc" and "sig".
          type: string
      required:
        - alg
        - kid
        - use
      type: object
    errorOAuth2:
      description: Error
      example:
        error_debug: error_debug
        status_code: 401
        error_description: error_description
        error: error
        error_hint: The redirect URL is not allowed.
      properties:
        error:
          description: Error
          type: string
        error_debug:
          description: |-
            Error Debug Information

            Only available in dev mode.
          type: string
        error_description:
          description: Error Description
          type: string
        error_hint:
          description: |-
            Error Hint

            Helps the user identify the error cause.
          example: The redirect URL is not allowed.
          type: string
        status_code:
          description: HTTP Status Code
          example: 401
          format: int64
          type: integer
      type: object
    deviceGrantRequest:
      properties:
        challenge:
          description: |-
            ID is the identifier ("device challenge") of the device grant request. It is used to
            identify the session.
          type: string
        client:
          $ref: "#/components/schemas/oAuth2Client"
        handled_at:
          format: date-time
          title: NullTime implements sql.NullTime functionality.
          type: string
        request_url:
          description: RequestURL is the original Device Grant URL requested.
          type: string
        requested_access_token_audience:
          items:
            type: string
          title:
            StringSlicePipeDelimiter de/encodes the string slice to/from a SQL
            string.
          type: array
        requested_scope:
          items:
            type: string
          title:
            StringSlicePipeDelimiter de/encodes the string slice to/from a SQL
            string.
          type: array
      required:
        - challenge
        - client
        - requested_access_token_audience
        - requested_scope
      title: Contains information on an ongoing device grant request.
      type: object
    genericError:
      properties:
        code:
          description: The status code
          example: 404
          format: int64
          type: integer
        debug:
          description: |-
            Debug information

            This field is often not exposed to protect against leaking
            sensitive information.
          example: SQL field "foo" is not a bool.
          type: string
        details:
          description: Further error details
        id:
          description: |-
            The error ID

            Useful when trying to identify various errors in application logic.
          type: string
        message:
          description: |-
            Error message

            The error's message.
          example: The resource could not be found
          type: string
        reason:
          description: A human-readable reason for the error
          example: User with ID 1234 does not exist.
          type: string
        request:
          description: |-
            The request ID

            The request ID is often exposed internally in order to trace
            errors across service architectures. This is often a UUID.
          example: d7ef54b1-ec15-46e6-bccb-524b82c035e6
          type: string
        status:
          description: The status description
          example: Not Found
          type: string
      required:
        - message
      type: object
    healthNotReadyStatus:
      properties:
        errors:
          additionalProperties:
            type: string
          description:
            Errors contains a list of errors that caused the not ready status.
          type: object
      type: object
    healthStatus:
      example:
        status: status
      properties:
        status:
          description: Status always contains "ok".
          type: string
      type: object
    introspectedOAuth2Token:
      description: "Introspection contains an access token's session data as
        specified\
        \ by\n[IETF RFC 7662](https://tools.ietf.org/html/rfc7662)"
      example:
        ext:
          key: ""
        sub: sub
        iss: iss
        active: true
        obfuscated_subject: obfuscated_subject
        token_type: token_type
        client_id: client_id
        aud:
          - aud
          - aud
        nbf: 1
        token_use: token_use
        scope: scope
        exp: 0
        iat: 6
        username: username
      properties:
        active:
          description: "Active is a boolean indicator of whether or not the
            presented\
            \ token\nis currently active.  The specifics of a token's \"active\"
            state\n\
            will vary depending on the implementation of the
            authorization\nserver\
            \ and the information it keeps about its tokens, but a
            \"true\"\nvalue\
            \ return for the \"active\" property will generally indicate\nthat a
            given\
            \ token has been issued by this authorization server,\nhas not been
            revoked\
            \ by the resource owner, and is within its\ngiven time window of
            validity\
            \ (e.g., after its issuance time and\nbefore its expiration time)."
          type: boolean
        aud:
          description:
            Audience contains a list of the token's intended audiences.
          items:
            type: string
          type: array
        client_id:
          description: |-
            ID is aclient identifier for the OAuth 2.0 client that
            requested this token.
          type: string
        exp:
          description: "Expires at is an integer timestamp, measured in the
            number\
            \ of seconds\nsince January 1 1970 UTC, indicating when this token
            will\
            \ expire."
          format: int64
          type: integer
        ext:
          additionalProperties: {}
          description: Extra is arbitrary data set by the session.
          type: object
        iat:
          description: "Issued at is an integer timestamp, measured in the
            number\
            \ of seconds\nsince January 1 1970 UTC, indicating when this token
            was\n\
            originally issued."
          format: int64
          type: integer
        iss:
          description:
            IssuerURL is a string representing the issuer of this token
          type: string
        nbf:
          description: "NotBefore is an integer timestamp, measured in the
            number\
            \ of seconds\nsince January 1 1970 UTC, indicating when this token
            is\
            \ not to be\nused before."
          format: int64
          type: integer
        obfuscated_subject:
          description: |-
            ObfuscatedSubject is set when the subject identifier algorithm was set to "pairwise" during authorization.
            It is the `sub` value of the ID Token that was issued.
          type: string
        scope:
          description: |-
            Scope is a JSON string containing a space-separated list of
            scopes associated with this token.
          type: string
        sub:
          description: "Subject of the token, as defined in JWT
            [RFC7519].\nUsually\
            \ a machine-readable identifier of the resource owner
            who\nauthorized\
            \ this token."
          type: string
        token_type:
          description:
            "TokenType is the introspected token's type, typically `Bearer`."
          type: string
        token_use:
          description: "TokenUse is the introspected token's use, for example
            `access_token`\
            \ or `refresh_token`."
          type: string
        username:
          description: |-
            Username is a human-readable identifier for the resource owner who
            authorized this token.
          type: string
      required:
        - active
      type: object
    jsonPatch:
      description: A JSONPatch document as defined by RFC 6902
      properties:
        from:
          description: "This field is used together with operation \"move\" and
            uses\
            \ JSON Pointer notation.\n\nLearn more [about JSON
            Pointers](https://datatracker.ietf.org/doc/html/rfc6901#section-5)."
          example: /name
          type: string
        op:
          description: "The operation to be performed. One of \"add\",
            \"remove\"\
            , \"replace\", \"move\", \"copy\", or \"test\"."
          example: replace
          type: string
        path:
          description: "The path to the target path. Uses JSON pointer
            notation.\n\
            \nLearn more [about JSON
            Pointers](https://datatracker.ietf.org/doc/html/rfc6901#section-5)."
          example: /name
          type: string
        value:
          description: "The value to be used within the operations.\n\nLearn
            more\
            \ [about JSON
            Pointers](https://datatracker.ietf.org/doc/html/rfc6901#section-5)."
          example: foobar
      required:
        - op
        - path
      type: object
    jsonPatchDocument:
      description: A JSONPatchDocument request
      items:
        $ref: "#/components/schemas/jsonPatch"
      type: array
    jsonWebKey:
      example:
        d: T_N8I-6He3M8a7X1vWt6TGIx4xB_GP3Mb4SsZSA4v-orvJzzRiQhLlRR81naWYxfQAYt5isDI6_C2L9bdWo4FFPjGQFvNoRX-_sBJyBI_rl-TBgsZYoUlAj3J92WmY2inbA-PwyJfsaIIDceYBC-eX-xiCu6qMqkZi3MwQAFL6bMdPEM0z4JBcwFT3VdiWAIRUuACWQwrXMq672x7fMuaIaHi7XDGgt1ith23CLfaREmJku9PQcchbt_uEY-hqrFY6ntTtS4paWWQj86xLL94S-Tf6v6xkL918PfLSOTq6XCzxvlFwzBJqApnAhbwqLjpPhgUG04EDRrqrSBc5Y1BLevn6Ip5h1AhessBp3wLkQgz_roeckt-ybvzKTjESMuagnpqLvOT7Y9veIug2MwPJZI2VjczRc1vzMs25XrFQ8DpUy-bNdp89TmvAXwctUMiJdgHloJw23Cv03gIUAkDnsTqZmkpbIf-crpgNKFmQP_EDKoe8p_PXZZgfbRri3NoEVGP7Mk6yEu8LjJhClhZaBNjuWw2-KlBfOA3g79mhfBnkInee5KO9mGR50qPk1V-MorUYNTFMZIm0kFE6eYVWFBwJHLKYhHU34DoiK1VP-svZpC2uAMFNA_UJEwM9CQ2b8qe4-5e9aywMvwcuArRkAB5mBIfOaOJao3mfukKAE
        e: AQAB
        crv: P-256
        use: sig
        kid: 1603dfe0af8f4596
        x5c:
          - x5c
          - x5c
        k: GawgguFyGrWKav7AX4VKUg
        dp: G4sPXkc6Ya9y8oJW9_ILj4xuppu0lzi_H7VTkS8xj5SdX3coE0oimYwxIi2emTAue0UOa5dpgFGyBJ4c8tQ2VF402XRugKDTP8akYhFo5tAA77Qe_NmtuYZc3C3m3I24G2GvR5sSDxUyAN2zq8Lfn9EUms6rY3Ob8YeiKkTiBj0
        dq: s9lAH9fggBsoFR8Oac2R_E2gw282rT2kGOAhvIllETE1efrA6huUUvMfBcMpn8lqeW6vzznYY5SSQF7pMdC_agI3nG8Ibp1BUb0JUiraRNqUfLhcQb_d9GF4Dh7e74WbRsobRonujTYN1xCaP6TO61jvWrX-L18txXw494Q_cgk
        "n": vTqrxUyQPl_20aqf5kXHwDZrel-KovIp8s7ewJod2EXHl8tWlRB3_Rem34KwBfqlKQGp1nqah-51H4Jzruqe0cFP58hPEIt6WqrvnmJCXxnNuIB53iX_uUUXXHDHBeaPCSRoNJzNysjoJ30TIUsKBiirhBa7f235PXbKiHducLevV6PcKxJ5cY8zO286qJLBWSPm-OIevwqsIsSIH44Qtm9sioFikhkbLwoqwWORGAY0nl6XvVOlhADdLjBSqSAeT1FPuCDCnXwzCDR8N9IFB_IjdStFkC-rVt2K5BYfPd0c3yFp_vHR15eRd0zJ8XQ7woBC8Vnsac6Et1pKS59pX6256DPWu8UDdEOolKAPgcd_g2NpA76cAaF_jcT80j9KrEzw8Tv0nJBGesuCjPNjGs_KzdkWTUXt23Hn9QJsdc1MZuaW0iqXBepHYfYoqNelzVte117t4BwVp0kUM6we0IqyXClaZgOI8S-WDBw2_Ovdm8e5NmhYAblEVoygcX8Y46oH6bKiaCQfKCFDMcRgChme7AoE1yZZYsPbaG_3IjPrC4LBMHQw8rM9dWjJ8ImjicvZ1pAm0dx-KHCP3y5PVKrxBDf1zSOsBRkOSjB8TPODnJMz6-jd5hTtZxpZPwPoIdCanTZ3ZD6uRBpTmDwtpRGm63UQs1m5FWPwb0T2IF0
        p: 6NbkXwDWUhi-eR55Cgbf27FkQDDWIamOaDr0rj1q0f1fFEz1W5A_09YvG09Fiv1AO2-D8Rl8gS1Vkz2i0zCSqnyy8A025XOcRviOMK7nIxE4OH_PEsko8dtIrb3TmE2hUXvCkmzw9EsTF1LQBOGC6iusLTXepIC1x9ukCKFZQvdgtEObQ5kzd9Nhq-cdqmSeMVLoxPLd1blviVT9Vm8-y12CtYpeJHOaIDtVPLlBhJiBoPKWg3vxSm4XxIliNOefqegIlsmTIa3MpS6WWlCK3yHhat0Q-rRxDxdyiVdG_wzJvp0Iw_2wms7pe-PgNPYvUWH9JphWP5K38YqEBiJFXQ
        kty: RSA
        q: 0A1FmpOWR91_RAWpqreWSavNaZb9nXeKiBo0DQGBz32DbqKqQ8S4aBJmbRhJcctjCLjain-ivut477tAUMmzJwVJDDq2MZFwC9Q-4VYZmFU4HJityQuSzHYe64RjN-E_NQ02TWhG3QGW6roq6c57c99rrUsETwJJiwS8M5p15Miuz53DaOjv-uqqFAFfywN5WkxHbraBcjHtMiQuyQbQqkCFh-oanHkwYNeytsNhTu2mQmwR5DR2roZ2nPiFjC6nsdk-A7E3S3wMzYYFw7jvbWWoYWo9vB40_MY2Y0FYQSqcDzcBIcq_0tnnasf3VW4Fdx6m80RzOb2Fsnln7vKXAQ
        qi: GyM_p6JrXySiz1toFgKbWV-JdI3jQ4ypu9rbMWx3rQJBfmt0FoYzgUIZEVFEcOqwemRN81zoDAaa-Bk0KWNGDjJHZDdDmFhW3AN7lI-puxk_mHZGJ11rxyR8O55XLSe3SPmRfKwZI6yU24ZxvQKFYItdldUKGzO6Ia6zTKhAVRU
        x: f83OJ3D2xF1Bg8vub9tLe1gHMzV76e8Tus9uPHvRVEU
        "y": x_FEzRu9m36HLN_tue659LNpXW6pCyStikYjKIWI5a0
        alg: RS256
      properties:
        alg:
          description: "The \"alg\" (algorithm) parameter identifies the
            algorithm\
            \ intended for\nuse with the key.  The values used should either be
            registered\
            \ in the\nIANA \"JSON Web Signature and Encryption Algorithms\"
            registry\n\
            established by [JWA] or be a value that contains a
            Collision-\nResistant\
            \ Name."
          example: RS256
          type: string
        crv:
          example: P-256
          type: string
        d:
          example: T_N8I-6He3M8a7X1vWt6TGIx4xB_GP3Mb4SsZSA4v-orvJzzRiQhLlRR81naWYxfQAYt5isDI6_C2L9bdWo4FFPjGQFvNoRX-_sBJyBI_rl-TBgsZYoUlAj3J92WmY2inbA-PwyJfsaIIDceYBC-eX-xiCu6qMqkZi3MwQAFL6bMdPEM0z4JBcwFT3VdiWAIRUuACWQwrXMq672x7fMuaIaHi7XDGgt1ith23CLfaREmJku9PQcchbt_uEY-hqrFY6ntTtS4paWWQj86xLL94S-Tf6v6xkL918PfLSOTq6XCzxvlFwzBJqApnAhbwqLjpPhgUG04EDRrqrSBc5Y1BLevn6Ip5h1AhessBp3wLkQgz_roeckt-ybvzKTjESMuagnpqLvOT7Y9veIug2MwPJZI2VjczRc1vzMs25XrFQ8DpUy-bNdp89TmvAXwctUMiJdgHloJw23Cv03gIUAkDnsTqZmkpbIf-crpgNKFmQP_EDKoe8p_PXZZgfbRri3NoEVGP7Mk6yEu8LjJhClhZaBNjuWw2-KlBfOA3g79mhfBnkInee5KO9mGR50qPk1V-MorUYNTFMZIm0kFE6eYVWFBwJHLKYhHU34DoiK1VP-svZpC2uAMFNA_UJEwM9CQ2b8qe4-5e9aywMvwcuArRkAB5mBIfOaOJao3mfukKAE
          type: string
        dp:
          example: G4sPXkc6Ya9y8oJW9_ILj4xuppu0lzi_H7VTkS8xj5SdX3coE0oimYwxIi2emTAue0UOa5dpgFGyBJ4c8tQ2VF402XRugKDTP8akYhFo5tAA77Qe_NmtuYZc3C3m3I24G2GvR5sSDxUyAN2zq8Lfn9EUms6rY3Ob8YeiKkTiBj0
          type: string
        dq:
          example: s9lAH9fggBsoFR8Oac2R_E2gw282rT2kGOAhvIllETE1efrA6huUUvMfBcMpn8lqeW6vzznYY5SSQF7pMdC_agI3nG8Ibp1BUb0JUiraRNqUfLhcQb_d9GF4Dh7e74WbRsobRonujTYN1xCaP6TO61jvWrX-L18txXw494Q_cgk
          type: string
        e:
          example: AQAB
          type: string
        k:
          example: GawgguFyGrWKav7AX4VKUg
          type: string
        kid:
          description: "The \"kid\" (key ID) parameter is used to match a
            specific\
            \ key.  This\nis used, for instance, to choose among a set of keys
            within\
            \ a JWK Set\nduring key rollover.  The structure of the \"kid\"
            value\
            \ is\nunspecified.  When \"kid\" values are used within a JWK Set,
            different\n\
            keys within the JWK Set SHOULD use distinct \"kid\"
            values.  (One\nexample\
            \ in which different keys might use the same \"kid\" value is
            if\nthey\
            \ have different \"kty\" (key type) values but are considered to
            be\n\
            equivalent alternatives by the application using them.)  The
            \"kid\"\n\
            value is a case-sensitive string."
          example: 1603dfe0af8f4596
          type: string
        kty:
          description: "The \"kty\" (key type) parameter identifies the
            cryptographic\
            \ algorithm\nfamily used with the key, such as \"RSA\" or \"EC\".
            \"kty\"\
            \ values should\neither be registered in the IANA \"JSON Web Key
            Types\"\
            \ registry\nestablished by [JWA] or be a value that contains a
            Collision-\n\
            Resistant Name.  The \"kty\" value is a case-sensitive string."
          example: RSA
          type: string
        "n":
          example: vTqrxUyQPl_20aqf5kXHwDZrel-KovIp8s7ewJod2EXHl8tWlRB3_Rem34KwBfqlKQGp1nqah-51H4Jzruqe0cFP58hPEIt6WqrvnmJCXxnNuIB53iX_uUUXXHDHBeaPCSRoNJzNysjoJ30TIUsKBiirhBa7f235PXbKiHducLevV6PcKxJ5cY8zO286qJLBWSPm-OIevwqsIsSIH44Qtm9sioFikhkbLwoqwWORGAY0nl6XvVOlhADdLjBSqSAeT1FPuCDCnXwzCDR8N9IFB_IjdStFkC-rVt2K5BYfPd0c3yFp_vHR15eRd0zJ8XQ7woBC8Vnsac6Et1pKS59pX6256DPWu8UDdEOolKAPgcd_g2NpA76cAaF_jcT80j9KrEzw8Tv0nJBGesuCjPNjGs_KzdkWTUXt23Hn9QJsdc1MZuaW0iqXBepHYfYoqNelzVte117t4BwVp0kUM6we0IqyXClaZgOI8S-WDBw2_Ovdm8e5NmhYAblEVoygcX8Y46oH6bKiaCQfKCFDMcRgChme7AoE1yZZYsPbaG_3IjPrC4LBMHQw8rM9dWjJ8ImjicvZ1pAm0dx-KHCP3y5PVKrxBDf1zSOsBRkOSjB8TPODnJMz6-jd5hTtZxpZPwPoIdCanTZ3ZD6uRBpTmDwtpRGm63UQs1m5FWPwb0T2IF0
          type: string
        p:
          example: 6NbkXwDWUhi-eR55Cgbf27FkQDDWIamOaDr0rj1q0f1fFEz1W5A_09YvG09Fiv1AO2-D8Rl8gS1Vkz2i0zCSqnyy8A025XOcRviOMK7nIxE4OH_PEsko8dtIrb3TmE2hUXvCkmzw9EsTF1LQBOGC6iusLTXepIC1x9ukCKFZQvdgtEObQ5kzd9Nhq-cdqmSeMVLoxPLd1blviVT9Vm8-y12CtYpeJHOaIDtVPLlBhJiBoPKWg3vxSm4XxIliNOefqegIlsmTIa3MpS6WWlCK3yHhat0Q-rRxDxdyiVdG_wzJvp0Iw_2wms7pe-PgNPYvUWH9JphWP5K38YqEBiJFXQ
          type: string
        q:
          example: 0A1FmpOWR91_RAWpqreWSavNaZb9nXeKiBo0DQGBz32DbqKqQ8S4aBJmbRhJcctjCLjain-ivut477tAUMmzJwVJDDq2MZFwC9Q-4VYZmFU4HJityQuSzHYe64RjN-E_NQ02TWhG3QGW6roq6c57c99rrUsETwJJiwS8M5p15Miuz53DaOjv-uqqFAFfywN5WkxHbraBcjHtMiQuyQbQqkCFh-oanHkwYNeytsNhTu2mQmwR5DR2roZ2nPiFjC6nsdk-A7E3S3wMzYYFw7jvbWWoYWo9vB40_MY2Y0FYQSqcDzcBIcq_0tnnasf3VW4Fdx6m80RzOb2Fsnln7vKXAQ
          type: string
        qi:
          example: GyM_p6JrXySiz1toFgKbWV-JdI3jQ4ypu9rbMWx3rQJBfmt0FoYzgUIZEVFEcOqwemRN81zoDAaa-Bk0KWNGDjJHZDdDmFhW3AN7lI-puxk_mHZGJ11rxyR8O55XLSe3SPmRfKwZI6yU24ZxvQKFYItdldUKGzO6Ia6zTKhAVRU
          type: string
        use:
          description: |-
            Use ("public key use") identifies the intended use of
            the public key. The "use" parameter is employed to indicate whether
            a public key is used for encrypting data or verifying the signature
            on data. Values are commonly "sig" (signature) or "enc" (encryption).
          example: sig
          type: string
        x:
          example: f83OJ3D2xF1Bg8vub9tLe1gHMzV76e8Tus9uPHvRVEU
          type: string
        x5c:
          description: "The \"x5c\" (X.509 certificate chain) parameter contains
            a\
            \ chain of one\nor more PKIX certificates [RFC5280].  The
            certificate\
            \ chain is\nrepresented as a JSON array of certificate value
            strings.\
            \  Each\nstring in the array is a base64-encoded (Section 4 of
            [RFC4648]\
            \ --\nnot base64url-encoded) DER [ITU.X690.1994] PKIX certificate
            value.\n\
            The PKIX certificate containing the key value MUST be the
            first\ncertificate."
          items:
            type: string
          type: array
        "y":
          example: x_FEzRu9m36HLN_tue659LNpXW6pCyStikYjKIWI5a0
          type: string
      required:
        - alg
        - kid
        - kty
        - use
      type: object
    jsonWebKeySet:
      description: JSON Web Key Set
      example:
        keys:
          - d: T_N8I-6He3M8a7X1vWt6TGIx4xB_GP3Mb4SsZSA4v-orvJzzRiQhLlRR81naWYxfQAYt5isDI6_C2L9bdWo4FFPjGQFvNoRX-_sBJyBI_rl-TBgsZYoUlAj3J92WmY2inbA-PwyJfsaIIDceYBC-eX-xiCu6qMqkZi3MwQAFL6bMdPEM0z4JBcwFT3VdiWAIRUuACWQwrXMq672x7fMuaIaHi7XDGgt1ith23CLfaREmJku9PQcchbt_uEY-hqrFY6ntTtS4paWWQj86xLL94S-Tf6v6xkL918PfLSOTq6XCzxvlFwzBJqApnAhbwqLjpPhgUG04EDRrqrSBc5Y1BLevn6Ip5h1AhessBp3wLkQgz_roeckt-ybvzKTjESMuagnpqLvOT7Y9veIug2MwPJZI2VjczRc1vzMs25XrFQ8DpUy-bNdp89TmvAXwctUMiJdgHloJw23Cv03gIUAkDnsTqZmkpbIf-crpgNKFmQP_EDKoe8p_PXZZgfbRri3NoEVGP7Mk6yEu8LjJhClhZaBNjuWw2-KlBfOA3g79mhfBnkInee5KO9mGR50qPk1V-MorUYNTFMZIm0kFE6eYVWFBwJHLKYhHU34DoiK1VP-svZpC2uAMFNA_UJEwM9CQ2b8qe4-5e9aywMvwcuArRkAB5mBIfOaOJao3mfukKAE
            e: AQAB
            crv: P-256
            use: sig
            kid: 1603dfe0af8f4596
            x5c:
              - x5c
              - x5c
            k: GawgguFyGrWKav7AX4VKUg
            dp: G4sPXkc6Ya9y8oJW9_ILj4xuppu0lzi_H7VTkS8xj5SdX3coE0oimYwxIi2emTAue0UOa5dpgFGyBJ4c8tQ2VF402XRugKDTP8akYhFo5tAA77Qe_NmtuYZc3C3m3I24G2GvR5sSDxUyAN2zq8Lfn9EUms6rY3Ob8YeiKkTiBj0
            dq: s9lAH9fggBsoFR8Oac2R_E2gw282rT2kGOAhvIllETE1efrA6huUUvMfBcMpn8lqeW6vzznYY5SSQF7pMdC_agI3nG8Ibp1BUb0JUiraRNqUfLhcQb_d9GF4Dh7e74WbRsobRonujTYN1xCaP6TO61jvWrX-L18txXw494Q_cgk
            "n": vTqrxUyQPl_20aqf5kXHwDZrel-KovIp8s7ewJod2EXHl8tWlRB3_Rem34KwBfqlKQGp1nqah-51H4Jzruqe0cFP58hPEIt6WqrvnmJCXxnNuIB53iX_uUUXXHDHBeaPCSRoNJzNysjoJ30TIUsKBiirhBa7f235PXbKiHducLevV6PcKxJ5cY8zO286qJLBWSPm-OIevwqsIsSIH44Qtm9sioFikhkbLwoqwWORGAY0nl6XvVOlhADdLjBSqSAeT1FPuCDCnXwzCDR8N9IFB_IjdStFkC-rVt2K5BYfPd0c3yFp_vHR15eRd0zJ8XQ7woBC8Vnsac6Et1pKS59pX6256DPWu8UDdEOolKAPgcd_g2NpA76cAaF_jcT80j9KrEzw8Tv0nJBGesuCjPNjGs_KzdkWTUXt23Hn9QJsdc1MZuaW0iqXBepHYfYoqNelzVte117t4BwVp0kUM6we0IqyXClaZgOI8S-WDBw2_Ovdm8e5NmhYAblEVoygcX8Y46oH6bKiaCQfKCFDMcRgChme7AoE1yZZYsPbaG_3IjPrC4LBMHQw8rM9dWjJ8ImjicvZ1pAm0dx-KHCP3y5PVKrxBDf1zSOsBRkOSjB8TPODnJMz6-jd5hTtZxpZPwPoIdCanTZ3ZD6uRBpTmDwtpRGm63UQs1m5FWPwb0T2IF0
            p: 6NbkXwDWUhi-eR55Cgbf27FkQDDWIamOaDr0rj1q0f1fFEz1W5A_09YvG09Fiv1AO2-D8Rl8gS1Vkz2i0zCSqnyy8A025XOcRviOMK7nIxE4OH_PEsko8dtIrb3TmE2hUXvCkmzw9EsTF1LQBOGC6iusLTXepIC1x9ukCKFZQvdgtEObQ5kzd9Nhq-cdqmSeMVLoxPLd1blviVT9Vm8-y12CtYpeJHOaIDtVPLlBhJiBoPKWg3vxSm4XxIliNOefqegIlsmTIa3MpS6WWlCK3yHhat0Q-rRxDxdyiVdG_wzJvp0Iw_2wms7pe-PgNPYvUWH9JphWP5K38YqEBiJFXQ
            kty: RSA
            q: 0A1FmpOWR91_RAWpqreWSavNaZb9nXeKiBo0DQGBz32DbqKqQ8S4aBJmbRhJcctjCLjain-ivut477tAUMmzJwVJDDq2MZFwC9Q-4VYZmFU4HJityQuSzHYe64RjN-E_NQ02TWhG3QGW6roq6c57c99rrUsETwJJiwS8M5p15Miuz53DaOjv-uqqFAFfywN5WkxHbraBcjHtMiQuyQbQqkCFh-oanHkwYNeytsNhTu2mQmwR5DR2roZ2nPiFjC6nsdk-A7E3S3wMzYYFw7jvbWWoYWo9vB40_MY2Y0FYQSqcDzcBIcq_0tnnasf3VW4Fdx6m80RzOb2Fsnln7vKXAQ
            qi: GyM_p6JrXySiz1toFgKbWV-JdI3jQ4ypu9rbMWx3rQJBfmt0FoYzgUIZEVFEcOqwemRN81zoDAaa-Bk0KWNGDjJHZDdDmFhW3AN7lI-puxk_mHZGJ11rxyR8O55XLSe3SPmRfKwZI6yU24ZxvQKFYItdldUKGzO6Ia6zTKhAVRU
            x: f83OJ3D2xF1Bg8vub9tLe1gHMzV76e8Tus9uPHvRVEU
            "y": x_FEzRu9m36HLN_tue659LNpXW6pCyStikYjKIWI5a0
            alg: RS256
          - d: T_N8I-6He3M8a7X1vWt6TGIx4xB_GP3Mb4SsZSA4v-orvJzzRiQhLlRR81naWYxfQAYt5isDI6_C2L9bdWo4FFPjGQFvNoRX-_sBJyBI_rl-TBgsZYoUlAj3J92WmY2inbA-PwyJfsaIIDceYBC-eX-xiCu6qMqkZi3MwQAFL6bMdPEM0z4JBcwFT3VdiWAIRUuACWQwrXMq672x7fMuaIaHi7XDGgt1ith23CLfaREmJku9PQcchbt_uEY-hqrFY6ntTtS4paWWQj86xLL94S-Tf6v6xkL918PfLSOTq6XCzxvlFwzBJqApnAhbwqLjpPhgUG04EDRrqrSBc5Y1BLevn6Ip5h1AhessBp3wLkQgz_roeckt-ybvzKTjESMuagnpqLvOT7Y9veIug2MwPJZI2VjczRc1vzMs25XrFQ8DpUy-bNdp89TmvAXwctUMiJdgHloJw23Cv03gIUAkDnsTqZmkpbIf-crpgNKFmQP_EDKoe8p_PXZZgfbRri3NoEVGP7Mk6yEu8LjJhClhZaBNjuWw2-KlBfOA3g79mhfBnkInee5KO9mGR50qPk1V-MorUYNTFMZIm0kFE6eYVWFBwJHLKYhHU34DoiK1VP-svZpC2uAMFNA_UJEwM9CQ2b8qe4-5e9aywMvwcuArRkAB5mBIfOaOJao3mfukKAE
            e: AQAB
            crv: P-256
            use: sig
            kid: 1603dfe0af8f4596
            x5c:
              - x5c
              - x5c
            k: GawgguFyGrWKav7AX4VKUg
            dp: G4sPXkc6Ya9y8oJW9_ILj4xuppu0lzi_H7VTkS8xj5SdX3coE0oimYwxIi2emTAue0UOa5dpgFGyBJ4c8tQ2VF402XRugKDTP8akYhFo5tAA77Qe_NmtuYZc3C3m3I24G2GvR5sSDxUyAN2zq8Lfn9EUms6rY3Ob8YeiKkTiBj0
            dq: s9lAH9fggBsoFR8Oac2R_E2gw282rT2kGOAhvIllETE1efrA6huUUvMfBcMpn8lqeW6vzznYY5SSQF7pMdC_agI3nG8Ibp1BUb0JUiraRNqUfLhcQb_d9GF4Dh7e74WbRsobRonujTYN1xCaP6TO61jvWrX-L18txXw494Q_cgk
            "n": vTqrxUyQPl_20aqf5kXHwDZrel-KovIp8s7ewJod2EXHl8tWlRB3_Rem34KwBfqlKQGp1nqah-51H4Jzruqe0cFP58hPEIt6WqrvnmJCXxnNuIB53iX_uUUXXHDHBeaPCSRoNJzNysjoJ30TIUsKBiirhBa7f235PXbKiHducLevV6PcKxJ5cY8zO286qJLBWSPm-OIevwqsIsSIH44Qtm9sioFikhkbLwoqwWORGAY0nl6XvVOlhADdLjBSqSAeT1FPuCDCnXwzCDR8N9IFB_IjdStFkC-rVt2K5BYfPd0c3yFp_vHR15eRd0zJ8XQ7woBC8Vnsac6Et1pKS59pX6256DPWu8UDdEOolKAPgcd_g2NpA76cAaF_jcT80j9KrEzw8Tv0nJBGesuCjPNjGs_KzdkWTUXt23Hn9QJsdc1MZuaW0iqXBepHYfYoqNelzVte117t4BwVp0kUM6we0IqyXClaZgOI8S-WDBw2_Ovdm8e5NmhYAblEVoygcX8Y46oH6bKiaCQfKCFDMcRgChme7AoE1yZZYsPbaG_3IjPrC4LBMHQw8rM9dWjJ8ImjicvZ1pAm0dx-KHCP3y5PVKrxBDf1zSOsBRkOSjB8TPODnJMz6-jd5hTtZxpZPwPoIdCanTZ3ZD6uRBpTmDwtpRGm63UQs1m5FWPwb0T2IF0
            p: 6NbkXwDWUhi-eR55Cgbf27FkQDDWIamOaDr0rj1q0f1fFEz1W5A_09YvG09Fiv1AO2-D8Rl8gS1Vkz2i0zCSqnyy8A025XOcRviOMK7nIxE4OH_PEsko8dtIrb3TmE2hUXvCkmzw9EsTF1LQBOGC6iusLTXepIC1x9ukCKFZQvdgtEObQ5kzd9Nhq-cdqmSeMVLoxPLd1blviVT9Vm8-y12CtYpeJHOaIDtVPLlBhJiBoPKWg3vxSm4XxIliNOefqegIlsmTIa3MpS6WWlCK3yHhat0Q-rRxDxdyiVdG_wzJvp0Iw_2wms7pe-PgNPYvUWH9JphWP5K38YqEBiJFXQ
            kty: RSA
            q: 0A1FmpOWR91_RAWpqreWSavNaZb9nXeKiBo0DQGBz32DbqKqQ8S4aBJmbRhJcctjCLjain-ivut477tAUMmzJwVJDDq2MZFwC9Q-4VYZmFU4HJityQuSzHYe64RjN-E_NQ02TWhG3QGW6roq6c57c99rrUsETwJJiwS8M5p15Miuz53DaOjv-uqqFAFfywN5WkxHbraBcjHtMiQuyQbQqkCFh-oanHkwYNeytsNhTu2mQmwR5DR2roZ2nPiFjC6nsdk-A7E3S3wMzYYFw7jvbWWoYWo9vB40_MY2Y0FYQSqcDzcBIcq_0tnnasf3VW4Fdx6m80RzOb2Fsnln7vKXAQ
            qi: GyM_p6JrXySiz1toFgKbWV-JdI3jQ4ypu9rbMWx3rQJBfmt0FoYzgUIZEVFEcOqwemRN81zoDAaa-Bk0KWNGDjJHZDdDmFhW3AN7lI-puxk_mHZGJ11rxyR8O55XLSe3SPmRfKwZI6yU24ZxvQKFYItdldUKGzO6Ia6zTKhAVRU
            x: f83OJ3D2xF1Bg8vub9tLe1gHMzV76e8Tus9uPHvRVEU
            "y": x_FEzRu9m36HLN_tue659LNpXW6pCyStikYjKIWI5a0
            alg: RS256
      properties:
        keys:
          description: "List of JSON Web Keys\n\nThe value of the \"keys\"
            parameter\
            \ is an array of JSON Web Key (JWK)\nvalues. By default, the order
            of\
            \ the JWK values within the array does\nnot imply an order of
            preference\
            \ among them, although applications\nof JWK Sets can choose to
            assign\
            \ a meaning to the order for their\npurposes, if desired."
          items:
            $ref: "#/components/schemas/jsonWebKey"
          type: array
      type: object
    nullDuration:
      nullable: true
      pattern: "^[0-9]+(ns|us|ms|s|m|h)$"
      type: string
    nullInt64:
      nullable: true
      type: integer
    nullTime:
      format: date-time
      title: NullTime implements sql.NullTime functionality.
      type: string
    oAuth2Client:
      description: "OAuth 2.0 Clients are used to perform OAuth 2.0 and OpenID
        Connect\
        \ flows. Usually, OAuth 2.0 clients are\ngenerated for applications
        which\
        \ want to consume your OAuth 2.0 or OpenID Connect capabilities."
      example:
        metadata: ""
        token_endpoint_auth_signing_alg: token_endpoint_auth_signing_alg
        client_uri: client_uri
        jwt_bearer_grant_access_token_lifespan: jwt_bearer_grant_access_token_lifespan
        jwks: ""
        logo_uri: logo_uri
        created_at: 2000-01-23T04:56:07.000+00:00
        registration_client_uri: registration_client_uri
        allowed_cors_origins:
          - allowed_cors_origins
          - allowed_cors_origins
        refresh_token_grant_access_token_lifespan: refresh_token_grant_access_token_lifespan
        registration_access_token: registration_access_token
        client_id: client_id
        token_endpoint_auth_method: token_endpoint_auth_method
        userinfo_signed_response_alg: userinfo_signed_response_alg
        authorization_code_grant_id_token_lifespan: authorization_code_grant_id_token_lifespan
        authorization_code_grant_refresh_token_lifespan: authorization_code_grant_refresh_token_lifespan
        client_credentials_grant_access_token_lifespan: client_credentials_grant_access_token_lifespan
        updated_at: 2000-01-23T04:56:07.000+00:00
        scope: scope1 scope-2 scope.3 scope:4
        request_uris:
          - request_uris
          - request_uris
        client_secret: client_secret
        backchannel_logout_session_required: true
        backchannel_logout_uri: backchannel_logout_uri
        client_name: client_name
        policy_uri: policy_uri
        owner: owner
        audience:
          - audience
          - audience
        authorization_code_grant_access_token_lifespan: authorization_code_grant_access_token_lifespan
        post_logout_redirect_uris:
          - post_logout_redirect_uris
          - post_logout_redirect_uris
        grant_types:
          - grant_types
          - grant_types
        subject_type: subject_type
        refresh_token_grant_refresh_token_lifespan: refresh_token_grant_refresh_token_lifespan
        redirect_uris:
          - redirect_uris
          - redirect_uris
        sector_identifier_uri: sector_identifier_uri
        frontchannel_logout_session_required: true
        frontchannel_logout_uri: frontchannel_logout_uri
        refresh_token_grant_id_token_lifespan: refresh_token_grant_id_token_lifespan
        implicit_grant_id_token_lifespan: implicit_grant_id_token_lifespan
        client_secret_expires_at: 0
        implicit_grant_access_token_lifespan: implicit_grant_access_token_lifespan
        jwks_uri: jwks_uri
        request_object_signing_alg: request_object_signing_alg
        tos_uri: tos_uri
        contacts:
          - contacts
          - contacts
        response_types:
          - response_types
          - response_types
      properties:
        allowed_cors_origins:
          items:
            type: string
          title: "StringSliceJSONFormat represents []string{} which is encoded
            to/from\
            \ JSON for SQL storage."
          type: array
        audience:
          items:
            type: string
          title: "StringSliceJSONFormat represents []string{} which is encoded
            to/from\
            \ JSON for SQL storage."
          type: array
        authorization_code_grant_access_token_lifespan:
          description: "Specify a time duration in milliseconds, seconds,
            minutes,\
            \ hours."
          pattern: "^([0-9]+(ns|us|ms|s|m|h))*$"
          title: Time duration
          type: string
        authorization_code_grant_id_token_lifespan:
          description: "Specify a time duration in milliseconds, seconds,
            minutes,\
            \ hours."
          pattern: "^([0-9]+(ns|us|ms|s|m|h))*$"
          title: Time duration
          type: string
        authorization_code_grant_refresh_token_lifespan:
          description: "Specify a time duration in milliseconds, seconds,
            minutes,\
            \ hours."
          pattern: "^([0-9]+(ns|us|ms|s|m|h))*$"
          title: Time duration
          type: string
        backchannel_logout_session_required:
          description: "OpenID Connect Back-Channel Logout Session
            Required\n\nBoolean\
            \ value specifying whether the RP requires that a sid (session ID)
            Claim\
            \ be included in the Logout\nToken to identify the RP session with
            the\
            \ OP when the backchannel_logout_uri is used.\nIf omitted, the
            default\
            \ value is false."
          type: boolean
        backchannel_logout_uri:
          description: |-
            OpenID Connect Back-Channel Logout URI

            RP URL that will cause the RP to log itself out when sent a Logout Token by the OP.
          type: string
        client_credentials_grant_access_token_lifespan:
          description: "Specify a time duration in milliseconds, seconds,
            minutes,\
            \ hours."
          pattern: "^([0-9]+(ns|us|ms|s|m|h))*$"
          title: Time duration
          type: string
        client_id:
          description: |-
            OAuth 2.0 Client ID

            The ID is autogenerated and immutable.
          type: string
        client_name:
          description: |-
            OAuth 2.0 Client Name

            The human-readable name of the client to be presented to the
            end-user during authorization.
          type: string
        client_secret:
          description: "OAuth 2.0 Client Secret\n\nThe secret will be included
            in\
            \ the create request as cleartext, and then\nnever again. The secret
            is\
            \ kept in hashed format and is not recoverable once lost."
          type: string
        client_secret_expires_at:
          description: |-
            OAuth 2.0 Client Secret Expires At

            The field is currently not supported and its value is always 0.
          format: int64
          type: integer
        client_uri:
          description: "OAuth 2.0 Client URI\n\nClientURI is a URL string of a
            web\
            \ page providing information about the client.\nIf present, the
            server\
            \ SHOULD display this URL to the end-user in\na clickable fashion."
          type: string
        contacts:
          items:
            type: string
          title: "StringSliceJSONFormat represents []string{} which is encoded
            to/from\
            \ JSON for SQL storage."
          type: array
        created_at:
          description: |-
            OAuth 2.0 Client Creation Date

            CreatedAt returns the timestamp of the client's creation.
          format: date-time
          type: string
        frontchannel_logout_session_required:
          description: "OpenID Connect Front-Channel Logout Session
            Required\n\nBoolean\
            \ value specifying whether the RP requires that iss (issuer) and sid
            (session\
            \ ID) query parameters be\nincluded to identify the RP session with
            the\
            \ OP when the frontchannel_logout_uri is used.\nIf omitted, the
            default\
            \ value is false."
          type: boolean
        frontchannel_logout_uri:
          description: "OpenID Connect Front-Channel Logout URI\n\nRP URL that
            will\
            \ cause the RP to log itself out when rendered in an iframe by the
            OP.\
            \ An iss (issuer) query\nparameter and a sid (session ID) query
            parameter\
            \ MAY be included by the OP to enable the RP to validate
            the\nrequest\
            \ and to determine which of the potentially multiple sessions is to
            be\
            \ logged out; if either is\nincluded, both MUST be."
          type: string
        grant_types:
          items:
            type: string
          title: "StringSliceJSONFormat represents []string{} which is encoded
            to/from\
            \ JSON for SQL storage."
          type: array
        implicit_grant_access_token_lifespan:
          description: "Specify a time duration in milliseconds, seconds,
            minutes,\
            \ hours."
          pattern: "^([0-9]+(ns|us|ms|s|m|h))*$"
          title: Time duration
          type: string
        implicit_grant_id_token_lifespan:
          description: "Specify a time duration in milliseconds, seconds,
            minutes,\
            \ hours."
          pattern: "^([0-9]+(ns|us|ms|s|m|h))*$"
          title: Time duration
          type: string
        jwks:
          description: "OAuth 2.0 Client JSON Web Key Set\n\nClient's JSON Web
            Key\
            \ Set [JWK] document, passed by value. The semantics of the jwks
            parameter\
            \ are the same as\nthe jwks_uri parameter, other than that the JWK
            Set\
            \ is passed by value, rather than by reference. This parameter\nis
            intended\
            \ only to be used by Clients that, for some reason, are unable to
            use\
            \ the jwks_uri parameter, for\ninstance, by native applications that
            might\
            \ not have a location to host the contents of the JWK Set. If a
            Client\n\
            can use jwks_uri, it MUST NOT use jwks. One significant downside of
            jwks\
            \ is that it does not enable key rotation\n(which jwks_uri does, as
            described\
            \ in Section 10 of OpenID Connect Core 1.0 [OpenID.Core]). The
            jwks_uri\
            \ and jwks\nparameters MUST NOT be used together."
        jwks_uri:
          description: "OAuth 2.0 Client JSON Web Key Set URL\n\nURL for the
            Client's\
            \ JSON Web Key Set [JWK] document. If the Client signs requests to
            the\
            \ Server, it contains\nthe signing key(s) the Server uses to
            validate\
            \ signatures from the Client. The JWK Set MAY also contain
            the\nClient's\
            \ encryption keys(s), which are used by the Server to encrypt
            responses\
            \ to the Client. When both signing\nand encryption keys are made
            available,\
            \ a use (Key Use) parameter value is REQUIRED for all keys in the
            referenced\n\
            JWK Set to indicate each key's intended usage. Although some
            algorithms\
            \ allow the same key to be used for both\nsignatures and encryption,
            doing\
            \ so is NOT RECOMMENDED, as it is less secure. The JWK x5c parameter
            MAY\
            \ be used\nto provide X.509 representations of keys provided. When
            used,\
            \ the bare key values MUST still be present and MUST\nmatch those in
            the\
            \ certificate."
          type: string
        jwt_bearer_grant_access_token_lifespan:
          description: "Specify a time duration in milliseconds, seconds,
            minutes,\
            \ hours."
          pattern: "^([0-9]+(ns|us|ms|s|m|h))*$"
          title: Time duration
          type: string
        logo_uri:
          description: |-
            OAuth 2.0 Client Logo URI

            A URL string referencing the client's logo.
          type: string
        metadata:
          title: "JSONRawMessage represents a json.RawMessage that works well
            with\
            \ JSON, SQL, and Swagger."
        owner:
          description: |-
            OAuth 2.0 Client Owner

            Owner is a string identifying the owner of the OAuth 2.0 Client.
          type: string
        policy_uri:
          description: "OAuth 2.0 Client Policy URI\n\nPolicyURI is a URL string
            that\
            \ points to a human-readable privacy policy document\nthat describes
            how\
            \ the deployment organization collects, uses,\nretains, and
            discloses\
            \ personal data."
          type: string
        post_logout_redirect_uris:
          items:
            type: string
          title: "StringSliceJSONFormat represents []string{} which is encoded
            to/from\
            \ JSON for SQL storage."
          type: array
        redirect_uris:
          items:
            type: string
          title: "StringSliceJSONFormat represents []string{} which is encoded
            to/from\
            \ JSON for SQL storage."
          type: array
        refresh_token_grant_access_token_lifespan:
          description: "Specify a time duration in milliseconds, seconds,
            minutes,\
            \ hours."
          pattern: "^([0-9]+(ns|us|ms|s|m|h))*$"
          title: Time duration
          type: string
        refresh_token_grant_id_token_lifespan:
          description: "Specify a time duration in milliseconds, seconds,
            minutes,\
            \ hours."
          pattern: "^([0-9]+(ns|us|ms|s|m|h))*$"
          title: Time duration
          type: string
        refresh_token_grant_refresh_token_lifespan:
          description: "Specify a time duration in milliseconds, seconds,
            minutes,\
            \ hours."
          pattern: "^([0-9]+(ns|us|ms|s|m|h))*$"
          title: Time duration
          type: string
        registration_access_token:
          description: "OpenID Connect Dynamic Client Registration Access
            Token\n\n\
            RegistrationAccessToken can be used to update, get, or delete the
            OAuth2\
            \ Client. It is sent when creating a client\nusing Dynamic Client
            Registration."
          type: string
        registration_client_uri:
          description: "OpenID Connect Dynamic Client Registration
            URL\n\nRegistrationClientURI\
            \ is the URL used to update, get, or delete the OAuth2 Client."
          type: string
        request_object_signing_alg:
          description: "OpenID Connect Request Object Signing Algorithm\n\nJWS
            [JWS]\
            \ alg algorithm [JWA] that MUST be used for signing Request Objects
            sent\
            \ to the OP. All Request Objects\nfrom this Client MUST be rejected,
            if\
            \ not signed with this algorithm."
          type: string
        request_uris:
          items:
            type: string
          title: "StringSliceJSONFormat represents []string{} which is encoded
            to/from\
            \ JSON for SQL storage."
          type: array
        response_types:
          items:
            type: string
          title: "StringSliceJSONFormat represents []string{} which is encoded
            to/from\
            \ JSON for SQL storage."
          type: array
        scope:
          description: "OAuth 2.0 Client Scope\n\nScope is a string containing a
            space-separated\
            \ list of scope values (as\ndescribed in Section 3.3 of OAuth 2.0
            [RFC6749])\
            \ that the client\ncan use when requesting access tokens."
          example: scope1 scope-2 scope.3 scope:4
          type: string
        sector_identifier_uri:
          description: |-
            OpenID Connect Sector Identifier URI

            URL using the https scheme to be used in calculating Pseudonymous Identifiers by the OP. The URL references a
            file with a single JSON array of redirect_uri values.
          type: string
        subject_type:
          description: |-
            OpenID Connect Subject Type

            The `subject_types_supported` Discovery parameter contains a
            list of the supported subject_type values for this server. Valid types include `pairwise` and `public`.
          type: string
        token_endpoint_auth_method:
          description: "OAuth 2.0 Token Endpoint Authentication
            Method\n\nRequested\
            \ Client Authentication method for the Token Endpoint. The options
            are:\n\
            \n`client_secret_post`: (default) Send `client_id` and
            `client_secret`\
            \ as `application/x-www-form-urlencoded` in the HTTP
            body.\n`client_secret_basic`:\
            \ Send `client_id` and `client_secret` as
            `application/x-www-form-urlencoded`\
            \ encoded in the HTTP Authorization header.\n`private_key_jwt`: Use
            JSON\
            \ Web Tokens to authenticate the client.\n`none`: Used for public
            clients\
            \ (native apps, mobile apps) which can not have secrets."
          type: string
        token_endpoint_auth_signing_alg:
          description: |-
            OAuth 2.0 Token Endpoint Signing Algorithm

            Requested Client Authentication signing algorithm for the Token Endpoint.
          type: string
        tos_uri:
          description: |-
            OAuth 2.0 Client Terms of Service URI

            A URL string pointing to a human-readable terms of service
            document for the client that describes a contractual relationship
            between the end-user and the client that the end-user accepts when
            authorizing the client.
          type: string
        updated_at:
          description: |-
            OAuth 2.0 Client Last Update Date

            UpdatedAt returns the timestamp of the last update.
          format: date-time
          type: string
        userinfo_signed_response_alg:
          description: "OpenID Connect Request Userinfo Signed Response
            Algorithm\n\
            \nJWS alg algorithm [JWA] REQUIRED for signing UserInfo Responses.
            If\
            \ this is specified, the response will be JWT\n[JWT] serialized, and
            signed\
            \ using JWS. The default, if omitted, is for the UserInfo Response
            to\
            \ return the Claims\nas a UTF-8 encoded JSON object using the
            application/json\
            \ content-type."
          type: string
      title: OAuth 2.0 Client
      type: object
    oAuth2ClientTokenLifespans:
      description:
        Lifespans of different token types issued for this OAuth 2.0 Client.
      properties:
        authorization_code_grant_access_token_lifespan:
          description: "Specify a time duration in milliseconds, seconds,
            minutes,\
            \ hours."
          pattern: "^([0-9]+(ns|us|ms|s|m|h))*$"
          title: Time duration
          type: string
        authorization_code_grant_id_token_lifespan:
          description: "Specify a time duration in milliseconds, seconds,
            minutes,\
            \ hours."
          pattern: "^([0-9]+(ns|us|ms|s|m|h))*$"
          title: Time duration
          type: string
        authorization_code_grant_refresh_token_lifespan:
          description: "Specify a time duration in milliseconds, seconds,
            minutes,\
            \ hours."
          pattern: "^([0-9]+(ns|us|ms|s|m|h))*$"
          title: Time duration
          type: string
        client_credentials_grant_access_token_lifespan:
          description: "Specify a time duration in milliseconds, seconds,
            minutes,\
            \ hours."
          pattern: "^([0-9]+(ns|us|ms|s|m|h))*$"
          title: Time duration
          type: string
        implicit_grant_access_token_lifespan:
          description: "Specify a time duration in milliseconds, seconds,
            minutes,\
            \ hours."
          pattern: "^([0-9]+(ns|us|ms|s|m|h))*$"
          title: Time duration
          type: string
        implicit_grant_id_token_lifespan:
          description: "Specify a time duration in milliseconds, seconds,
            minutes,\
            \ hours."
          pattern: "^([0-9]+(ns|us|ms|s|m|h))*$"
          title: Time duration
          type: string
        jwt_bearer_grant_access_token_lifespan:
          description: "Specify a time duration in milliseconds, seconds,
            minutes,\
            \ hours."
          pattern: "^([0-9]+(ns|us|ms|s|m|h))*$"
          title: Time duration
          type: string
        refresh_token_grant_access_token_lifespan:
          description: "Specify a time duration in milliseconds, seconds,
            minutes,\
            \ hours."
          pattern: "^([0-9]+(ns|us|ms|s|m|h))*$"
          title: Time duration
          type: string
        refresh_token_grant_id_token_lifespan:
          description: "Specify a time duration in milliseconds, seconds,
            minutes,\
            \ hours."
          pattern: "^([0-9]+(ns|us|ms|s|m|h))*$"
          title: Time duration
          type: string
        refresh_token_grant_refresh_token_lifespan:
          description: "Specify a time duration in milliseconds, seconds,
            minutes,\
            \ hours."
          pattern: "^([0-9]+(ns|us|ms|s|m|h))*$"
          title: Time duration
          type: string
      title: OAuth 2.0 Client Token Lifespans
      type: object
    oAuth2ConsentRequest:
      example:
        requested_access_token_audience:
          - requested_access_token_audience
          - requested_access_token_audience
        login_challenge: login_challenge
        subject: subject
        amr:
          - amr
          - amr
        oidc_context:
          login_hint: login_hint
          ui_locales:
            - ui_locales
            - ui_locales
          id_token_hint_claims:
            key: ""
          acr_values:
            - acr_values
            - acr_values
          display: display
        skip: true
        request_url: request_url
        acr: acr
        context: ""
        challenge: challenge
        client:
          metadata: ""
          token_endpoint_auth_signing_alg: token_endpoint_auth_signing_alg
          client_uri: client_uri
          jwt_bearer_grant_access_token_lifespan: jwt_bearer_grant_access_token_lifespan
          jwks: ""
          logo_uri: logo_uri
          created_at: 2000-01-23T04:56:07.000+00:00
          registration_client_uri: registration_client_uri
          allowed_cors_origins:
            - allowed_cors_origins
            - allowed_cors_origins
          refresh_token_grant_access_token_lifespan: refresh_token_grant_access_token_lifespan
          registration_access_token: registration_access_token
          client_id: client_id
          token_endpoint_auth_method: token_endpoint_auth_method
          userinfo_signed_response_alg: userinfo_signed_response_alg
          authorization_code_grant_id_token_lifespan: authorization_code_grant_id_token_lifespan
          authorization_code_grant_refresh_token_lifespan: authorization_code_grant_refresh_token_lifespan
          client_credentials_grant_access_token_lifespan: client_credentials_grant_access_token_lifespan
          updated_at: 2000-01-23T04:56:07.000+00:00
          scope: scope1 scope-2 scope.3 scope:4
          request_uris:
            - request_uris
            - request_uris
          client_secret: client_secret
          backchannel_logout_session_required: true
          backchannel_logout_uri: backchannel_logout_uri
          client_name: client_name
          policy_uri: policy_uri
          owner: owner
          audience:
            - audience
            - audience
          authorization_code_grant_access_token_lifespan: authorization_code_grant_access_token_lifespan
          post_logout_redirect_uris:
            - post_logout_redirect_uris
            - post_logout_redirect_uris
          grant_types:
            - grant_types
            - grant_types
          subject_type: subject_type
          refresh_token_grant_refresh_token_lifespan: refresh_token_grant_refresh_token_lifespan
          redirect_uris:
            - redirect_uris
            - redirect_uris
          sector_identifier_uri: sector_identifier_uri
          frontchannel_logout_session_required: true
          frontchannel_logout_uri: frontchannel_logout_uri
          refresh_token_grant_id_token_lifespan: refresh_token_grant_id_token_lifespan
          implicit_grant_id_token_lifespan: implicit_grant_id_token_lifespan
          client_secret_expires_at: 0
          implicit_grant_access_token_lifespan: implicit_grant_access_token_lifespan
          jwks_uri: jwks_uri
          request_object_signing_alg: request_object_signing_alg
          tos_uri: tos_uri
          contacts:
            - contacts
            - contacts
          response_types:
            - response_types
            - response_types
        login_session_id: login_session_id
        requested_scope:
          - requested_scope
          - requested_scope
      properties:
        acr:
          description: "ACR represents the Authentication AuthorizationContext
            Class\
            \ Reference value for this authentication session. You can use
            it\nto\
            \ express that, for example, a user authenticated using two factor
            authentication."
          type: string
        amr:
          items:
            type: string
          title: "StringSliceJSONFormat represents []string{} which is encoded
            to/from\
            \ JSON for SQL storage."
          type: array
        challenge:
          description: |-
            ID is the identifier ("authorization challenge") of the consent authorization request. It is used to
            identify the session.
          type: string
        client:
          $ref: "#/components/schemas/oAuth2Client"
        context:
          title: "JSONRawMessage represents a json.RawMessage that works well
            with\
            \ JSON, SQL, and Swagger."
        login_challenge:
          description: |-
            LoginChallenge is the login challenge this consent challenge belongs to. It can be used to associate
            a login and consent request in the login & consent app.
          type: string
        login_session_id:
          description: |-
            LoginSessionID is the login session ID. If the user-agent reuses a login session (via cookie / remember flag)
            this ID will remain the same. If the user-agent did not have an existing authentication session (e.g. remember is false)
            this will be a new random value. This value is used as the "sid" parameter in the ID Token and in OIDC Front-/Back-
            channel logout. It's value can generally be used to associate consecutive login requests by a certain user.
          type: string
        oidc_context:
          $ref: "#/components/schemas/oAuth2ConsentRequestOpenIDConnectContext"
        request_url:
          description: "RequestURL is the original OAuth 2.0 Authorization URL
            requested\
            \ by the OAuth 2.0 client. It is the URL which\ninitiates the OAuth
            2.0\
            \ Authorization Code or OAuth 2.0 Implicit flow. This URL is
            typically\
            \ not needed, but\nmight come in handy if you want to deal with
            additional\
            \ request parameters."
          type: string
        requested_access_token_audience:
          items:
            type: string
          title: "StringSliceJSONFormat represents []string{} which is encoded
            to/from\
            \ JSON for SQL storage."
          type: array
        requested_scope:
          items:
            type: string
          title: "StringSliceJSONFormat represents []string{} which is encoded
            to/from\
            \ JSON for SQL storage."
          type: array
        skip:
          description: "Skip, if true, implies that the client has requested the
            same\
            \ scopes from the same user previously.\nIf true, you must not ask
            the\
            \ user to grant the requested scopes. You must however either allow
            or\
            \ deny the\nconsent request using the usual API call."
          type: boolean
        subject:
          description: "Subject is the user ID of the end-user that
            authenticated.\
            \ Now, that end user needs to grant or deny the scope\nrequested by
            the\
            \ OAuth 2.0 client."
          type: string
      required:
        - challenge
      title: Contains information on an ongoing consent request.
      type: object
    oAuth2ConsentRequestOpenIDConnectContext:
      example:
        login_hint: login_hint
        ui_locales:
          - ui_locales
          - ui_locales
        id_token_hint_claims:
          key: ""
        acr_values:
          - acr_values
          - acr_values
        display: display
      properties:
        acr_values:
          description: "ACRValues is the Authentication AuthorizationContext
            Class\
            \ Reference requested in the OAuth 2.0 Authorization request.\nIt is
            a\
            \ parameter defined by OpenID Connect and expresses which level of
            authentication\
            \ (e.g. 2FA) is required.\n\nOpenID Connect defines it as
            follows:\n>\
            \ Requested Authentication AuthorizationContext Class Reference
            values.\
            \ Space-separated string that specifies the acr values\nthat the
            Authorization\
            \ Server is being requested to use for processing this
            Authentication\
            \ Request, with the\nvalues appearing in order of preference. The
            Authentication\
            \ AuthorizationContext Class satisfied by the
            authentication\nperformed\
            \ is returned as the acr Claim Value, as specified in Section 2. The
            acr\
            \ Claim is requested as a\nVoluntary Claim by this parameter."
          items:
            type: string
          type: array
        display:
          description: "Display is a string value that specifies how the
            Authorization\
            \ Server displays the authentication and consent user interface
            pages\
            \ to the End-User.\nThe defined values are:\npage: The Authorization
            Server\
            \ SHOULD display the authentication and consent UI consistent with a
            full\
            \ User Agent page view. If the display parameter is not specified,
            this\
            \ is the default display mode.\npopup: The Authorization Server
            SHOULD\
            \ display the authentication and consent UI consistent with a popup
            User\
            \ Agent window. The popup User Agent window should be of an
            appropriate\
            \ size for a login-focused dialog and should not obscure the entire
            window\
            \ that it is popping up over.\ntouch: The Authorization Server
            SHOULD\
            \ display the authentication and consent UI consistent with a device
            that\
            \ leverages a touch interface.\nwap: The Authorization Server SHOULD
            display\
            \ the authentication and consent UI consistent with a \"feature
            phone\"\
            \ type display.\n\nThe Authorization Server MAY also attempt to
            detect\
            \ the capabilities of the User Agent and present an appropriate
            display."
          type: string
        id_token_hint_claims:
          additionalProperties: {}
          description: |-
            IDTokenHintClaims are the claims of the ID Token previously issued by the Authorization Server being passed as a hint about the
            End-User's current or past authenticated session with the Client.
          type: object
        login_hint:
          description: |-
            LoginHint hints about the login identifier the End-User might use to log in (if necessary).
            This hint can be used by an RP if it first asks the End-User for their e-mail address (or other identifier)
            and then wants to pass that value as a hint to the discovered authorization service. This value MAY also be a
            phone number in the format specified for the phone_number Claim. The use of this parameter is optional.
          type: string
        ui_locales:
          description: "UILocales is the End-User'id preferred languages and
            scripts\
            \ for the user interface, represented as a\nspace-separated list of
            BCP47\
            \ [RFC5646] language tag values, ordered by preference. For
            instance,\
            \ the value\n\"fr-CA fr en\" represents a preference for French as
            spoken\
            \ in Canada, then French (without a region designation),\nfollowed
            by\
            \ English (without a region designation). An error SHOULD NOT result
            if\
            \ some or all of the requested\nlocales are not supported by the
            OpenID\
            \ Provider."
          items:
            type: string
          type: array
      title: Contains optional information about the OpenID Connect request.
      type: object
    oAuth2ConsentSession:
      description: A completed OAuth 2.0 Consent Session.
      example:
        remember: true
        consent_request:
          requested_access_token_audience:
            - requested_access_token_audience
            - requested_access_token_audience
          login_challenge: login_challenge
          subject: subject
          amr:
            - amr
            - amr
          oidc_context:
            login_hint: login_hint
            ui_locales:
              - ui_locales
              - ui_locales
            id_token_hint_claims:
              key: ""
            acr_values:
              - acr_values
              - acr_values
            display: display
          skip: true
          request_url: request_url
          acr: acr
          context: ""
          challenge: challenge
          client:
            metadata: ""
            token_endpoint_auth_signing_alg: token_endpoint_auth_signing_alg
            client_uri: client_uri
            jwt_bearer_grant_access_token_lifespan: jwt_bearer_grant_access_token_lifespan
            jwks: ""
            logo_uri: logo_uri
            created_at: 2000-01-23T04:56:07.000+00:00
            registration_client_uri: registration_client_uri
            allowed_cors_origins:
              - allowed_cors_origins
              - allowed_cors_origins
            refresh_token_grant_access_token_lifespan: refresh_token_grant_access_token_lifespan
            registration_access_token: registration_access_token
            client_id: client_id
            token_endpoint_auth_method: token_endpoint_auth_method
            userinfo_signed_response_alg: userinfo_signed_response_alg
            authorization_code_grant_id_token_lifespan: authorization_code_grant_id_token_lifespan
            authorization_code_grant_refresh_token_lifespan: authorization_code_grant_refresh_token_lifespan
            client_credentials_grant_access_token_lifespan: client_credentials_grant_access_token_lifespan
            updated_at: 2000-01-23T04:56:07.000+00:00
            scope: scope1 scope-2 scope.3 scope:4
            request_uris:
              - request_uris
              - request_uris
            client_secret: client_secret
            backchannel_logout_session_required: true
            backchannel_logout_uri: backchannel_logout_uri
            client_name: client_name
            policy_uri: policy_uri
            owner: owner
            audience:
              - audience
              - audience
            authorization_code_grant_access_token_lifespan: authorization_code_grant_access_token_lifespan
            post_logout_redirect_uris:
              - post_logout_redirect_uris
              - post_logout_redirect_uris
            grant_types:
              - grant_types
              - grant_types
            subject_type: subject_type
            refresh_token_grant_refresh_token_lifespan: refresh_token_grant_refresh_token_lifespan
            redirect_uris:
              - redirect_uris
              - redirect_uris
            sector_identifier_uri: sector_identifier_uri
            frontchannel_logout_session_required: true
            frontchannel_logout_uri: frontchannel_logout_uri
            refresh_token_grant_id_token_lifespan: refresh_token_grant_id_token_lifespan
            implicit_grant_id_token_lifespan: implicit_grant_id_token_lifespan
            client_secret_expires_at: 0
            implicit_grant_access_token_lifespan: implicit_grant_access_token_lifespan
            jwks_uri: jwks_uri
            request_object_signing_alg: request_object_signing_alg
            tos_uri: tos_uri
            contacts:
              - contacts
              - contacts
            response_types:
              - response_types
              - response_types
          login_session_id: login_session_id
          requested_scope:
            - requested_scope
            - requested_scope
        expires_at:
          access_token: 2000-01-23T04:56:07.000+00:00
          refresh_token: 2000-01-23T04:56:07.000+00:00
          par_context: 2000-01-23T04:56:07.000+00:00
          id_token: 2000-01-23T04:56:07.000+00:00
          authorize_code: 2000-01-23T04:56:07.000+00:00
        session:
          access_token: ""
          id_token: ""
        grant_access_token_audience:
          - grant_access_token_audience
          - grant_access_token_audience
        handled_at: 2000-01-23T04:56:07.000+00:00
        grant_scope:
          - grant_scope
          - grant_scope
        remember_for: 0
      properties:
        consent_request:
          $ref: "#/components/schemas/oAuth2ConsentRequest"
        expires_at:
          $ref: "#/components/schemas/oAuth2ConsentSession_expires_at"
        grant_access_token_audience:
          items:
            type: string
          title: "StringSliceJSONFormat represents []string{} which is encoded
            to/from\
            \ JSON for SQL storage."
          type: array
        grant_scope:
          items:
            type: string
          title: "StringSliceJSONFormat represents []string{} which is encoded
            to/from\
            \ JSON for SQL storage."
          type: array
        handled_at:
          format: date-time
          title: NullTime implements sql.NullTime functionality.
          type: string
        remember:
          description: "Remember Consent\n\nRemember, if set to true, tells ORY
            Hydra\
            \ to remember this consent authorization and reuse it if the
            same\nclient\
            \ asks the same user for the same, or a subset of, scope."
          type: boolean
        remember_for:
          description: "Remember Consent For\n\nRememberFor sets how long the
            consent\
            \ authorization should be remembered for in seconds. If set to `0`,
            the\n\
            authorization will be remembered indefinitely."
          format: int64
          type: integer
        session:
          $ref: "#/components/schemas/acceptOAuth2ConsentRequestSession"
      title: OAuth 2.0 Consent Session
      type: object
    oAuth2ConsentSessions:
      description: List of OAuth 2.0 Consent Sessions
      items:
        $ref: "#/components/schemas/oAuth2ConsentSession"
      type: array
    oAuth2LoginRequest:
      example:
        requested_access_token_audience:
          - requested_access_token_audience
          - requested_access_token_audience
        subject: subject
        oidc_context:
          login_hint: login_hint
          ui_locales:
            - ui_locales
            - ui_locales
          id_token_hint_claims:
            key: ""
          acr_values:
            - acr_values
            - acr_values
          display: display
        challenge: challenge
        client:
          metadata: ""
          token_endpoint_auth_signing_alg: token_endpoint_auth_signing_alg
          client_uri: client_uri
          jwt_bearer_grant_access_token_lifespan: jwt_bearer_grant_access_token_lifespan
          jwks: ""
          logo_uri: logo_uri
          created_at: 2000-01-23T04:56:07.000+00:00
          registration_client_uri: registration_client_uri
          allowed_cors_origins:
            - allowed_cors_origins
            - allowed_cors_origins
          refresh_token_grant_access_token_lifespan: refresh_token_grant_access_token_lifespan
          registration_access_token: registration_access_token
          client_id: client_id
          token_endpoint_auth_method: token_endpoint_auth_method
          userinfo_signed_response_alg: userinfo_signed_response_alg
          authorization_code_grant_id_token_lifespan: authorization_code_grant_id_token_lifespan
          authorization_code_grant_refresh_token_lifespan: authorization_code_grant_refresh_token_lifespan
          client_credentials_grant_access_token_lifespan: client_credentials_grant_access_token_lifespan
          updated_at: 2000-01-23T04:56:07.000+00:00
          scope: scope1 scope-2 scope.3 scope:4
          request_uris:
            - request_uris
            - request_uris
          client_secret: client_secret
          backchannel_logout_session_required: true
          backchannel_logout_uri: backchannel_logout_uri
          client_name: client_name
          policy_uri: policy_uri
          owner: owner
          audience:
            - audience
            - audience
          authorization_code_grant_access_token_lifespan: authorization_code_grant_access_token_lifespan
          post_logout_redirect_uris:
            - post_logout_redirect_uris
            - post_logout_redirect_uris
          grant_types:
            - grant_types
            - grant_types
          subject_type: subject_type
          refresh_token_grant_refresh_token_lifespan: refresh_token_grant_refresh_token_lifespan
          redirect_uris:
            - redirect_uris
            - redirect_uris
          sector_identifier_uri: sector_identifier_uri
          frontchannel_logout_session_required: true
          frontchannel_logout_uri: frontchannel_logout_uri
          refresh_token_grant_id_token_lifespan: refresh_token_grant_id_token_lifespan
          implicit_grant_id_token_lifespan: implicit_grant_id_token_lifespan
          client_secret_expires_at: 0
          implicit_grant_access_token_lifespan: implicit_grant_access_token_lifespan
          jwks_uri: jwks_uri
          request_object_signing_alg: request_object_signing_alg
          tos_uri: tos_uri
          contacts:
            - contacts
            - contacts
          response_types:
            - response_types
            - response_types
        session_id: session_id
        skip: true
        request_url: request_url
        requested_scope:
          - requested_scope
          - requested_scope
      properties:
        challenge:
          description: |-
            ID is the identifier ("login challenge") of the login request. It is used to
            identify the session.
          type: string
        client:
          $ref: "#/components/schemas/oAuth2Client"
        oidc_context:
          $ref: "#/components/schemas/oAuth2ConsentRequestOpenIDConnectContext"
        request_url:
          description: "RequestURL is the original OAuth 2.0 Authorization URL
            requested\
            \ by the OAuth 2.0 client. It is the URL which\ninitiates the OAuth
            2.0\
            \ Authorization Code or OAuth 2.0 Implicit flow. This URL is
            typically\
            \ not needed, but\nmight come in handy if you want to deal with
            additional\
            \ request parameters."
          type: string
        requested_access_token_audience:
          items:
            type: string
          title: "StringSliceJSONFormat represents []string{} which is encoded
            to/from\
            \ JSON for SQL storage."
          type: array
        requested_scope:
          items:
            type: string
          title: "StringSliceJSONFormat represents []string{} which is encoded
            to/from\
            \ JSON for SQL storage."
          type: array
        session_id:
          description: |-
            SessionID is the login session ID. If the user-agent reuses a login session (via cookie / remember flag)
            this ID will remain the same. If the user-agent did not have an existing authentication session (e.g. remember is false)
            this will be a new random value. This value is used as the "sid" parameter in the ID Token and in OIDC Front-/Back-
            channel logout. It's value can generally be used to associate consecutive login requests by a certain user.
          type: string
        skip:
          description: "Skip, if true, implies that the client has requested the
            same\
            \ scopes from the same user previously.\nIf true, you can skip
            asking\
            \ the user to grant the requested scopes, and simply forward the
            user\
            \ to the redirect URL.\n\nThis feature allows you to update / set
            session\
            \ information."
          type: boolean
        subject:
          description: "Subject is the user ID of the end-user that
            authenticated.\
            \ Now, that end user needs to grant or deny the scope\nrequested by
            the\
            \ OAuth 2.0 client. If this value is set and `skip` is true, you
            MUST\
            \ include this subject type\nwhen accepting the login request, or
            the\
            \ request will fail."
          type: string
      required:
        - challenge
        - client
        - request_url
        - requested_access_token_audience
        - requested_scope
        - skip
        - subject
      title: Contains information on an ongoing login request.
      type: object
    oAuth2LogoutRequest:
      example:
        subject: subject
        challenge: challenge
        client:
          metadata: ""
          token_endpoint_auth_signing_alg: token_endpoint_auth_signing_alg
          client_uri: client_uri
          jwt_bearer_grant_access_token_lifespan: jwt_bearer_grant_access_token_lifespan
          jwks: ""
          logo_uri: logo_uri
          created_at: 2000-01-23T04:56:07.000+00:00
          registration_client_uri: registration_client_uri
          allowed_cors_origins:
            - allowed_cors_origins
            - allowed_cors_origins
          refresh_token_grant_access_token_lifespan: refresh_token_grant_access_token_lifespan
          registration_access_token: registration_access_token
          client_id: client_id
          token_endpoint_auth_method: token_endpoint_auth_method
          userinfo_signed_response_alg: userinfo_signed_response_alg
          authorization_code_grant_id_token_lifespan: authorization_code_grant_id_token_lifespan
          authorization_code_grant_refresh_token_lifespan: authorization_code_grant_refresh_token_lifespan
          client_credentials_grant_access_token_lifespan: client_credentials_grant_access_token_lifespan
          updated_at: 2000-01-23T04:56:07.000+00:00
          scope: scope1 scope-2 scope.3 scope:4
          request_uris:
            - request_uris
            - request_uris
          client_secret: client_secret
          backchannel_logout_session_required: true
          backchannel_logout_uri: backchannel_logout_uri
          client_name: client_name
          policy_uri: policy_uri
          owner: owner
          audience:
            - audience
            - audience
          authorization_code_grant_access_token_lifespan: authorization_code_grant_access_token_lifespan
          post_logout_redirect_uris:
            - post_logout_redirect_uris
            - post_logout_redirect_uris
          grant_types:
            - grant_types
            - grant_types
          subject_type: subject_type
          refresh_token_grant_refresh_token_lifespan: refresh_token_grant_refresh_token_lifespan
          redirect_uris:
            - redirect_uris
            - redirect_uris
          sector_identifier_uri: sector_identifier_uri
          frontchannel_logout_session_required: true
          frontchannel_logout_uri: frontchannel_logout_uri
          refresh_token_grant_id_token_lifespan: refresh_token_grant_id_token_lifespan
          implicit_grant_id_token_lifespan: implicit_grant_id_token_lifespan
          client_secret_expires_at: 0
          implicit_grant_access_token_lifespan: implicit_grant_access_token_lifespan
          jwks_uri: jwks_uri
          request_object_signing_alg: request_object_signing_alg
          tos_uri: tos_uri
          contacts:
            - contacts
            - contacts
          response_types:
            - response_types
            - response_types
        rp_initiated: true
        request_url: request_url
        sid: sid
      properties:
        challenge:
          description: |-
            Challenge is the identifier ("logout challenge") of the logout authentication request. It is used to
            identify the session.
          type: string
        client:
          $ref: "#/components/schemas/oAuth2Client"
        request_url:
          description: RequestURL is the original Logout URL requested.
          type: string
        rp_initiated:
          description: "RPInitiated is set to true if the request was initiated
            by\
            \ a Relying Party (RP), also known as an OAuth 2.0 Client."
          type: boolean
        sid:
          description:
            SessionID is the login session ID that was requested to log out.
          type: string
        subject:
          description: Subject is the user for whom the logout was request.
          type: string
      title: Contains information about an ongoing logout request.
      type: object
    oAuth2RedirectTo:
      description: "Contains a redirect URL used to complete a login, consent,
        or\
        \ logout request."
      example:
        redirect_to: redirect_to
      properties:
        redirect_to:
          description:
            RedirectURL is the URL which you should redirect the user's browser
            to once the authentication process is completed.
          type: string
      required:
        - redirect_to
      title: OAuth 2.0 Redirect Browser To
      type: object
    oAuth2TokenExchange:
      description: OAuth2 Token Exchange Result
      example:
        access_token: access_token
        refresh_token: refresh_token
        scope: 1
        id_token: 6
        token_type: token_type
        expires_in: 0
      properties:
        access_token:
          description: The access token issued by the authorization server.
          type: string
        expires_in:
          description: "The lifetime in seconds of the access token.
            For\nexample,\
            \ the value \"3600\" denotes that the access token will\nexpire in
            one\
            \ hour from the time the response was generated."
          format: int64
          type: integer
        id_token:
          description: To retrieve a refresh token request the id_token scope.
          format: int64
          type: integer
        refresh_token:
          description: "The refresh token, which can be used to obtain
            new\naccess\
            \ tokens. To retrieve it add the scope \"offline\" to your access
            token\
            \ request."
          type: string
        scope:
          description: The scope of the access token
          format: int64
          type: integer
        token_type:
          description: The type of the token issued
          type: string
      type: object
    oidcConfiguration:
      description: |-
        Includes links to several endpoints (for example `/oauth2/token`) and exposes information on supported signature algorithms
        among others.
      example:
        request_parameter_supported: true
        claims_parameter_supported: true
        backchannel_logout_supported: true
        scopes_supported:
          - scopes_supported
          - scopes_supported
        issuer: https://playground.ory.sh/ory-hydra/public/
        userinfo_signed_response_alg:
          - userinfo_signed_response_alg
          - userinfo_signed_response_alg
        authorization_endpoint: https://playground.ory.sh/ory-hydra/public/oauth2/auth
        device_authorization_endpoint: device_authorization_endpoint
        claims_supported:
          - claims_supported
          - claims_supported
        userinfo_signing_alg_values_supported:
          - userinfo_signing_alg_values_supported
          - userinfo_signing_alg_values_supported
        token_endpoint_auth_methods_supported:
          - token_endpoint_auth_methods_supported
          - token_endpoint_auth_methods_supported
        backchannel_logout_session_supported: true
        response_modes_supported:
          - response_modes_supported
          - response_modes_supported
        id_token_signed_response_alg:
          - id_token_signed_response_alg
          - id_token_signed_response_alg
        token_endpoint: https://playground.ory.sh/ory-hydra/public/oauth2/token
        response_types_supported:
          - response_types_supported
          - response_types_supported
        request_uri_parameter_supported: true
        grant_types_supported:
          - grant_types_supported
          - grant_types_supported
        end_session_endpoint: end_session_endpoint
        revocation_endpoint: revocation_endpoint
        userinfo_endpoint: userinfo_endpoint
        frontchannel_logout_supported: true
        require_request_uri_registration: true
        code_challenge_methods_supported:
          - code_challenge_methods_supported
          - code_challenge_methods_supported
        frontchannel_logout_session_supported: true
        jwks_uri: "https://{slug}.projects.oryapis.com/.well-known/jwks.json"
        subject_types_supported:
          - subject_types_supported
          - subject_types_supported
        id_token_signing_alg_values_supported:
          - id_token_signing_alg_values_supported
          - id_token_signing_alg_values_supported
        registration_endpoint: https://playground.ory.sh/ory-hydra/admin/client
        request_object_signing_alg_values_supported:
          - request_object_signing_alg_values_supported
          - request_object_signing_alg_values_supported
      properties:
        authorization_endpoint:
          description: OAuth 2.0 Authorization Endpoint URL
          example: https://playground.ory.sh/ory-hydra/public/oauth2/auth
          type: string
        backchannel_logout_session_supported:
          description: "OpenID Connect Back-Channel Logout Session
            Required\n\nBoolean\
            \ value specifying whether the OP can pass a sid (session ID) Claim
            in\
            \ the Logout Token to identify the RP\nsession with the OP. If
            supported,\
            \ the sid Claim is also included in ID Tokens issued by the OP"
          type: boolean
        backchannel_logout_supported:
          description: "OpenID Connect Back-Channel Logout Supported\n\nBoolean
            value\
            \ specifying whether the OP supports back-channel logout, with true
            indicating\
            \ support."
          type: boolean
        claims_parameter_supported:
          description: "OpenID Connect Claims Parameter Parameter
            Supported\n\nBoolean\
            \ value specifying whether the OP supports use of the claims
            parameter,\
            \ with true indicating support."
          type: boolean
        claims_supported:
          description: "OpenID Connect Supported Claims\n\nJSON array containing
            a\
            \ list of the Claim Names of the Claims that the OpenID Provider MAY
            be\
            \ able to supply\nvalues for. Note that for privacy or other
            reasons,\
            \ this might not be an exhaustive list."
          items:
            type: string
          type: array
        code_challenge_methods_supported:
          description: "OAuth 2.0 PKCE Supported Code Challenge Methods\n\nJSON
            array\
            \ containing a list of Proof Key for Code Exchange (PKCE) [RFC7636]
            code\
            \ challenge methods supported\nby this authorization server."
          items:
            type: string
          type: array
        device_authorization_endpoint:
          description:
            URL of the authorization server's device authorization endpoint
          type: string
        end_session_endpoint:
          description: |-
            OpenID Connect End-Session Endpoint

            URL at the OP to which an RP can perform a redirect to request that the End-User be logged out at the OP.
          type: string
        frontchannel_logout_session_supported:
          description: "OpenID Connect Front-Channel Logout Session
            Required\n\nBoolean\
            \ value specifying whether the OP can pass iss (issuer) and sid
            (session\
            \ ID) query parameters to identify\nthe RP session with the OP when
            the\
            \ frontchannel_logout_uri is used. If supported, the sid Claim is
            also\n\
            included in ID Tokens issued by the OP."
          type: boolean
        frontchannel_logout_supported:
          description: "OpenID Connect Front-Channel Logout Supported\n\nBoolean
            value\
            \ specifying whether the OP supports HTTP-based logout, with true
            indicating\
            \ support."
          type: boolean
        grant_types_supported:
          description: |-
            OAuth 2.0 Supported Grant Types

            JSON array containing a list of the OAuth 2.0 Grant Type values that this OP supports.
          items:
            type: string
          type: array
        id_token_signed_response_alg:
          description: |-
            OpenID Connect Default ID Token Signing Algorithms

            Algorithm used to sign OpenID Connect ID Tokens.
          items:
            type: string
          type: array
        id_token_signing_alg_values_supported:
          description: |-
            OpenID Connect Supported ID Token Signing Algorithms

            JSON array containing a list of the JWS signing algorithms (alg values) supported by the OP for the ID Token
            to encode the Claims in a JWT.
          items:
            type: string
          type: array
        issuer:
          description: "OpenID Connect Issuer URL\n\nAn URL using the https
            scheme\
            \ with no query or fragment component that the OP asserts as its
            IssuerURL\
            \ Identifier.\nIf IssuerURL discovery is supported , this value MUST
            be\
            \ identical to the issuer value returned\nby WebFinger. This also
            MUST\
            \ be identical to the iss Claim value in ID Tokens issued from this
            IssuerURL."
          example: https://playground.ory.sh/ory-hydra/public/
          type: string
        jwks_uri:
          description: "OpenID Connect Well-Known JSON Web Keys URL\n\nURL of
            the\
            \ OP's JSON Web Key Set [JWK] document. This contains the signing
            key(s)\
            \ the RP uses to validate\nsignatures from the OP. The JWK Set MAY
            also\
            \ contain the Server's encryption key(s), which are used by RPs\nto
            encrypt\
            \ requests to the Server. When both signing and encryption keys are
            made\
            \ available, a use (Key Use)\nparameter value is REQUIRED for all
            keys\
            \ in the referenced JWK Set to indicate each key's intended
            usage.\nAlthough\
            \ some algorithms allow the same key to be used for both signatures
            and\
            \ encryption, doing so is\nNOT RECOMMENDED, as it is less secure.
            The\
            \ JWK x5c parameter MAY be used to provide X.509 representations
            of\n\
            keys provided. When used, the bare key values MUST still be present
            and\
            \ MUST match those in the certificate."
          example: "https://{slug}.projects.oryapis.com/.well-known/jwks.json"
          type: string
        registration_endpoint:
          description: OpenID Connect Dynamic Client Registration Endpoint URL
          example: https://playground.ory.sh/ory-hydra/admin/client
          type: string
        request_object_signing_alg_values_supported:
          description: "OpenID Connect Supported Request Object Signing
            Algorithms\n\
            \nJSON array containing a list of the JWS signing algorithms (alg
            values)\
            \ supported by the OP for Request Objects,\nwhich are described in
            Section\
            \ 6.1 of OpenID Connect Core 1.0 [OpenID.Core]. These algorithms are
            used\
            \ both when\nthe Request Object is passed by value (using the
            request\
            \ parameter) and when it is passed by reference\n(using the
            request_uri\
            \ parameter)."
          items:
            type: string
          type: array
        request_parameter_supported:
          description: "OpenID Connect Request Parameter Supported\n\nBoolean
            value\
            \ specifying whether the OP supports use of the request parameter,
            with\
            \ true indicating support."
          type: boolean
        request_uri_parameter_supported:
          description: "OpenID Connect Request URI Parameter
            Supported\n\nBoolean\
            \ value specifying whether the OP supports use of the request_uri
            parameter,\
            \ with true indicating support."
          type: boolean
        require_request_uri_registration:
          description: |-
            OpenID Connect Requires Request URI Registration

            Boolean value specifying whether the OP requires any request_uri values used to be pre-registered
            using the request_uris registration parameter.
          type: boolean
        response_modes_supported:
          description: |-
            OAuth 2.0 Supported Response Modes

            JSON array containing a list of the OAuth 2.0 response_mode values that this OP supports.
          items:
            type: string
          type: array
        response_types_supported:
          description: "OAuth 2.0 Supported Response Types\n\nJSON array
            containing\
            \ a list of the OAuth 2.0 response_type values that this OP
            supports.\
            \ Dynamic OpenID\nProviders MUST support the code, id_token, and the
            token\
            \ id_token Response Type values."
          items:
            type: string
          type: array
        revocation_endpoint:
          description: |-
            OAuth 2.0 Token Revocation URL

            URL of the authorization server's OAuth 2.0 revocation endpoint.
          type: string
        scopes_supported:
          description: "OAuth 2.0 Supported Scope Values\n\nJSON array
            containing\
            \ a list of the OAuth 2.0 [RFC6749] scope values that this server
            supports.\
            \ The server MUST\nsupport the openid scope value. Servers MAY
            choose\
            \ not to advertise some supported scope values even when this
            parameter\
            \ is used"
          items:
            type: string
          type: array
        subject_types_supported:
          description: |-
            OpenID Connect Supported Subject Types

            JSON array containing a list of the Subject Identifier types that this OP supports. Valid types include
            pairwise and public.
          items:
            type: string
          type: array
        token_endpoint:
          description: OAuth 2.0 Token Endpoint URL
          example: https://playground.ory.sh/ory-hydra/public/oauth2/token
          type: string
        token_endpoint_auth_methods_supported:
          description: "OAuth 2.0 Supported Client Authentication
            Methods\n\nJSON\
            \ array containing a list of Client Authentication methods supported
            by\
            \ this Token Endpoint. The options are\nclient_secret_post,
            client_secret_basic,\
            \ client_secret_jwt, and private_key_jwt, as described in Section 9
            of\
            \ OpenID Connect Core 1.0"
          items:
            type: string
          type: array
        userinfo_endpoint:
          description: |-
            OpenID Connect Userinfo URL

            URL of the OP's UserInfo Endpoint.
          type: string
        userinfo_signed_response_alg:
          description: |-
            OpenID Connect User Userinfo Signing Algorithm

            Algorithm used to sign OpenID Connect Userinfo Responses.
          items:
            type: string
          type: array
        userinfo_signing_alg_values_supported:
          description: "OpenID Connect Supported Userinfo Signing
            Algorithm\n\nJSON\
            \ array containing a list of the JWS [JWS] signing algorithms (alg
            values)\
            \ [JWA] supported by the UserInfo Endpoint to encode the Claims in a
            JWT\
            \ [JWT]."
          items:
            type: string
          type: array
      required:
        - authorization_endpoint
        - id_token_signed_response_alg
        - id_token_signing_alg_values_supported
        - issuer
        - jwks_uri
        - response_types_supported
        - subject_types_supported
        - token_endpoint
        - userinfo_signed_response_alg
      title: OpenID Connect Discovery Metadata
      type: object
    oidcUserInfo:
      description: OpenID Connect Userinfo
      example:
        sub: sub
        website: website
        zoneinfo: zoneinfo
        birthdate: birthdate
        email_verified: true
        gender: gender
        profile: profile
        phone_number_verified: true
        preferred_username: preferred_username
        given_name: given_name
        locale: locale
        middle_name: middle_name
        picture: picture
        updated_at: 0
        name: name
        nickname: nickname
        phone_number: phone_number
        family_name: family_name
        email: email
      properties:
        birthdate:
          description: "End-User's birthday, represented as an ISO 8601:2004
            [ISO8601‑\
            2004] YYYY-MM-DD format. The year MAY be 0000, indicating that it is
            omitted.\
            \ To represent only the year, YYYY format is allowed. Note that
            depending\
            \ on the underlying platform's date related function, providing just
            year\
            \ can result in varying month and day, so the implementers need to
            take\
            \ this factor into account to correctly process the dates."
          type: string
        email:
          description: "End-User's preferred e-mail address. Its value MUST
            conform\
            \ to the RFC 5322 [RFC5322] addr-spec syntax. The RP MUST NOT rely
            upon\
            \ this value being unique, as discussed in Section 5.7."
          type: string
        email_verified:
          description: "True if the End-User's e-mail address has been verified;
            otherwise\
            \ false. When this Claim Value is true, this means that the OP took
            affirmative\
            \ steps to ensure that this e-mail address was controlled by the
            End-User\
            \ at the time the verification was performed. The means by which an
            e-mail\
            \ address is verified is context-specific, and dependent upon the
            trust\
            \ framework or contractual agreements within which the parties are
            operating."
          type: boolean
        family_name:
          description: "Surname(s) or last name(s) of the End-User. Note that in
            some\
            \ cultures, people can have multiple family names or no family name;
            all\
            \ can be present, with the names being separated by space
            characters."
          type: string
        gender:
          description:
            End-User's gender. Values defined by this specification are female
            and male. Other values MAY be used when neither of the defined
            values are applicable.
          type: string
        given_name:
          description: "Given name(s) or first name(s) of the End-User. Note
            that\
            \ in some cultures, people can have multiple given names; all can be
            present,\
            \ with the names being separated by space characters."
          type: string
        locale:
          description: "End-User's locale, represented as a BCP47 [RFC5646]
            language\
            \ tag. This is typically an ISO 639-1 Alpha-2 [ISO639‑1] language
            code\
            \ in lowercase and an ISO 3166-1 Alpha-2 [ISO3166‑1] country code in
            uppercase,\
            \ separated by a dash. For example, en-US or fr-CA. As a
            compatibility\
            \ note, some implementations have used an underscore as the
            separator\
            \ rather than a dash, for example, en_US; Relying Parties MAY choose
            to\
            \ accept this locale syntax as well."
          type: string
        middle_name:
          description: "Middle name(s) of the End-User. Note that in some
            cultures,\
            \ people can have multiple middle names; all can be present, with
            the\
            \ names being separated by space characters. Also note that in some
            cultures,\
            \ middle names are not used."
          type: string
        name:
          description: "End-User's full name in displayable form including all
            name\
            \ parts, possibly including titles and suffixes, ordered according
            to\
            \ the End-User's locale and preferences."
          type: string
        nickname:
          description: "Casual name of the End-User that may or may not be the
            same\
            \ as the given_name. For instance, a nickname value of Mike might be
            returned\
            \ alongside a given_name value of Michael."
          type: string
        phone_number:
          description: "End-User's preferred telephone number. E.164 [E.164] is
            RECOMMENDED\
            \ as the format of this Claim, for example, +1 (425) 555-1212 or +56
            (2)\
            \ 687 2400. If the phone number contains an extension, it is
            RECOMMENDED\
            \ that the extension be represented using the RFC 3966 [RFC3966]
            extension\
            \ syntax, for example, +1 (604) 555-1234;ext=5678."
          type: string
        phone_number_verified:
          description: "True if the End-User's phone number has been verified;
            otherwise\
            \ false. When this Claim Value is true, this means that the OP took
            affirmative\
            \ steps to ensure that this phone number was controlled by the
            End-User\
            \ at the time the verification was performed. The means by which a
            phone\
            \ number is verified is context-specific, and dependent upon the
            trust\
            \ framework or contractual agreements within which the parties are
            operating.\
            \ When true, the phone_number Claim MUST be in E.164 format and any
            extensions\
            \ MUST be represented in RFC 3966 format."
          type: boolean
        picture:
          description: "URL of the End-User's profile picture. This URL MUST
            refer\
            \ to an image file (for example, a PNG, JPEG, or GIF image file),
            rather\
            \ than to a Web page containing an image. Note that this URL SHOULD
            specifically\
            \ reference a profile photo of the End-User suitable for displaying
            when\
            \ describing the End-User, rather than an arbitrary photo taken by
            the\
            \ End-User."
          type: string
        preferred_username:
          description: "Non-unique shorthand name by which the End-User wishes
            to\
            \ be referred to at the RP, such as janedoe or j.doe. This value MAY
            be\
            \ any valid JSON string including special characters such as @, /,
            or\
            \ whitespace."
          type: string
        profile:
          description:
            URL of the End-User's profile page. The contents of this Web page
            SHOULD be about the End-User.
          type: string
        sub:
          description: Subject - Identifier for the End-User at the IssuerURL.
          type: string
        updated_at:
          description:
            Time the End-User's information was last updated. Its value is a
            JSON number representing the number of seconds from
            1970-01-01T0:0:0Z as measured in UTC until the date/time.
          format: int64
          type: integer
        website:
          description:
            URL of the End-User's Web page or blog. This Web page SHOULD contain
            information published by the End-User or an organization that the
            End-User is affiliated with.
          type: string
        zoneinfo:
          description: "String from zoneinfo [zoneinfo] time zone database
            representing\
            \ the End-User's time zone. For example, Europe/Paris or
            America/Los_Angeles."
          type: string
      type: object
    pagination:
      properties:
        page_size:
          default: 250
          description: "Items per page\n\nThis is the number of items per page
            to\
            \ return.\nFor details on pagination please head over to the
            [pagination\
            \
            documentation](https://www.ory.sh/docs/ecosystem/api-design#pagination)."
          format: int64
          maximum: 1000
          minimum: 1
          type: integer
        page_token:
          default: "1"
          description: "Next Page Token\n\nThe next page token.\nFor details on
            pagination\
            \ please head over to the [pagination
            documentation](https://www.ory.sh/docs/ecosystem/api-design#pagination)."
          minimum: 1
          type: string
      type: object
    paginationHeaders:
      properties:
        link:
          description: "The link header contains pagination links.\n\nFor
            details\
            \ on pagination please head over to the [pagination
            documentation](https://www.ory.sh/docs/ecosystem/api-design#pagination).\n\
            \nin: header"
          type: string
        x-total-count:
          description: "The total number of clients.\n\nin: header"
          type: string
      type: object
    rejectOAuth2Request:
      properties:
        error:
          description: "The error should follow the OAuth2 error format (e.g.
            `invalid_request`,\
            \ `login_required`).\n\nDefaults to `request_denied`."
          type: string
        error_debug:
          description: |-
            Debug contains information to help resolve the problem as a developer. Usually not exposed
            to the public but only in the server logs.
          type: string
        error_description:
          description: Description of the error in a human readable format.
          type: string
        error_hint:
          description: Hint to help resolve the error.
          type: string
        status_code:
          description: |-
            Represents the HTTP status code of the error (e.g. 401 or 403)

            Defaults to 400
          format: int64
          type: integer
      title: The request payload used to accept a login or consent request.
      type: object
    tokenPagination:
      properties:
        page_size:
          default: 250
          description: "Items per page\n\nThis is the number of items per page
            to\
            \ return.\nFor details on pagination please head over to the
            [pagination\
            \
            documentation](https://www.ory.sh/docs/ecosystem/api-design#pagination)."
          format: int64
          maximum: 1000
          minimum: 1
          type: integer
        page_token:
          default: "1"
          description: "Next Page Token\n\nThe next page token.\nFor details on
            pagination\
            \ please head over to the [pagination
            documentation](https://www.ory.sh/docs/ecosystem/api-design#pagination)."
          minimum: 1
          type: string
      type: object
    tokenPaginationHeaders:
      properties:
        link:
          description: "The link header contains pagination links.\n\nFor
            details\
            \ on pagination please head over to the [pagination
            documentation](https://www.ory.sh/docs/ecosystem/api-design#pagination).\n\
            \nin: header"
          type: string
        x-total-count:
          description: "The total number of clients.\n\nin: header"
          type: string
      type: object
    tokenPaginationRequestParameters:
      description: "The `Link` HTTP header contains multiple links (`first`,
        `next`,\
        \ `last`, `previous`) formatted
        as:\n`<https://{project-slug}.projects.oryapis.com/admin/clients?limit={limit}&offset={offset}>;\
        \ rel=\"{page}\"`\n\nFor details on pagination please head over to the
        [pagination\
        \
        documentation](https://www.ory.sh/docs/ecosystem/api-design#pagination)."
      properties:
        page_size:
          default: 250
          description: "Items per Page\n\nThis is the number of items per page
            to\
            \ return.\nFor details on pagination please head over to the
            [pagination\
            \
            documentation](https://www.ory.sh/docs/ecosystem/api-design#pagination)."
          format: int64
          maximum: 500
          minimum: 1
          type: integer
        page_token:
          default: "1"
          description: "Next Page Token\n\nThe next page token.\nFor details on
            pagination\
            \ please head over to the [pagination
            documentation](https://www.ory.sh/docs/ecosystem/api-design#pagination)."
          minimum: 1
          type: string
      title: Pagination Request Parameters
      type: object
    tokenPaginationResponseHeaders:
      description: "The `Link` HTTP header contains multiple links (`first`,
        `next`,\
        \ `last`, `previous`) formatted
        as:\n`<https://{project-slug}.projects.oryapis.com/admin/clients?limit={limit}&offset={offset}>;\
        \ rel=\"{page}\"`\n\nFor details on pagination please head over to the
        [pagination\
        \
        documentation](https://www.ory.sh/docs/ecosystem/api-design#pagination)."
      properties:
        link:
          description: "The Link HTTP Header\n\nThe `Link` header contains a
            comma-delimited\
            \ list of links to the following pages:\n\nfirst: The first page of
            results.\n\
            next: The next page of results.\nprev: The previous page of
            results.\n\
            last: The last page of results.\n\nPages are omitted if they do not
            exist.\
            \ For example, if there is no next page, the `next` link is omitted.
            Examples:\n\
            \n</clients?limit=5&offset=0>;
            rel=\"first\",</clients?limit=5&offset=15>;\
            \ rel=\"next\",</clients?limit=5&offset=5>;
            rel=\"prev\",</clients?limit=5&offset=20>;\
            \ rel=\"last\""
          type: string
        x-total-count:
          description: |-
            The X-Total-Count HTTP Header

            The `X-Total-Count` header contains the total number of items in the collection.
          format: int64
          type: integer
      title: Pagination Response Header
      type: object
    trustOAuth2JwtGrantIssuer:
      description: Trust OAuth2 JWT Bearer Grant Type Issuer Request Body
      properties:
        allow_any_subject:
          description:
            The "allow_any_subject" indicates that the issuer is allowed to have
            any principal as the subject of the JWT.
          type: boolean
        expires_at:
          description: "The \"expires_at\" indicates, when grant will expire, so
            we\
            \ will reject assertion from \"issuer\" targeting \"subject\"."
          format: date-time
          type: string
        issuer:
          description:
            The "issuer" identifies the principal that issued the JWT assertion
            (same as "iss" claim in JWT).
          example: https://jwt-idp.example.com
          type: string
        jwk:
          $ref: "#/components/schemas/jsonWebKey"
        scope:
          description: "The \"scope\" contains list of scope values (as
            described\
            \ in Section 3.3 of OAuth 2.0 [RFC6749])"
          example:
            - openid
            - offline
          items:
            type: string
          type: array
        subject:
          description:
            The "subject" identifies the principal that is the subject of the
            JWT.
          example: mike@example.com
          type: string
      required:
        - expires_at
        - issuer
        - jwk
        - scope
      type: object
    trustedOAuth2JwtGrantIssuer:
      description: OAuth2 JWT Bearer Grant Type Issuer Trust Relationship
      example:
        public_key:
          set: https://jwt-idp.example.com
          kid: 123e4567-e89b-12d3-a456-426655440000
        expires_at: 2000-01-23T04:56:07.000+00:00
        subject: mike@example.com
        scope:
          - openid
          - offline
        created_at: 2000-01-23T04:56:07.000+00:00
        id: 9edc811f-4e28-453c-9b46-4de65f00217f
        allow_any_subject: true
        issuer: https://jwt-idp.example.com
      properties:
        allow_any_subject:
          description:
            The "allow_any_subject" indicates that the issuer is allowed to have
            any principal as the subject of the JWT.
          type: boolean
        created_at:
          description: 'The "created_at" indicates, when grant was created.'
          format: date-time
          type: string
        expires_at:
          description: "The \"expires_at\" indicates, when grant will expire, so
            we\
            \ will reject assertion from \"issuer\" targeting \"subject\"."
          format: date-time
          type: string
        id:
          example: 9edc811f-4e28-453c-9b46-4de65f00217f
          type: string
        issuer:
          description:
            The "issuer" identifies the principal that issued the JWT assertion
            (same as "iss" claim in JWT).
          example: https://jwt-idp.example.com
          type: string
        public_key:
          $ref: "#/components/schemas/trustedOAuth2JwtGrantJsonWebKey"
        scope:
          description: "The \"scope\" contains list of scope values (as
            described\
            \ in Section 3.3 of OAuth 2.0 [RFC6749])"
          example:
            - openid
            - offline
          items:
            type: string
          type: array
        subject:
          description:
            The "subject" identifies the principal that is the subject of the
            JWT.
          example: mike@example.com
          type: string
      type: object
    trustedOAuth2JwtGrantIssuers:
      description: OAuth2 JWT Bearer Grant Type Issuer Trust Relationships
      items:
        $ref: "#/components/schemas/trustedOAuth2JwtGrantIssuer"
      type: array
    trustedOAuth2JwtGrantJsonWebKey:
      description: OAuth2 JWT Bearer Grant Type Issuer Trusted JSON Web Key
      example:
        set: https://jwt-idp.example.com
        kid: 123e4567-e89b-12d3-a456-426655440000
      properties:
        kid:
          description:
            The "key_id" is key unique identifier (same as kid header in
            jws/jwt).
          example: 123e4567-e89b-12d3-a456-426655440000
          type: string
        set:
          description:
            The "set" is basically a name for a group(set) of keys. Will be the
            same as "issuer" in grant.
          example: https://jwt-idp.example.com
          type: string
      type: object
    verifyUserCodeRequest:
      description: Contains information on an device verification
      properties:
        user_code:
          type: string
      type: object
    version:
      properties:
        version:
          description: Version is the service's version.
          type: string
      type: object
    introspectOAuth2Token_request:
      properties:
        scope:
          description: "An optional, space separated list of required scopes. If
            the\
            \ access token was not granted one of the\nscopes, the result of
            active\
            \ will be false."
          type: string
          x-formData-name: scope
        token:
          description: "The string value of the token. For access tokens,
            this\nis\
            \ the \"access_token\" value returned from the token
            endpoint\ndefined\
            \ in OAuth 2.0. For refresh tokens, this is the
            \"refresh_token\"\nvalue\
            \ returned."
          required:
            - token
          type: string
          x-formData-name: token
      required:
        - token
      type: object
    isReady_200_response:
      example:
        status: status
      properties:
        status:
          description: Always "ok".
          type: string
      type: object
    isReady_503_response:
      properties:
        errors:
          additionalProperties:
            type: string
          description:
            Errors contains a list of errors that caused the not ready status.
          type: object
      type: object
    revokeOAuth2Token_request:
      properties:
        token:
          required:
            - token
          type: string
          x-formData-name: token
      required:
        - token
      type: object
    oauth2TokenExchange_request:
      properties:
        client_id:
          type: string
          x-formData-name: client_id
        code:
          type: string
          x-formData-name: code
        grant_type:
          required:
            - grant_type
          type: string
          x-formData-name: grant_type
        redirect_uri:
          type: string
          x-formData-name: redirect_uri
        refresh_token:
          type: string
          x-formData-name: refresh_token
      required:
        - grant_type
      type: object
    getVersion_200_response:
      example:
        version: version
      properties:
        version:
          description: The version of Ory Hydra.
          type: string
      type: object
    oAuth2ConsentSession_expires_at:
      example:
        access_token: 2000-01-23T04:56:07.000+00:00
        refresh_token: 2000-01-23T04:56:07.000+00:00
        par_context: 2000-01-23T04:56:07.000+00:00
        id_token: 2000-01-23T04:56:07.000+00:00
        authorize_code: 2000-01-23T04:56:07.000+00:00
      properties:
        access_token:
          format: date-time
          type: string
        authorize_code:
          format: date-time
          type: string
        id_token:
          format: date-time
          type: string
        par_context:
          format: date-time
          type: string
        refresh_token:
          format: date-time
          type: string
      type: object
  securitySchemes:
    basic:
      scheme: basic
      type: http
    bearer:
      scheme: bearer
      type: http
    oauth2:
      flows:
        authorizationCode:
          authorizationUrl: https://hydra.demo.ory.sh/oauth2/auth
          scopes:
            offline:
              A scope required when requesting refresh tokens (alias for
              `offline_access`)
            offline_access: A scope required when requesting refresh tokens
            openid: Request an OpenID Connect ID Token
          tokenUrl: https://hydra.demo.ory.sh/oauth2/token
      type: oauth2
x-forwarded-proto: string
x-request-id: string<|MERGE_RESOLUTION|>--- conflicted
+++ resolved
@@ -904,12 +904,11 @@
           description: errorOAuth2
       summary: Reject OAuth 2.0 Consent Request
       tags:
-<<<<<<< HEAD
-        - v0alpha2
+        - oAuth2
   /admin/oauth2/auth/requests/device/verify:
     put:
       description: Verifies a device grant request
-      operationId: adminVerifyUserCodeRequest
+      operationId: verifyUserCodeRequest
       parameters:
         - explode: true
           in: query
@@ -929,20 +928,17 @@
           content:
             application/json:
               schema:
-                $ref: "#/components/schemas/successfulOAuth2RequestResponse"
-          description: successfulOAuth2RequestResponse
+                $ref: "#/components/schemas/oAuth2RedirectTo"
+          description: oAuth2RedirectTo
         default:
           content:
             application/json:
               schema:
-                $ref: "#/components/schemas/oAuth2ApiError"
-          description: oAuth2ApiError
+                $ref: "#/components/schemas/errorOAuth2"
+          description: errorOAuth2
       summary: Verifies a device grant request
       tags:
-        - v0alpha2
-=======
         - oAuth2
->>>>>>> 8177cb5e
   /admin/oauth2/auth/requests/login:
     get:
       description: "When an authorization code, hybrid, or implicit OAuth 2.0
@@ -1654,6 +1650,33 @@
       summary: OAuth 2.0 Authorize Endpoint
       tags:
         - oAuth2
+  /oauth2/device/auth:
+    get:
+      description: "This endpoint is not documented here because you should
+        never\
+        \ use your own implementation to perform OAuth2 flows.\nOAuth2 is a very
+        popular\
+        \ protocol and a library for your programming language will
+        exists.\n\nTo\
+        \ learn more about this flow please refer to the specification:
+        https://tools.ietf.org/html/rfc8628"
+      operationId: performOAuth2DeviceFlow
+      responses:
+        "200":
+          content:
+            application/json:
+              schema:
+                $ref: "#/components/schemas/deviceAuthorization"
+          description: deviceAuthorization
+        default:
+          content:
+            application/json:
+              schema:
+                $ref: "#/components/schemas/errorOAuth2"
+          description: errorOAuth2
+      summary: The OAuth 2.0 Device Authorize Endpoint
+      tags:
+        - v0alpha2
   /oauth2/register:
     post:
       description: |-
@@ -2263,6 +2286,93 @@
         - kid
         - use
       type: object
+    deviceAuthorization:
+      description: "# Ory's OAuth 2.0 Device Authorization API"
+      example:
+        user_code: AAAAAA
+        device_code: ory_dc_smldfksmdfkl.mslkmlkmlk
+        interval: 5
+        verification_uri_complete: https://auth.ory.sh/tv?user_code=AAAAAA
+        verification_uri: https://auth.ory.sh/tv
+        expires_in: 16830
+      properties:
+        device_code:
+          description: The device verification code.
+          example: ory_dc_smldfksmdfkl.mslkmlkmlk
+          type: string
+        expires_in:
+          description:
+            The lifetime in seconds of the "device_code" and "user_code".
+          example: 16830
+          format: int64
+          type: integer
+        interval:
+          description: "The minimum amount of time in seconds that the
+            client\nSHOULD\
+            \ wait between polling requests to the token endpoint.  If no\nvalue
+            is\
+            \ provided, clients MUST use 5 as the default."
+          example: 5
+          format: int64
+          type: integer
+        user_code:
+          description: The end-user verification code.
+          example: AAAAAA
+          type: string
+        verification_uri:
+          description: |-
+            The end-user verification URI on the authorization
+            server.  The URI should be short and easy to remember as end users
+            will be asked to manually type it into their user agent.
+          example: https://auth.ory.sh/tv
+          type: string
+        verification_uri_complete:
+          description: "A verification URI that includes the \"user_code\"
+            (or\nother\
+            \ information with the same function as the \"user_code\"),\nwhich
+            is\
+            \ designed for non-textual transmission."
+          example: https://auth.ory.sh/tv?user_code=AAAAAA
+          type: string
+      title: OAuth2 Device Flow
+      type: object
+    deviceGrantRequest:
+      properties:
+        challenge:
+          description: |-
+            ID is the identifier ("device challenge") of the device grant request. It is used to
+            identify the session.
+          type: string
+        client:
+          $ref: "#/components/schemas/oAuth2Client"
+        handled_at:
+          format: date-time
+          title: NullTime implements sql.NullTime functionality.
+          type: string
+        request_url:
+          description: RequestURL is the original Device Grant URL requested.
+          type: string
+        requested_access_token_audience:
+          items:
+            type: string
+          title:
+            StringSlicePipeDelimiter de/encodes the string slice to/from a SQL
+            string.
+          type: array
+        requested_scope:
+          items:
+            type: string
+          title:
+            StringSlicePipeDelimiter de/encodes the string slice to/from a SQL
+            string.
+          type: array
+      required:
+        - challenge
+        - client
+        - requested_access_token_audience
+        - requested_scope
+      title: Contains information on an ongoing device grant request.
+      type: object
     errorOAuth2:
       description: Error
       example:
@@ -2296,43 +2406,6 @@
           example: 401
           format: int64
           type: integer
-      type: object
-    deviceGrantRequest:
-      properties:
-        challenge:
-          description: |-
-            ID is the identifier ("device challenge") of the device grant request. It is used to
-            identify the session.
-          type: string
-        client:
-          $ref: "#/components/schemas/oAuth2Client"
-        handled_at:
-          format: date-time
-          title: NullTime implements sql.NullTime functionality.
-          type: string
-        request_url:
-          description: RequestURL is the original Device Grant URL requested.
-          type: string
-        requested_access_token_audience:
-          items:
-            type: string
-          title:
-            StringSlicePipeDelimiter de/encodes the string slice to/from a SQL
-            string.
-          type: array
-        requested_scope:
-          items:
-            type: string
-          title:
-            StringSlicePipeDelimiter de/encodes the string slice to/from a SQL
-            string.
-          type: array
-      required:
-        - challenge
-        - client
-        - requested_access_token_audience
-        - requested_scope
-      title: Contains information on an ongoing device grant request.
       type: object
     genericError:
       properties:
