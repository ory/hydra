// Copyright © 2022 Ory Corp
// SPDX-License-Identifier: Apache-2.0

package sql

import (
	"context"
	"crypto/sha256"
	"crypto/sha512"
	"database/sql"
	"encoding/hex"
	"encoding/json"
	"fmt"
	"net/url"
	"strings"
	"time"

	"go.opentelemetry.io/otel/trace"

	"github.com/gofrs/uuid"
	"github.com/pkg/errors"
	"github.com/tidwall/gjson"

	"github.com/ory/fosite"
	"github.com/ory/fosite/storage"
	"github.com/ory/hydra/v2/oauth2"
	"github.com/ory/hydra/v2/x/events"
	"github.com/ory/x/errorsx"
	"github.com/ory/x/otelx"
	"github.com/ory/x/sqlcon"
	"github.com/ory/x/stringsx"
)

var _ oauth2.AssertionJWTReader = &Persister{}
var _ storage.Transactional = &Persister{}

type (
	tableName        string
	OAuth2RequestSQL struct {
		ID                string         `db:"signature"`
		NID               uuid.UUID      `db:"nid"`
		Request           string         `db:"request_id"`
		ConsentChallenge  sql.NullString `db:"challenge_id"`
		RequestedAt       time.Time      `db:"requested_at"`
		Client            string         `db:"client_id"`
		Scopes            string         `db:"scope"`
		GrantedScope      string         `db:"granted_scope"`
		RequestedAudience string         `db:"requested_audience"`
		GrantedAudience   string         `db:"granted_audience"`
		Form              string         `db:"form_data"`
		Subject           string         `db:"subject"`
		Active            bool           `db:"active"`
		Session           []byte         `db:"session_data"`
		Table             tableName      `db:"-"`
	}
)

const (
	sqlTableOpenID     tableName = "oidc"
	sqlTableAccess     tableName = "access"
	sqlTableRefresh    tableName = "refresh"
	sqlTableCode       tableName = "code"
	sqlTablePKCE       tableName = "pkce"
	sqlTableDeviceCode tableName = "device_code"
	sqlTableUserCode   tableName = "user_code"
)

func (r OAuth2RequestSQL) TableName() string {
	return "hydra_oauth2_" + string(r.Table)
}

func (p *Persister) sqlSchemaFromRequest(ctx context.Context, rawSignature string, r fosite.Requester, table tableName) (*OAuth2RequestSQL, error) {
	subject := ""
	if r.GetSession() == nil {
		p.l.Debugf("Got an empty session in sqlSchemaFromRequest")
	} else {
		subject = r.GetSession().GetSubject()
	}

	session, err := json.Marshal(r.GetSession())
	if err != nil {
		return nil, errorsx.WithStack(err)
	}

	if p.config.EncryptSessionData(ctx) {
		ciphertext, err := p.r.KeyCipher().Encrypt(ctx, session, nil)
		if err != nil {
			return nil, errorsx.WithStack(err)
		}
		session = []byte(ciphertext)
	}

	var challenge sql.NullString
	rr, ok := r.GetSession().(*oauth2.Session)
	if !ok && r.GetSession() != nil {
		return nil, errors.Errorf("Expected request to be of type *Session, but got: %T", r.GetSession())
	} else if ok {
		if len(rr.ConsentChallenge) > 0 {
			challenge = sql.NullString{Valid: true, String: rr.ConsentChallenge}
		}
	}

	return &OAuth2RequestSQL{
		Request:           r.GetID(),
		ConsentChallenge:  challenge,
		ID:                p.hashSignature(ctx, rawSignature, table),
		RequestedAt:       r.GetRequestedAt(),
		Client:            r.GetClient().GetID(),
		Scopes:            strings.Join(r.GetRequestedScopes(), "|"),
		GrantedScope:      strings.Join(r.GetGrantedScopes(), "|"),
		GrantedAudience:   strings.Join(r.GetGrantedAudience(), "|"),
		RequestedAudience: strings.Join(r.GetRequestedAudience(), "|"),
		Form:              r.GetRequestForm().Encode(),
		Session:           session,
		Subject:           subject,
		Active:            true,
		Table:             table,
	}, nil
}

func (r *OAuth2RequestSQL) toRequest(ctx context.Context, session fosite.Session, p *Persister) (_ *fosite.Request, err error) {
	ctx, span := p.r.Tracer(ctx).Tracer().Start(ctx, "persistence.sql.toRequest")
	defer otelx.End(span, &err)

	sess := r.Session
	if !gjson.ValidBytes(sess) {
		var err error
		sess, err = p.r.KeyCipher().Decrypt(ctx, string(sess), nil)
		if err != nil {
			return nil, errorsx.WithStack(err)
		}
	}

	if session != nil {
		if err := json.Unmarshal(sess, session); err != nil {
			return nil, errorsx.WithStack(err)
		}
	} else {
		p.l.Debugf("Got an empty session in toRequest")
	}

	c, err := p.GetClient(ctx, r.Client)
	if err != nil {
		return nil, err
	}

	val, err := url.ParseQuery(r.Form)
	if err != nil {
		return nil, errorsx.WithStack(err)
	}

	return &fosite.Request{
		ID:                r.Request,
		RequestedAt:       r.RequestedAt,
		Client:            c,
		RequestedScope:    stringsx.Splitx(r.Scopes, "|"),
		GrantedScope:      stringsx.Splitx(r.GrantedScope, "|"),
		RequestedAudience: stringsx.Splitx(r.RequestedAudience, "|"),
		GrantedAudience:   stringsx.Splitx(r.GrantedAudience, "|"),
		Form:              val,
		Session:           session,
	}, nil
}

// SignatureHash hashes the signature to prevent errors where the signature is
// longer than 128 characters (and thus doesn't fit into the pk).
func SignatureHash(signature string) string {
	return fmt.Sprintf("%x", sha512.Sum384([]byte(signature)))
}

// hashSignature prevents errors where the signature is longer than 128 characters (and thus doesn't fit into the pk).
func (p *Persister) hashSignature(_ context.Context, signature string, table tableName) string {
	if table == sqlTableAccess {
		return SignatureHash(signature)
	}
	return signature
}

func (p *Persister) ClientAssertionJWTValid(ctx context.Context, jti string) (err error) {
	ctx, span := p.r.Tracer(ctx).Tracer().Start(ctx, "persistence.sql.ClientAssertionJWTValid")
	defer otelx.End(span, &err)

	j, err := p.GetClientAssertionJWT(ctx, jti)
	if errors.Is(err, sqlcon.ErrNoRows) {
		// the jti is not known => valid
		return nil
	} else if err != nil {
		return err
	}
	if j.Expiry.After(time.Now()) {
		// the jti is not expired yet => invalid
		return errorsx.WithStack(fosite.ErrJTIKnown)
	}
	// the jti is expired => valid
	return nil
}

func (p *Persister) SetClientAssertionJWT(ctx context.Context, jti string, exp time.Time) (err error) {
	ctx, span := p.r.Tracer(ctx).Tracer().Start(ctx, "persistence.sql.SetClientAssertionJWT")
	defer otelx.End(span, &err)

	// delete expired; this cleanup spares us the need for a background worker
	if err := p.QueryWithNetwork(ctx).Where("expires_at < CURRENT_TIMESTAMP").Delete(&oauth2.BlacklistedJTI{}); err != nil {
		return sqlcon.HandleError(err)
	}

	if err := p.SetClientAssertionJWTRaw(ctx, oauth2.NewBlacklistedJTI(jti, exp)); errors.Is(err, sqlcon.ErrUniqueViolation) {
		// found a jti
		return errorsx.WithStack(fosite.ErrJTIKnown)
	} else if err != nil {
		return err
	}

	// setting worked without a problem
	return nil
}

func (p *Persister) GetClientAssertionJWT(ctx context.Context, j string) (_ *oauth2.BlacklistedJTI, err error) {
	ctx, span := p.r.Tracer(ctx).Tracer().Start(ctx, "persistence.sql.GetClientAssertionJWT")
	defer otelx.End(span, &err)

	jti := oauth2.NewBlacklistedJTI(j, time.Time{})
	return jti, sqlcon.HandleError(p.QueryWithNetwork(ctx).Find(jti, jti.ID))
}

func (p *Persister) SetClientAssertionJWTRaw(ctx context.Context, jti *oauth2.BlacklistedJTI) (err error) {
	ctx, span := p.r.Tracer(ctx).Tracer().Start(ctx, "persistence.sql.SetClientAssertionJWTRaw")
	defer otelx.End(span, &err)

	return sqlcon.HandleError(p.CreateWithNetwork(ctx, jti))
}

func (p *Persister) createSession(ctx context.Context, signature string, requester fosite.Requester, table tableName) (err error) {
	ctx, span := p.r.Tracer(ctx).Tracer().Start(ctx, "persistence.sql.createSession")
	defer otelx.End(span, &err)

	req, err := p.sqlSchemaFromRequest(ctx, signature, requester, table)
	if err != nil {
		return err
	}

	if err = sqlcon.HandleError(p.CreateWithNetwork(ctx, req)); errors.Is(err, sqlcon.ErrConcurrentUpdate) {
		return errors.Wrap(fosite.ErrSerializationFailure, err.Error())
	} else if err != nil {
		return err
	}
	return nil
}

<<<<<<< HEAD
func (p *Persister) updateSessionBySignature(ctx context.Context, signature string, requester fosite.Requester, table tableName) error {
	ctx, span := p.r.Tracer(ctx).Tracer().Start(ctx, "persistence.sql.updateSession")
	defer span.End()

	req, err := p.sqlSchemaFromRequest(ctx, signature, requester, table)
	if err != nil {
		return err
	}

	if count, err := p.UpdateWithNetwork(ctx, req); count != 1 {
		return errorsx.WithStack(fosite.ErrNotFound)
	} else if err := sqlcon.HandleError(err); err != nil {
		if errors.Is(err, sqlcon.ErrConcurrentUpdate) {
			return errors.Wrap(fosite.ErrSerializationFailure, err.Error())
		} else if strings.Contains(err.Error(), "Error 1213") { // InnoDB Deadlock?
			return errors.Wrap(fosite.ErrSerializationFailure, err.Error())
		}
		return err
	}
	return nil
}

func (p *Persister) findSessionBySignature(ctx context.Context, rawSignature string, session fosite.Session, table tableName) (fosite.Requester, error) {
=======
func (p *Persister) findSessionBySignature(ctx context.Context, rawSignature string, session fosite.Session, table tableName) (_ fosite.Requester, err error) {
>>>>>>> 425c977a
	ctx, span := p.r.Tracer(ctx).Tracer().Start(ctx, "persistence.sql.findSessionBySignature")
	defer otelx.End(span, &err)

	r := OAuth2RequestSQL{Table: table}
<<<<<<< HEAD
	var fr fosite.Requester

	return fr, p.transaction(ctx, func(ctx context.Context, c *pop.Connection) error {
		// We look for the signature as well as the hash of the signature here.
		// This is because we now always store the hash of the signature in the database,
		// regardless of the type of the signature. In previous versions, we only stored
		// the hash of the signature for JWT tokens.
		//
		// This code will be removed in a future version.
		err := p.QueryWithNetwork(ctx).Where("signature IN (?, ?)", rawSignature, SignatureHash(rawSignature)).First(&r)
		if errors.Is(err, sql.ErrNoRows) {
			return errorsx.WithStack(fosite.ErrNotFound)
		} else if err != nil {
			return sqlcon.HandleError(err)
		} else if !r.Active {
			fr, err = r.toRequest(ctx, session, p)
			if err != nil {
				return err
			}
			switch table {
			case sqlTableCode:
				return errorsx.WithStack(fosite.ErrInvalidatedAuthorizeCode)
			case sqlTableDeviceCode:
				return errorsx.WithStack(fosite.ErrInvalidatedDeviceCode)
			case sqlTableUserCode:
				return errorsx.WithStack(fosite.ErrInvalidatedUserCode)
			}

			return errorsx.WithStack(fosite.ErrInactiveToken)
		} else if !r.ConsentChallenge.Valid {
			fr, err = r.toRequest(ctx, session, p)
			if err != nil {
				return err
			}

			if table == sqlTableDeviceCode {
				return errorsx.WithStack(fosite.ErrAuthorizationPending)
			}
=======

	// We look for the signature as well as the hash of the signature here.
	// This is because we now always store the hash of the signature in the database,
	// regardless of the type of the signature. In previous versions, we only stored
	// the hash of the signature for JWT tokens.
	//
	// This code will be removed in a future version.
	err = p.QueryWithNetwork(ctx).Where("signature IN (?, ?)", rawSignature, SignatureHash(rawSignature)).First(&r)
	if errors.Is(err, sql.ErrNoRows) {
		return nil, errorsx.WithStack(fosite.ErrNotFound)
	} else if err != nil {
		return nil, sqlcon.HandleError(err)
	} else if !r.Active {
		fr, err := r.toRequest(ctx, session, p)
		if err != nil {
			return nil, err
		} else if table == sqlTableCode {
			return fr, errorsx.WithStack(fosite.ErrInvalidatedAuthorizeCode)
>>>>>>> 425c977a
		}
		return fr, errorsx.WithStack(fosite.ErrInactiveToken)
	}

	return r.toRequest(ctx, session, p)
}

func (p *Persister) deleteSessionBySignature(ctx context.Context, signature string, table tableName) (err error) {
	ctx, span := p.r.Tracer(ctx).Tracer().Start(ctx, "persistence.sql.deleteSessionBySignature")
	defer otelx.End(span, &err)

	signature = p.hashSignature(ctx, signature, table)

	// We look for the signature as well as the hash of the signature here.
	// This is because we now always store the hash of the signature in the database,
	// regardless of the type of the signature. In previous versions, we only stored
	// the hash of the signature for JWT tokens.
	//
	// This code will be removed in a future version.
	err = sqlcon.HandleError(
		p.QueryWithNetwork(ctx).
			Where("signature IN (?, ?)", signature, SignatureHash(signature)).
			Delete(&OAuth2RequestSQL{Table: table}))

	if errors.Is(err, sqlcon.ErrNoRows) {
		return errorsx.WithStack(fosite.ErrNotFound)
	} else if errors.Is(err, sqlcon.ErrConcurrentUpdate) {
		return errors.Wrap(fosite.ErrSerializationFailure, err.Error())
	} else if err != nil {
		return err
	}
	return nil
}

func (p *Persister) deleteSessionByRequestID(ctx context.Context, id string, table tableName) (err error) {
	ctx, span := p.r.Tracer(ctx).Tracer().Start(ctx, "persistence.sql.deleteSessionByRequestID")
	defer otelx.End(span, &err)

	/* #nosec G201 table is static */
	if err := p.QueryWithNetwork(ctx).
		Where("request_id=?", id).
		Delete(&OAuth2RequestSQL{Table: table}); errors.Is(err, sql.ErrNoRows) {
		return errorsx.WithStack(fosite.ErrNotFound)
	} else if err := sqlcon.HandleError(err); err != nil {
		if errors.Is(err, sqlcon.ErrConcurrentUpdate) {
			return errors.Wrap(fosite.ErrSerializationFailure, err.Error())
		} else if strings.Contains(err.Error(), "Error 1213") { // InnoDB Deadlock?
			return errors.Wrap(fosite.ErrSerializationFailure, err.Error())
		}
		return err
	}
	return nil
}

func (p *Persister) deactivateSessionByRequestID(ctx context.Context, id string, table tableName) (err error) {
	ctx, span := p.r.Tracer(ctx).Tracer().Start(ctx, "persistence.sql.deactivateSessionByRequestID")
	defer otelx.End(span, &err)

	/* #nosec G201 table is static */
	return sqlcon.HandleError(
		p.Connection(ctx).
			RawQuery(
				fmt.Sprintf("UPDATE %s SET active=false WHERE request_id=? AND nid = ? AND active=true", OAuth2RequestSQL{Table: table}.TableName()),
				id,
				p.NetworkID(ctx),
			).
			Exec(),
	)
}

func (p *Persister) CreateAuthorizeCodeSession(ctx context.Context, signature string, requester fosite.Requester) error {
	return otelx.WithSpan(ctx, "persistence.sql.CreateAuthorizeCodeSession", func(ctx context.Context) error {
		return p.createSession(ctx, signature, requester, sqlTableCode)
	})
}

func (p *Persister) GetAuthorizeCodeSession(ctx context.Context, signature string, session fosite.Session) (request fosite.Requester, err error) {
	ctx, span := p.r.Tracer(ctx).Tracer().Start(ctx, "persistence.sql.GetAuthorizeCodeSession")
	defer otelx.End(span, &err)

	return p.findSessionBySignature(ctx, signature, session, sqlTableCode)
}

func (p *Persister) InvalidateAuthorizeCodeSession(ctx context.Context, signature string) (err error) {
	ctx, span := p.r.Tracer(ctx).Tracer().Start(ctx, "persistence.sql.InvalidateAuthorizeCodeSession")
	defer otelx.End(span, &err)

	/* #nosec G201 table is static */
	return sqlcon.HandleError(
		p.Connection(ctx).
			RawQuery(
				fmt.Sprintf("UPDATE %s SET active=false WHERE signature=? AND nid = ?", OAuth2RequestSQL{Table: sqlTableCode}.TableName()),
				signature,
				p.NetworkID(ctx),
			).
			Exec(),
	)
}

func (p *Persister) CreateAccessTokenSession(ctx context.Context, signature string, requester fosite.Requester) (err error) {
	ctx, span := p.r.Tracer(ctx).Tracer().Start(ctx, "persistence.sql.CreateAccessTokenSession")
	defer otelx.End(span, &err)

	events.Trace(ctx, events.AccessTokenIssued,
		append(toEventOptions(requester), events.WithGrantType(requester.GetRequestForm().Get("grant_type")))...,
	)

	return p.createSession(ctx, signature, requester, sqlTableAccess)
}

func (p *Persister) GetAccessTokenSession(ctx context.Context, signature string, session fosite.Session) (request fosite.Requester, err error) {
	ctx, span := p.r.Tracer(ctx).Tracer().Start(ctx, "persistence.sql.GetAccessTokenSession")
	defer otelx.End(span, &err)
	return p.findSessionBySignature(ctx, signature, session, sqlTableAccess)
}

func (p *Persister) DeleteAccessTokenSession(ctx context.Context, signature string) (err error) {
	ctx, span := p.r.Tracer(ctx).Tracer().Start(ctx, "persistence.sql.DeleteAccessTokenSession")
	defer otelx.End(span, &err)
	return p.deleteSessionBySignature(ctx, signature, sqlTableAccess)
}

func toEventOptions(requester fosite.Requester) []trace.EventOption {
	sub := ""
	if requester.GetSession() != nil {
		hash := sha256.Sum256([]byte(requester.GetSession().GetSubject()))
		sub = hex.EncodeToString(hash[:])
	}
	return []trace.EventOption{
		events.WithGrantType(requester.GetRequestForm().Get("grant_type")),
		events.WithSubject(sub),
		events.WithRequest(requester),
		events.WithClientID(requester.GetClient().GetID()),
	}
}

func (p *Persister) CreateRefreshTokenSession(ctx context.Context, signature string, requester fosite.Requester) (err error) {
	ctx, span := p.r.Tracer(ctx).Tracer().Start(ctx, "persistence.sql.DeleteCreateRefreshTokenSessionAccessTokenSession")
	defer otelx.End(span, &err)
	events.Trace(ctx, events.RefreshTokenIssued, toEventOptions(requester)...)
	return p.createSession(ctx, signature, requester, sqlTableRefresh)
}

func (p *Persister) GetRefreshTokenSession(ctx context.Context, signature string, session fosite.Session) (request fosite.Requester, err error) {
	ctx, span := p.r.Tracer(ctx).Tracer().Start(ctx, "persistence.sql.GetRefreshTokenSession")
	defer otelx.End(span, &err)
	return p.findSessionBySignature(ctx, signature, session, sqlTableRefresh)
}

func (p *Persister) DeleteRefreshTokenSession(ctx context.Context, signature string) (err error) {
	ctx, span := p.r.Tracer(ctx).Tracer().Start(ctx, "persistence.sql.DeleteRefreshTokenSession")
	defer otelx.End(span, &err)
	return p.deleteSessionBySignature(ctx, signature, sqlTableRefresh)
}

func (p *Persister) CreateOpenIDConnectSession(ctx context.Context, signature string, requester fosite.Requester) (err error) {
	ctx, span := p.r.Tracer(ctx).Tracer().Start(ctx, "persistence.sql.CreateOpenIDConnectSession")
	defer otelx.End(span, &err)
	events.Trace(ctx, events.IdentityTokenIssued, toEventOptions(requester)...)
	return p.createSession(ctx, signature, requester, sqlTableOpenID)
}

func (p *Persister) GetOpenIDConnectSession(ctx context.Context, signature string, requester fosite.Requester) (_ fosite.Requester, err error) {
	ctx, span := p.r.Tracer(ctx).Tracer().Start(ctx, "persistence.sql.GetOpenIDConnectSession")
	defer otelx.End(span, &err)
	return p.findSessionBySignature(ctx, signature, requester.GetSession(), sqlTableOpenID)
}

func (p *Persister) DeleteOpenIDConnectSession(ctx context.Context, signature string) (err error) {
	ctx, span := p.r.Tracer(ctx).Tracer().Start(ctx, "persistence.sql.DeleteOpenIDConnectSession")
	defer otelx.End(span, &err)
	return p.deleteSessionBySignature(ctx, signature, sqlTableOpenID)
}

func (p *Persister) GetPKCERequestSession(ctx context.Context, signature string, session fosite.Session) (_ fosite.Requester, err error) {
	ctx, span := p.r.Tracer(ctx).Tracer().Start(ctx, "persistence.sql.GetPKCERequestSession")
	defer otelx.End(span, &err)
	return p.findSessionBySignature(ctx, signature, session, sqlTablePKCE)
}

func (p *Persister) CreatePKCERequestSession(ctx context.Context, signature string, requester fosite.Requester) (err error) {
	ctx, span := p.r.Tracer(ctx).Tracer().Start(ctx, "persistence.sql.CreatePKCERequestSession")
	defer otelx.End(span, &err)
	return p.createSession(ctx, signature, requester, sqlTablePKCE)
}

func (p *Persister) DeletePKCERequestSession(ctx context.Context, signature string) (err error) {
	ctx, span := p.r.Tracer(ctx).Tracer().Start(ctx, "persistence.sql.DeletePKCERequestSession")
	defer otelx.End(span, &err)
	return p.deleteSessionBySignature(ctx, signature, sqlTablePKCE)
}

func (p *Persister) RevokeRefreshToken(ctx context.Context, id string) (err error) {
	ctx, span := p.r.Tracer(ctx).Tracer().Start(ctx, "persistence.sql.RevokeRefreshToken")
	defer otelx.End(span, &err)
	return p.deactivateSessionByRequestID(ctx, id, sqlTableRefresh)
}

func (p *Persister) RevokeRefreshTokenMaybeGracePeriod(ctx context.Context, id string, _ string) (err error) {
	ctx, span := p.r.Tracer(ctx).Tracer().Start(ctx, "persistence.sql.RevokeRefreshTokenMaybeGracePeriod")
	defer otelx.End(span, &err)
	return p.deactivateSessionByRequestID(ctx, id, sqlTableRefresh)
}

func (p *Persister) RevokeAccessToken(ctx context.Context, id string) (err error) {
	ctx, span := p.r.Tracer(ctx).Tracer().Start(ctx, "persistence.sql.RevokeAccessToken")
	defer otelx.End(span, &err)
	return p.deleteSessionByRequestID(ctx, id, sqlTableAccess)
}

func (p *Persister) flushInactiveTokens(ctx context.Context, notAfter time.Time, limit int, batchSize int, table tableName, lifespan time.Duration) (err error) {
	/* #nosec G201 table is static */
	// The value of notAfter should be the minimum between input parameter and token max expire based on its configured age
	requestMaxExpire := time.Now().Add(-lifespan)
	if requestMaxExpire.Before(notAfter) {
		notAfter = requestMaxExpire
	}

	totalDeletedCount := 0
	for deletedRecords := batchSize; totalDeletedCount < limit && deletedRecords == batchSize; {
		d := batchSize
		if limit-totalDeletedCount < batchSize {
			d = limit - totalDeletedCount
		}
		// Delete in batches
		// The outer SELECT is necessary because our version of MySQL doesn't yet support 'LIMIT & IN/ALL/ANY/SOME subquery
		deletedRecords, err = p.Connection(ctx).RawQuery(
			fmt.Sprintf(`DELETE FROM %s WHERE signature in (
				SELECT signature FROM (SELECT signature FROM %s hoa WHERE requested_at < ? and nid = ? ORDER BY requested_at LIMIT %d ) as s
			)`, OAuth2RequestSQL{Table: table}.TableName(), OAuth2RequestSQL{Table: table}.TableName(), d),
			notAfter,
			p.NetworkID(ctx),
		).ExecWithCount()
		totalDeletedCount += deletedRecords

		if err != nil {
			break
		}
		p.l.Debugf("Flushing tokens...: %d/%d", totalDeletedCount, limit)
	}
	p.l.Debugf("Flush Refresh Tokens flushed_records: %d", totalDeletedCount)
	return sqlcon.HandleError(err)
}

func (p *Persister) FlushInactiveAccessTokens(ctx context.Context, notAfter time.Time, limit int, batchSize int) (err error) {
	ctx, span := p.r.Tracer(ctx).Tracer().Start(ctx, "persistence.sql.FlushInactiveAccessTokens")
	defer otelx.End(span, &err)
	return p.flushInactiveTokens(ctx, notAfter, limit, batchSize, sqlTableAccess, p.config.GetAccessTokenLifespan(ctx))
}

func (p *Persister) FlushInactiveRefreshTokens(ctx context.Context, notAfter time.Time, limit int, batchSize int) (err error) {
	ctx, span := p.r.Tracer(ctx).Tracer().Start(ctx, "persistence.sql.FlushInactiveRefreshTokens")
	defer otelx.End(span, &err)
	return p.flushInactiveTokens(ctx, notAfter, limit, batchSize, sqlTableRefresh, p.config.GetRefreshTokenLifespan(ctx))
}

func (p *Persister) DeleteAccessTokens(ctx context.Context, clientID string) (err error) {
	ctx, span := p.r.Tracer(ctx).Tracer().Start(ctx, "persistence.sql.DeleteAccessTokens")
	defer otelx.End(span, &err)
	/* #nosec G201 table is static */
	return sqlcon.HandleError(
		p.QueryWithNetwork(ctx).Where("client_id=?", clientID).Delete(&OAuth2RequestSQL{Table: sqlTableAccess}),
	)
}

func (p *Persister) CreateDeviceCodeSession(ctx context.Context, signature string, requester fosite.Requester) error {
	ctx, span := p.r.Tracer(ctx).Tracer().Start(ctx, "persistence.sql.CreateDeviceCodeSession")
	defer span.End()

	return p.createSession(ctx, signature, requester, sqlTableDeviceCode)
}

func (p *Persister) UpdateDeviceCodeSession(ctx context.Context, signature string, requester fosite.Requester) error {
	ctx, span := p.r.Tracer(ctx).Tracer().Start(ctx, "persistence.sql.UpdateDeviceCodeSession")
	defer span.End()

	return p.updateSessionBySignature(ctx, signature, requester, sqlTableDeviceCode)
}

func (p *Persister) GetDeviceCodeSession(ctx context.Context, signature string, session fosite.Session) (fosite.Requester, error) {
	ctx, span := p.r.Tracer(ctx).Tracer().Start(ctx, "persistence.sql.GetDeviceCodeSession")
	defer span.End()

	return p.findSessionBySignature(ctx, signature, session, sqlTableDeviceCode)
}

func (p *Persister) InvalidateDeviceCodeSession(ctx context.Context, signature string) error {
	ctx, span := p.r.Tracer(ctx).Tracer().Start(ctx, "persistence.sql.InvalidateDeviceCodeSession")
	defer span.End()

	/* #nosec G201 table is static */
	return sqlcon.HandleError(
		p.Connection(ctx).
			RawQuery(
				fmt.Sprintf("UPDATE %s SET active=false WHERE signature=? AND nid = ?", OAuth2RequestSQL{Table: sqlTableDeviceCode}.TableName()),
				signature,
				p.NetworkID(ctx),
			).
			Exec(),
	)
}

func (p *Persister) CreateUserCodeSession(ctx context.Context, signature string, requester fosite.Requester) error {
	ctx, span := p.r.Tracer(ctx).Tracer().Start(ctx, "persistence.sql.CreateUserCodeSession")
	defer span.End()

	return p.createSession(ctx, signature, requester, sqlTableUserCode)
}

func (p *Persister) GetUserCodeSession(ctx context.Context, signature string, session fosite.Session) (fosite.Requester, error) {
	ctx, span := p.r.Tracer(ctx).Tracer().Start(ctx, "persistence.sql.GetUserCodeSession")
	defer span.End()

	return p.findSessionBySignature(ctx, signature, session, sqlTableUserCode)
}

func (p *Persister) InvalidateUserCodeSession(ctx context.Context, signature string) error {
	ctx, span := p.r.Tracer(ctx).Tracer().Start(ctx, "persistence.sql.InvalidateUserCodeSession")
	defer span.End()

	/* #nosec G201 table is static */
	return sqlcon.HandleError(
		p.Connection(ctx).
			RawQuery(
				fmt.Sprintf("UPDATE %s SET active=false WHERE signature=? AND nid = ?", OAuth2RequestSQL{Table: sqlTableUserCode}.TableName()),
				signature,
				p.NetworkID(ctx),
			).
			Exec(),
	)
}<|MERGE_RESOLUTION|>--- conflicted
+++ resolved
@@ -247,10 +247,9 @@
 	return nil
 }
 
-<<<<<<< HEAD
-func (p *Persister) updateSessionBySignature(ctx context.Context, signature string, requester fosite.Requester, table tableName) error {
+func (p *Persister) updateSessionBySignature(ctx context.Context, signature string, requester fosite.Requester, table tableName) (err error) {
 	ctx, span := p.r.Tracer(ctx).Tracer().Start(ctx, "persistence.sql.updateSession")
-	defer span.End()
+	defer otelx.End(span, &err)
 
 	req, err := p.sqlSchemaFromRequest(ctx, signature, requester, table)
 	if err != nil {
@@ -270,54 +269,11 @@
 	return nil
 }
 
-func (p *Persister) findSessionBySignature(ctx context.Context, rawSignature string, session fosite.Session, table tableName) (fosite.Requester, error) {
-=======
 func (p *Persister) findSessionBySignature(ctx context.Context, rawSignature string, session fosite.Session, table tableName) (_ fosite.Requester, err error) {
->>>>>>> 425c977a
 	ctx, span := p.r.Tracer(ctx).Tracer().Start(ctx, "persistence.sql.findSessionBySignature")
 	defer otelx.End(span, &err)
 
 	r := OAuth2RequestSQL{Table: table}
-<<<<<<< HEAD
-	var fr fosite.Requester
-
-	return fr, p.transaction(ctx, func(ctx context.Context, c *pop.Connection) error {
-		// We look for the signature as well as the hash of the signature here.
-		// This is because we now always store the hash of the signature in the database,
-		// regardless of the type of the signature. In previous versions, we only stored
-		// the hash of the signature for JWT tokens.
-		//
-		// This code will be removed in a future version.
-		err := p.QueryWithNetwork(ctx).Where("signature IN (?, ?)", rawSignature, SignatureHash(rawSignature)).First(&r)
-		if errors.Is(err, sql.ErrNoRows) {
-			return errorsx.WithStack(fosite.ErrNotFound)
-		} else if err != nil {
-			return sqlcon.HandleError(err)
-		} else if !r.Active {
-			fr, err = r.toRequest(ctx, session, p)
-			if err != nil {
-				return err
-			}
-			switch table {
-			case sqlTableCode:
-				return errorsx.WithStack(fosite.ErrInvalidatedAuthorizeCode)
-			case sqlTableDeviceCode:
-				return errorsx.WithStack(fosite.ErrInvalidatedDeviceCode)
-			case sqlTableUserCode:
-				return errorsx.WithStack(fosite.ErrInvalidatedUserCode)
-			}
-
-			return errorsx.WithStack(fosite.ErrInactiveToken)
-		} else if !r.ConsentChallenge.Valid {
-			fr, err = r.toRequest(ctx, session, p)
-			if err != nil {
-				return err
-			}
-
-			if table == sqlTableDeviceCode {
-				return errorsx.WithStack(fosite.ErrAuthorizationPending)
-			}
-=======
 
 	// We look for the signature as well as the hash of the signature here.
 	// This is because we now always store the hash of the signature in the database,
@@ -336,9 +292,21 @@
 			return nil, err
 		} else if table == sqlTableCode {
 			return fr, errorsx.WithStack(fosite.ErrInvalidatedAuthorizeCode)
->>>>>>> 425c977a
+		} else if table == sqlTableDeviceCode {
+			return fr, errorsx.WithStack(fosite.ErrInvalidatedDeviceCode)
+		} else if table == sqlTableUserCode {
+			return fr, errorsx.WithStack(fosite.ErrInvalidatedUserCode)
 		}
 		return fr, errorsx.WithStack(fosite.ErrInactiveToken)
+	} else if !r.ConsentChallenge.Valid {
+		fr, err := r.toRequest(ctx, session, p)
+		if err != nil {
+			return nil, err
+		}
+
+		if table == sqlTableDeviceCode {
+			return fr, errorsx.WithStack(fosite.ErrAuthorizationPending)
+		}
 	}
 
 	return r.toRequest(ctx, session, p)
@@ -596,36 +564,34 @@
 func (p *Persister) DeleteAccessTokens(ctx context.Context, clientID string) (err error) {
 	ctx, span := p.r.Tracer(ctx).Tracer().Start(ctx, "persistence.sql.DeleteAccessTokens")
 	defer otelx.End(span, &err)
+
 	/* #nosec G201 table is static */
 	return sqlcon.HandleError(
 		p.QueryWithNetwork(ctx).Where("client_id=?", clientID).Delete(&OAuth2RequestSQL{Table: sqlTableAccess}),
 	)
 }
 
-func (p *Persister) CreateDeviceCodeSession(ctx context.Context, signature string, requester fosite.Requester) error {
+func (p *Persister) CreateDeviceCodeSession(ctx context.Context, signature string, requester fosite.Requester) (err error) {
 	ctx, span := p.r.Tracer(ctx).Tracer().Start(ctx, "persistence.sql.CreateDeviceCodeSession")
-	defer span.End()
-
+	defer otelx.End(span, &err)
 	return p.createSession(ctx, signature, requester, sqlTableDeviceCode)
 }
 
-func (p *Persister) UpdateDeviceCodeSession(ctx context.Context, signature string, requester fosite.Requester) error {
+func (p *Persister) UpdateDeviceCodeSession(ctx context.Context, signature string, requester fosite.Requester) (err error) {
 	ctx, span := p.r.Tracer(ctx).Tracer().Start(ctx, "persistence.sql.UpdateDeviceCodeSession")
-	defer span.End()
-
+	defer otelx.End(span, &err)
 	return p.updateSessionBySignature(ctx, signature, requester, sqlTableDeviceCode)
 }
 
-func (p *Persister) GetDeviceCodeSession(ctx context.Context, signature string, session fosite.Session) (fosite.Requester, error) {
+func (p *Persister) GetDeviceCodeSession(ctx context.Context, signature string, session fosite.Session) (_ fosite.Requester, err error) {
 	ctx, span := p.r.Tracer(ctx).Tracer().Start(ctx, "persistence.sql.GetDeviceCodeSession")
-	defer span.End()
-
+	defer otelx.End(span, &err)
 	return p.findSessionBySignature(ctx, signature, session, sqlTableDeviceCode)
 }
 
-func (p *Persister) InvalidateDeviceCodeSession(ctx context.Context, signature string) error {
+func (p *Persister) InvalidateDeviceCodeSession(ctx context.Context, signature string) (err error) {
 	ctx, span := p.r.Tracer(ctx).Tracer().Start(ctx, "persistence.sql.InvalidateDeviceCodeSession")
-	defer span.End()
+	defer otelx.End(span, &err)
 
 	/* #nosec G201 table is static */
 	return sqlcon.HandleError(
@@ -639,23 +605,21 @@
 	)
 }
 
-func (p *Persister) CreateUserCodeSession(ctx context.Context, signature string, requester fosite.Requester) error {
+func (p *Persister) CreateUserCodeSession(ctx context.Context, signature string, requester fosite.Requester) (err error) {
 	ctx, span := p.r.Tracer(ctx).Tracer().Start(ctx, "persistence.sql.CreateUserCodeSession")
-	defer span.End()
-
+	defer otelx.End(span, &err)
 	return p.createSession(ctx, signature, requester, sqlTableUserCode)
 }
 
-func (p *Persister) GetUserCodeSession(ctx context.Context, signature string, session fosite.Session) (fosite.Requester, error) {
+func (p *Persister) GetUserCodeSession(ctx context.Context, signature string, session fosite.Session) (_ fosite.Requester, err error) {
 	ctx, span := p.r.Tracer(ctx).Tracer().Start(ctx, "persistence.sql.GetUserCodeSession")
-	defer span.End()
-
+	defer otelx.End(span, &err)
 	return p.findSessionBySignature(ctx, signature, session, sqlTableUserCode)
 }
 
-func (p *Persister) InvalidateUserCodeSession(ctx context.Context, signature string) error {
+func (p *Persister) InvalidateUserCodeSession(ctx context.Context, signature string) (err error) {
 	ctx, span := p.r.Tracer(ctx).Tracer().Start(ctx, "persistence.sql.InvalidateUserCodeSession")
-	defer span.End()
+	defer otelx.End(span, &err)
 
 	/* #nosec G201 table is static */
 	return sqlcon.HandleError(
