--- conflicted
+++ resolved
@@ -1,8 +1,4 @@
-<<<<<<< HEAD
-FROM alpine:3.14.3
-=======
 FROM alpine:3.15
->>>>>>> 10a3cd77
 
 RUN apk add -U --no-cache ca-certificates
 
