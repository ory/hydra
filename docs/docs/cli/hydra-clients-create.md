--- conflicted
+++ resolved
@@ -19,7 +19,6 @@
 This command creates an OAuth 2.0 Client which can be used to perform various
 OAuth 2.0 Flows like the Authorize Code, Implicit, Refresh flow.
 
-<<<<<<< HEAD
 ORY Hydra implements the OpenID Connect Dynamic Client registration
 specification. Most flags are supported by this command as well.
 
@@ -29,14 +28,6 @@
 To encrypt auto generated client secret, use "--pgp-key", "--pgp-key-url" or
 "--keybase" flag, for example: hydra clients create -n "my app" -g
 client_credentials -r token -a core,foobar --keybase keybase_username
-=======
-Example:
-hydra clients create -n "my app" -c http://localhost/cb -g authorization_code -r code -a core,foobar
-
-To encrypt auto generated client secret, use "--pgp-key", "--pgp-key-url" or "--keybase" flag, for example:
-hydra clients create -n "my app" -g client_credentials -r token -a core,foobar --keybase keybase_username
->>>>>>> d560807b
-
 ```
 hydra clients create [flags]
 ```
