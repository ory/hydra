--- conflicted
+++ resolved
@@ -698,14 +698,10 @@
 	hc := httpx.NewResilientClient()
 
 	var execute = func(t task) {
-<<<<<<< HEAD
-=======
-		defer wg.Done()
 		log := s.r.Logger().WithRequest(r).
 			WithField("client_id", t.clientID).
 			WithField("backchannel_logout_url", t.url)
 
->>>>>>> 152bdddd
 		res, err := hc.PostForm(t.url, url.Values{"logout_token": {t.token}})
 		if err != nil {
 			log.WithError(err).Error("Unable to execute OpenID Connect Back-Channel Logout Request")
