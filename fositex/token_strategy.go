--- conflicted
+++ resolved
@@ -8,12 +8,8 @@
 
 	"github.com/ory/fosite"
 	foauth2 "github.com/ory/fosite/handler/oauth2"
-<<<<<<< HEAD
-	"github.com/ory/fosite/handler/rfc8628"
-	"github.com/ory/hydra/driver/config"
-=======
+	fdevice "github.com/ory/fosite/handler/rfc8628"
 	"github.com/ory/hydra/v2/driver/config"
->>>>>>> 55855394
 )
 
 var _ foauth2.CoreStrategy = (*TokenStrategy)(nil)
@@ -22,7 +18,7 @@
 type TokenStrategy struct {
 	c       *config.DefaultProvider
 	hmac    *foauth2.HMACSHAStrategy
-	devHmac *rfc8628.DefaultDeviceStrategy
+	devHmac *fdevice.DefaultDeviceStrategy
 	jwt     *foauth2.DefaultJWTStrategy
 }
 
