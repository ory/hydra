/*
 * Copyright © 2015-2018 Aeneas Rekkas <aeneas+oss@aeneas.io>
 *
 * Licensed under the Apache License, Version 2.0 (the "License");
 * you may not use this file except in compliance with the License.
 * You may obtain a copy of the License at
 *
 *     http://www.apache.org/licenses/LICENSE-2.0
 *
 * Unless required by applicable law or agreed to in writing, software
 * distributed under the License is distributed on an "AS IS" BASIS,
 * WITHOUT WARRANTIES OR CONDITIONS OF ANY KIND, either express or implied.
 * See the License for the specific language governing permissions and
 * limitations under the License.
 *
 * @author		Aeneas Rekkas <aeneas+oss@aeneas.io>
 * @copyright 	2015-2018 Aeneas Rekkas <aeneas+oss@aeneas.io>
 * @license 	Apache-2.0
 */

package health

import (
	"fmt"
	"net/http"

	"github.com/julienschmidt/httprouter"
	"github.com/ory/herodot"
	"github.com/ory/hydra/metrics/telemetry"
	"github.com/prometheus/client_golang/prometheus/promhttp"
)

const (
<<<<<<< HEAD
	HealthStatusPath  = "/health/status"
	HealthVersionPath = "/health/version"
=======
	HealthStatusPath     = "/health/status"
	PrometheusStatusPath = "/health/prometheus"
>>>>>>> c730e364
)

type Handler struct {
	Metrics        *telemetry.MetricsManager
	H              *herodot.JSONWriter
	ResourcePrefix string
	VersionString  string
}

func (h *Handler) PrefixResource(resource string) string {
	if h.ResourcePrefix == "" {
		h.ResourcePrefix = "rn:hydra"
	}

	if h.ResourcePrefix[len(h.ResourcePrefix)-1] == ':' {
		h.ResourcePrefix = h.ResourcePrefix[:len(h.ResourcePrefix)-1]
	}

	return h.ResourcePrefix + ":" + resource
}

func (h *Handler) SetRoutes(r *httprouter.Router) {
	r.GET(HealthStatusPath, h.Health)
<<<<<<< HEAD
	r.GET(HealthVersionPath, h.Version)
=======
	r.Handler("GET", PrometheusStatusPath, promhttp.Handler())
>>>>>>> c730e364
}

// swagger:route GET /health/status health getInstanceStatus
//
// Check the Health Status
//
// This endpoint returns a 200 status code when the HTTP server is up running. `{ "status": "ok" }`. This status does currently not include checks whether the database connection is working. This endpoint does not require the `X-Forwarded-Proto` header when TLS termination is set.
//
// Be aware that if you are running multiple nodes of ORY Hydra, the health status will never refer to the cluster state, only to a single instance.
//
//     Responses:
//       200: healthStatus
//       500: genericError
func (h *Handler) Health(rw http.ResponseWriter, r *http.Request, _ httprouter.Params) {
	h.H.Write(rw,r,&HealthStatus{
		Status: "ok",
	})
}

// swagger:route GET /health/version health getVersion
//
// Get the version of Hydra
//
// This endpoint returns the version as `{ "version": "VERSION" }`. The version is only correct with the prebuilt binary and not custom builds.
//
//		Responses:
// 		200: version
//		500: genericError
func (h *Handler) Version(rw http.ResponseWriter, r *http.Request, _ httprouter.Params) {
	rw.Write([]byte(fmt.Sprintf(`{"version": "%s"}`, h.VersionString)))
}<|MERGE_RESOLUTION|>--- conflicted
+++ resolved
@@ -31,13 +31,9 @@
 )
 
 const (
-<<<<<<< HEAD
 	HealthStatusPath  = "/health/status"
 	HealthVersionPath = "/health/version"
-=======
-	HealthStatusPath     = "/health/status"
 	PrometheusStatusPath = "/health/prometheus"
->>>>>>> c730e364
 )
 
 type Handler struct {
@@ -61,11 +57,10 @@
 
 func (h *Handler) SetRoutes(r *httprouter.Router) {
 	r.GET(HealthStatusPath, h.Health)
-<<<<<<< HEAD
 	r.GET(HealthVersionPath, h.Version)
-=======
+
+	// using r.Handler because promhttp.Handler() returns http.Handler
 	r.Handler("GET", PrometheusStatusPath, promhttp.Handler())
->>>>>>> c730e364
 }
 
 // swagger:route GET /health/status health getInstanceStatus
