--- conflicted
+++ resolved
@@ -4,13 +4,8 @@
 	"database/sql"
 	"fmt"
 	"strings"
-
-<<<<<<< HEAD
 	"context"
 
-	"github.com/imdario/mergo"
-=======
->>>>>>> af88368c
 	"github.com/jmoiron/sqlx"
 	"github.com/ory/fosite"
 	"github.com/ory/hydra/pkg"
