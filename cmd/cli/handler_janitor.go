--- conflicted
+++ resolved
@@ -36,55 +36,6 @@
 	return &JanitorHandler{}
 }
 
-<<<<<<< HEAD
-func (j *JanitorHandler) Command() *cobra.Command {
-	cmd := &cobra.Command{
-		Use:   "janitor <database-url>",
-		Short: "BETA - Clean the database of old tokens and login/consent requests",
-		Long: `This command will cleanup any expired oauth2 tokens as well as login/consent requests.
-
-### Warning ###
-
-This command is in beta. Proceed with caution!
-
-This is a destructive command and will purge data directly from the database.
-Please use this command with caution if you need to keep historic data for any reason.
-
-###############
-
-
-Janitor can be used in several ways.
-
-1. By passing the database connection string (DSN) as an argument
-Pass the database url (dsn) as an argument to janitor. E.g. janitor <database-url>
-
-2. By passing the DSN as an environment variable
-	export DSN=...
-	janitor -e
-
-3. By passing a configuration file containing the DSN
-janitor -c /path/to/conf.yml
-
-4. Extra *optional* parameters can also be added such as
-janitor <database-url> --keep-if-younger 23h --access-lifespan 1h --refresh-lifespan 40h --consent-request-lifespan 10m
-
-5. Running only a certain cleanup
-janitor <database-url> --tokens
-
-or
-
-janitor <database-url> --requests
-
-or both
-
-janitor <database-url> --tokens --requests
-`,
-		RunE: purge,
-		Args: func(cmd *cobra.Command, args []string) error {
-			if len(args) == 0 &&
-				!flagx.MustGetBool(cmd, ReadFromEnv) &&
-				len(flagx.MustGetStringSlice(cmd, Config)) == 0 {
-=======
 func (_ *JanitorHandler) Args(cmd *cobra.Command, args []string) error {
 	if len(args) == 0 &&
 		!flagx.MustGetBool(cmd, ReadFromEnv) &&
@@ -96,7 +47,6 @@
 			"- Using the environment variable with flag -e, --read-from-env",
 			"- Using the config file with flag -c, --config")
 	}
->>>>>>> 01ad3f3f
 
 	if !flagx.MustGetBool(cmd, OnlyTokens) && !flagx.MustGetBool(cmd, OnlyRequests) {
 		return fmt.Errorf("%s\n%s\n", cmd.UsageString(),
@@ -106,23 +56,8 @@
 	return nil
 }
 
-<<<<<<< HEAD
-			return nil
-		},
-	}
-	cmd.Flags().Duration(KeepIfYounger, 0, "Keep database records that are younger than a specified duration e.g. 1s, 1m, 1h.")
-	cmd.Flags().Duration(AccessLifespan, 0, "Set the access token lifespan e.g. 1s, 1m, 1h.")
-	cmd.Flags().Duration(RefreshLifespan, 0, "Set the refresh token lifespan e.g. 1s, 1m, 1h.")
-	cmd.Flags().Duration(ConsentRequestLifespan, 0, "Set the login/consent request lifespan e.g. 1s, 1m, 1h")
-	cmd.Flags().Bool(OnlyRequests, false, "This will only run the cleanup on requests and will skip token cleanup.")
-	cmd.Flags().Bool(OnlyTokens, false, "This will only run the cleanup on tokens and will skip requests cleanup.")
-	cmd.Flags().BoolP(ReadFromEnv, "e", false, "If set, reads the database connection string from the environment variable DSN or config file key dsn.")
-	configx.RegisterFlags(cmd.PersistentFlags())
-	return cmd
-=======
 func (_ *JanitorHandler) RunE(cmd *cobra.Command, args []string) error {
 	return purge(cmd, args)
->>>>>>> 01ad3f3f
 }
 
 func purge(cmd *cobra.Command, args []string) error {
