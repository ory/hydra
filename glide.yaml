package: github.com/ory-am/hydra
import:
- package: github.com/Sirupsen/logrus
  version: ~0.10.0
- package: github.com/dgrijalva/jwt-go
  version: ^3.0.0
- package: github.com/go-sql-driver/mysql
  version: ^1.3.0
- package: github.com/imdario/mergo
  version: ^0.2.2
- package: github.com/jmoiron/sqlx
- package: github.com/julienschmidt/httprouter
  version: ^1.1.0
- package: github.com/lib/pq
- package: github.com/meatballhat/negroni-logrus
- package: github.com/moul/http2curl
- package: github.com/ory-am/common
  subpackages:
  - pkg
  - rand/sequence
- package: github.com/ory-am/fosite
  version: ^0.6.7
  subpackages:
  - compose
  - handler/oauth2
  - handler/openid
  - storage
  - token/hmac
  - token/jwt
- package: github.com/ory-am/ladon
  version: ^0.3.4
- package: github.com/pborman/uuid
  version: ^1.0.0
- package: github.com/pkg/errors
  version: ^0.8.0
- package: github.com/pkg/profile
  version: ^1.2.0
- package: github.com/spf13/cobra
- package: github.com/spf13/viper
- package: github.com/square/go-jose
  version: ~1.1.0
  subpackages:
  - json
- package: github.com/stretchr/testify
  version: ^1.1.4
  subpackages:
  - assert
  - require
- package: github.com/docker/docker
  version: ~v1.13.0-rc2
- package: github.com/toqueteos/webbrowser
  version: ^1.0.0
- package: github.com/urfave/negroni
  version: ^0.2.0
- package: golang.org/x/net
  subpackages:
  - context
- package: golang.org/x/oauth2
  subpackages:
  - clientcredentials
- package: gopkg.in/dancannon/gorethink.v2
  version: ~2.1.3
- package: github.com/ory-am/dockertest
  version: v3.0.3
- package: gopkg.in/redis.v5
  version: ^5.1.2
- package: gopkg.in/tylerb/graceful.v1
  version: ^1.2.13
- package: gopkg.in/yaml.v2
testImport:
- package: github.com/gorilla/mux
<<<<<<< HEAD
  version: ~1.1.0
- package: github.com/ory-am/dockertest
  version: ~2.2.3
- package: github.com/jingweno/negroni-gorelic
=======
  version: ^1.1.0
>>>>>>> c06dc363
<|MERGE_RESOLUTION|>--- conflicted
+++ resolved
@@ -69,11 +69,5 @@
 - package: gopkg.in/yaml.v2
 testImport:
 - package: github.com/gorilla/mux
-<<<<<<< HEAD
   version: ~1.1.0
-- package: github.com/ory-am/dockertest
-  version: ~2.2.3
-- package: github.com/jingweno/negroni-gorelic
-=======
-  version: ^1.1.0
->>>>>>> c06dc363
+- package: github.com/jingweno/negroni-gorelic