--- conflicted
+++ resolved
@@ -20,11 +20,7 @@
 //
 //	Responses:
 //	  200: healthStatus
-<<<<<<< HEAD
-//	  500: oAuth2ApiError
-=======
 //	  500: errorOAuth2
->>>>>>> 8b77f5ad
 func swaggerPublicIsInstanceAlive() {}
 
 // Alive returns an ok status if the instance is ready to handle HTTP requests.
@@ -47,11 +43,7 @@
 //
 //	Responses:
 //	  200: healthStatus
-<<<<<<< HEAD
-//	  500: oAuth2ApiError
-=======
 //	  500: errorOAuth2
->>>>>>> 8b77f5ad
 func swaggerAdminIsInstanceAlive() {}
 
 // Ready returns an ok status if the instance is ready to handle HTTP requests and all ReadyCheckers are ok.
