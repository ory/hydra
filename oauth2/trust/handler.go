--- conflicted
+++ resolved
@@ -82,11 +82,7 @@
 
 // swagger:route POST /admin/trust/grants/jwt-bearer/issuers oAuth2 trustOAuth2JwtGrantIssuer
 //
-<<<<<<< HEAD
-// # Trust an OAuth2 JWT Bearer Grant Type Issuer
-=======
 // # Trust OAuth2 JWT Bearer Grant Type Issuer
->>>>>>> 8b77f5ad
 //
 // Use this endpoint to establish a trust relationship for a JWT issuer
 // to perform JSON Web Token (JWT) Profile for OAuth 2.0 Client Authentication
@@ -103,11 +99,7 @@
 //	Responses:
 //	  201: trustedOAuth2JwtGrantIssuer
 //	  default: genericError
-<<<<<<< HEAD
-func (h *Handler) adminTrustOAuth2JwtGrantIssuer(w http.ResponseWriter, r *http.Request, _ httprouter.Params) {
-=======
 func (h *Handler) trustOAuth2JwtGrantIssuer(w http.ResponseWriter, r *http.Request, _ httprouter.Params) {
->>>>>>> 8b77f5ad
 	var grantRequest createGrantRequest
 
 	if err := json.NewDecoder(r.Body).Decode(&grantRequest); err != nil {
@@ -155,18 +147,10 @@
 
 // swagger:route GET /admin/trust/grants/jwt-bearer/issuers/{id} oAuth2 getTrustedOAuth2JwtGrantIssuer
 //
-<<<<<<< HEAD
-// # Get a Trusted OAuth2 JWT Bearer Grant Type Issuer
+// # Get Trusted OAuth2 JWT Bearer Grant Type Issuer
 //
 // Use this endpoint to get a trusted JWT Bearer Grant Type Issuer. The ID is the one returned when you
 // created the trust relationship.
-// /
-=======
-// # Get Trusted OAuth2 JWT Bearer Grant Type Issuer
-//
-// Use this endpoint to get a trusted JWT Bearer Grant Type Issuer. The ID is the one returned when you
-// created the trust relationship.
->>>>>>> 8b77f5ad
 //
 //	Consumes:
 //	- application/json
@@ -179,11 +163,7 @@
 //	Responses:
 //	  200: trustedOAuth2JwtGrantIssuer
 //	  default: genericError
-<<<<<<< HEAD
-func (h *Handler) adminGetTrustedOAuth2JwtGrantIssuer(w http.ResponseWriter, r *http.Request, ps httprouter.Params) {
-=======
 func (h *Handler) getTrustedOAuth2JwtGrantIssuer(w http.ResponseWriter, r *http.Request, ps httprouter.Params) {
->>>>>>> 8b77f5ad
 	var id = ps.ByName("id")
 
 	grant, err := h.registry.GrantManager().GetConcreteGrant(r.Context(), id)
@@ -207,11 +187,7 @@
 
 // swagger:route DELETE /admin/trust/grants/jwt-bearer/issuers/{id} oAuth2 deleteTrustedOAuth2JwtGrantIssuer
 //
-<<<<<<< HEAD
-// # Delete a Trusted OAuth2 JWT Bearer Grant Type Issuer
-=======
 // # Delete Trusted OAuth2 JWT Bearer Grant Type Issuer
->>>>>>> 8b77f5ad
 //
 // Use this endpoint to delete trusted JWT Bearer Grant Type Issuer. The ID is the one returned when you
 // created the trust relationship.
@@ -230,11 +206,7 @@
 //	Responses:
 //	  204: emptyResponse
 //	  default: genericError
-<<<<<<< HEAD
-func (h *Handler) adminDeleteTrustedOAuth2JwtGrantIssuer(w http.ResponseWriter, r *http.Request, ps httprouter.Params) {
-=======
 func (h *Handler) deleteTrustedOAuth2JwtGrantIssuer(w http.ResponseWriter, r *http.Request, ps httprouter.Params) {
->>>>>>> 8b77f5ad
 	var id = ps.ByName("id")
 
 	if err := h.registry.GrantManager().DeleteGrant(r.Context(), id); err != nil {
