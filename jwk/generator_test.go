package jwk

import (
	"testing"

	"fmt"

	"github.com/square/go-jose"
	"github.com/stretchr/testify/assert"
	"github.com/stretchr/testify/require"
)

func TestGenerator(t *testing.T) {
	if testing.Short() {
		t.SkipNow()
	}

	for k, c := range []struct {
		g     KeyGenerator
		check func(*jose.JSONWebKeySet)
	}{
		{
			g: &RS256Generator{},
			check: func(ks *jose.JSONWebKeySet) {
				assert.Len(t, ks, 2)
				assert.NotEmpty(t, ks.Keys[0].Key)
				assert.NotEmpty(t, ks.Keys[1].Key)
			},
		},
		{
			g: &ECDSA521Generator{},
			check: func(ks *jose.JSONWebKeySet) {
				assert.Len(t, ks, 2)
				assert.NotEmpty(t, ks.Keys[0].Key)
				assert.NotEmpty(t, ks.Keys[1].Key)
			},
		},
		{
			g: &ECDSA256Generator{},
			check: func(ks *jose.JSONWebKeySet) {
				assert.Len(t, ks, 2)
				assert.NotEmpty(t, ks.Keys[0].Key)
				assert.NotEmpty(t, ks.Keys[1].Key)
			},
		},
		{
			g: &HS256Generator{},
			check: func(ks *jose.JSONWebKeySet) {
				assert.Len(t, ks, 1)
				assert.NotEmpty(t, ks.Keys[0].Key)
			},
<<<<<<< HEAD
=======
		},
		{
			g: &HS512Generator{},
>>>>>>> fd50e472
			check: func(ks *jose.JSONWebKeySet) {
				assert.Len(t, ks, 1)
				assert.NotEmpty(t, ks.Keys[0].Key)
			},
		},
	} {
		t.Run(fmt.Sprintf("case=%d", k), func(t *testing.T) {
			keys, err := c.g.Generate("foo")
			require.NoError(t, err)
			if err != nil {
				c.check(keys)
			}
		})
	}
}<|MERGE_RESOLUTION|>--- conflicted
+++ resolved
@@ -49,12 +49,9 @@
 				assert.Len(t, ks, 1)
 				assert.NotEmpty(t, ks.Keys[0].Key)
 			},
-<<<<<<< HEAD
-=======
 		},
 		{
 			g: &HS512Generator{},
->>>>>>> fd50e472
 			check: func(ks *jose.JSONWebKeySet) {
 				assert.Len(t, ks, 1)
 				assert.NotEmpty(t, ks.Keys[0].Key)
