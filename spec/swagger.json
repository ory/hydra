--- conflicted
+++ resolved
@@ -905,10 +905,10 @@
           "https"
         ],
         "tags": [
-          "v0alpha2"
+          "oAuth2"
         ],
         "summary": "Verifies a device grant request",
-        "operationId": "adminVerifyUserCodeRequest",
+        "operationId": "verifyUserCodeRequest",
         "parameters": [
           {
             "type": "string",
@@ -926,15 +926,15 @@
         ],
         "responses": {
           "200": {
-            "description": "successfulOAuth2RequestResponse",
-            "schema": {
-              "$ref": "#/definitions/successfulOAuth2RequestResponse"
-            }
-          },
-          "default": {
-            "description": "oAuth2ApiError",
-            "schema": {
-              "$ref": "#/definitions/oAuth2ApiError"
+            "description": "oAuth2RedirectTo",
+            "schema": {
+              "$ref": "#/definitions/oAuth2RedirectTo"
+            }
+          },
+          "default": {
+            "description": "errorOAuth2",
+            "schema": {
+              "$ref": "#/definitions/errorOAuth2"
             }
           }
         }
@@ -1705,6 +1705,37 @@
         }
       }
     },
+    "/oauth2/device/auth": {
+      "get": {
+        "description": "This endpoint is not documented here because you should never use your own implementation to perform OAuth2 flows.\nOAuth2 is a very popular protocol and a library for your programming language will exists.\n\nTo learn more about this flow please refer to the specification: https://tools.ietf.org/html/rfc8628",
+        "consumes": [
+          "application/x-www-form-urlencoded"
+        ],
+        "schemes": [
+          "http",
+          "https"
+        ],
+        "tags": [
+          "v0alpha2"
+        ],
+        "summary": "The OAuth 2.0 Device Authorize Endpoint",
+        "operationId": "performOAuth2DeviceFlow",
+        "responses": {
+          "200": {
+            "description": "deviceAuthorization",
+            "schema": {
+              "$ref": "#/definitions/deviceAuthorization"
+            }
+          },
+          "default": {
+            "description": "errorOAuth2",
+            "schema": {
+              "$ref": "#/definitions/errorOAuth2"
+            }
+          }
+        }
+      }
+    },
     "/oauth2/register": {
       "post": {
         "description": "This endpoint behaves like the administrative counterpart (`createOAuth2Client`) but is capable of facing the\npublic internet directly and can be used in self-service. It implements the OpenID Connect\nDynamic Client Registration Protocol. This feature needs to be enabled in the configuration. This endpoint\nis disabled by default. It can be enabled by an administrator.\n\nPlease note that using this endpoint you are not able to choose the `client_secret` nor the `client_id` as those\nvalues will be server generated when specifying `token_endpoint_auth_method` as `client_secret_basic` or\n`client_secret_post`.\n\nThe `client_secret` will be returned in the response and you will not be able to retrieve it later on.\nWrite the secret down and keep it somewhere safe.",
@@ -2098,7 +2129,6 @@
         "type": "string"
       }
     },
-<<<<<<< HEAD
     "StringSlicePipeDelimiter": {
       "type": "array",
       "title": "StringSlicePipeDelimiter de/encodes the string slice to/from a SQL string.",
@@ -2106,51 +2136,6 @@
         "type": "string"
       }
     },
-    "UpdateOAuth2ClientLifespans": {
-      "description": "The OIDC Hybrid grant type inherits token lifespan configuration from the implicit grant.",
-      "type": "object",
-      "title": "UpdateOAuth2ClientLifespans holds default lifespan configuration for the different\ntoken types that may be issued for the client. This configuration takes\nprecedence over fosite's instance-wide default lifespan, but it may be\noverridden by a session's expires_at claim.",
-      "properties": {
-        "authorization_code_grant_access_token_lifespan": {
-          "$ref": "#/definitions/NullDuration"
-        },
-        "authorization_code_grant_id_token_lifespan": {
-          "$ref": "#/definitions/NullDuration"
-        },
-        "authorization_code_grant_refresh_token_lifespan": {
-          "$ref": "#/definitions/NullDuration"
-        },
-        "client_credentials_grant_access_token_lifespan": {
-          "$ref": "#/definitions/NullDuration"
-        },
-        "implicit_grant_access_token_lifespan": {
-          "$ref": "#/definitions/NullDuration"
-        },
-        "implicit_grant_id_token_lifespan": {
-          "$ref": "#/definitions/NullDuration"
-        },
-        "jwt_bearer_grant_access_token_lifespan": {
-          "$ref": "#/definitions/NullDuration"
-        },
-        "password_grant_access_token_lifespan": {
-          "$ref": "#/definitions/NullDuration"
-        },
-        "password_grant_refresh_token_lifespan": {
-          "$ref": "#/definitions/NullDuration"
-        },
-        "refresh_token_grant_access_token_lifespan": {
-          "$ref": "#/definitions/NullDuration"
-        },
-        "refresh_token_grant_id_token_lifespan": {
-          "$ref": "#/definitions/NullDuration"
-        },
-        "refresh_token_grant_refresh_token_lifespan": {
-          "$ref": "#/definitions/NullDuration"
-        }
-      }
-    },
-=======
->>>>>>> 8177cb5e
     "acceptOAuth2ConsentRequest": {
       "type": "object",
       "title": "The request payload used to accept a consent request.",
@@ -2253,32 +2238,42 @@
         }
       }
     },
-    "errorOAuth2": {
-      "description": "Error",
-      "type": "object",
+    "deviceAuthorization": {
+      "description": "# Ory's OAuth 2.0 Device Authorization API",
+      "type": "object",
+      "title": "OAuth2 Device Flow",
       "properties": {
-        "error": {
-          "description": "Error",
-          "type": "string"
-        },
-        "error_debug": {
-          "description": "Error Debug Information\n\nOnly available in dev mode.",
-          "type": "string"
-        },
-        "error_description": {
-          "description": "Error Description",
-          "type": "string"
-        },
-        "error_hint": {
-          "description": "Error Hint\n\nHelps the user identify the error cause.",
-          "type": "string",
-          "example": "The redirect URL is not allowed."
-        },
-        "status_code": {
-          "description": "HTTP Status Code",
+        "device_code": {
+          "description": "The device verification code.",
+          "type": "string",
+          "example": "ory_dc_smldfksmdfkl.mslkmlkmlk"
+        },
+        "expires_in": {
+          "description": "The lifetime in seconds of the \"device_code\" and \"user_code\".",
           "type": "integer",
           "format": "int64",
-          "example": 401
+          "example": 16830
+        },
+        "interval": {
+          "description": "The minimum amount of time in seconds that the client\nSHOULD wait between polling requests to the token endpoint.  If no\nvalue is provided, clients MUST use 5 as the default.",
+          "type": "integer",
+          "format": "int64",
+          "example": 5
+        },
+        "user_code": {
+          "description": "The end-user verification code.",
+          "type": "string",
+          "example": "AAAAAA"
+        },
+        "verification_uri": {
+          "description": "The end-user verification URI on the authorization\nserver.  The URI should be short and easy to remember as end users\nwill be asked to manually type it into their user agent.",
+          "type": "string",
+          "example": "https://auth.ory.sh/tv"
+        },
+        "verification_uri_complete": {
+          "description": "A verification URI that includes the \"user_code\" (or\nother information with the same function as the \"user_code\"),\nwhich is designed for non-textual transmission.",
+          "type": "string",
+          "example": "https://auth.ory.sh/tv?user_code=AAAAAA"
         }
       }
     },
@@ -2311,6 +2306,35 @@
         },
         "requested_scope": {
           "$ref": "#/definitions/StringSlicePipeDelimiter"
+        }
+      }
+    },
+    "errorOAuth2": {
+      "description": "Error",
+      "type": "object",
+      "properties": {
+        "error": {
+          "description": "Error",
+          "type": "string"
+        },
+        "error_debug": {
+          "description": "Error Debug Information\n\nOnly available in dev mode.",
+          "type": "string"
+        },
+        "error_description": {
+          "description": "Error Description",
+          "type": "string"
+        },
+        "error_hint": {
+          "description": "Error Hint\n\nHelps the user identify the error cause.",
+          "type": "string",
+          "example": "The redirect URL is not allowed."
+        },
+        "status_code": {
+          "description": "HTTP Status Code",
+          "type": "integer",
+          "format": "int64",
+          "example": 401
         }
       }
     },
