--- conflicted
+++ resolved
@@ -697,24 +697,14 @@
 		return
 	}
 	h.r.Writer().Write(w, r, &oidcConfiguration{
-<<<<<<< HEAD
-		Issuer:                                 h.c.IssuerURL(r.Context()).String(),
-		AuthURL:                                h.c.OAuth2AuthURL(r.Context()).String(),
-		TokenURL:                               h.c.OAuth2TokenURL(r.Context()).String(),
-		JWKsURI:                                h.c.JWKSURL(r.Context()).String(),
-		RevocationEndpoint:                     urlx.AppendPaths(h.c.IssuerURL(r.Context()), RevocationPath).String(),
-		RegistrationEndpoint:                   h.c.OAuth2ClientRegistrationURL(r.Context()).String(),
-		DeviceAuthorisationEndpoint:            h.c.OAuth2DeviceAuthorisationURL(r.Context()).String(),
-		SubjectTypes:                           h.c.SubjectTypesSupported(r.Context()),
-=======
 		Issuer:                                 h.c.IssuerURL(ctx).String(),
 		AuthURL:                                h.c.OAuth2AuthURL(ctx).String(),
 		TokenURL:                               h.c.OAuth2TokenURL(ctx).String(),
 		JWKsURI:                                h.c.JWKSURL(ctx).String(),
 		RevocationEndpoint:                     urlx.AppendPaths(h.c.IssuerURL(ctx), RevocationPath).String(),
 		RegistrationEndpoint:                   h.c.OAuth2ClientRegistrationURL(ctx).String(),
+		DeviceAuthorisationEndpoint:            h.c.OAuth2DeviceAuthorisationURL(ctx).String(),
 		SubjectTypes:                           h.c.SubjectTypesSupported(ctx),
->>>>>>> fe260d10
 		ResponseTypes:                          []string{"code", "code id_token", "id_token", "token id_token", "token", "token id_token code"},
 		ClaimsSupported:                        h.c.OIDCDiscoverySupportedClaims(ctx),
 		ScopesSupported:                        h.c.OIDCDiscoverySupportedScope(ctx),
