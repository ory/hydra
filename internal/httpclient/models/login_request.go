// Code generated by go-swagger; DO NOT EDIT.

package models

// This file was generated by the swagger tool.
// Editing this file might prove futile when you re-run the swagger generate command

import (
	"github.com/go-openapi/errors"
	"github.com/go-openapi/strfmt"
	"github.com/go-openapi/swag"
)

<<<<<<< HEAD
// LoginRequest Contains information on an ongoing login request.
=======
// LoginRequest LoginRequest LoginRequest LoginRequest LoginRequest LoginRequest LoginRequest Contains information on an ongoing login request.
>>>>>>> 0bd0b0dd
//
// swagger:model loginRequest
type LoginRequest struct {

	// Challenge is the identifier ("login challenge") of the login request. It is used to
	// identify the session.
	Challenge string `json:"challenge,omitempty"`

	// client
	Client *OAuth2Client `json:"client,omitempty"`

	// oidc context
	OidcContext *OpenIDConnectContext `json:"oidc_context,omitempty"`

	// RequestURL is the original OAuth 2.0 Authorization URL requested by the OAuth 2.0 client. It is the URL which
	// initiates the OAuth 2.0 Authorization Code or OAuth 2.0 Implicit flow. This URL is typically not needed, but
	// might come in handy if you want to deal with additional request parameters.
	RequestURL string `json:"request_url,omitempty"`

	// requested access token audience
	RequestedAccessTokenAudience []string `json:"requested_access_token_audience,omitempty"`

	// requested scope
	RequestedScope []string `json:"requested_scope,omitempty"`

	// SessionID is the login session ID. If the user-agent reuses a login session (via cookie / remember flag)
	// this ID will remain the same. If the user-agent did not have an existing authentication session (e.g. remember is false)
	// this will be a new random value. This value is used as the "sid" parameter in the ID Token and in OIDC Front-/Back-
	// channel logout. It's value can generally be used to associate consecutive login requests by a certain user.
	SessionID string `json:"session_id,omitempty"`

	// Skip, if true, implies that the client has requested the same scopes from the same user previously.
	// If true, you can skip asking the user to grant the requested scopes, and simply forward the user to the redirect URL.
	//
	// This feature allows you to update / set session information.
	Skip bool `json:"skip,omitempty"`

	// Subject is the user ID of the end-user that authenticated. Now, that end user needs to grant or deny the scope
	// requested by the OAuth 2.0 client. If this value is set and `skip` is true, you MUST include this subject type
	// when accepting the login request, or the request will fail.
	Subject string `json:"subject,omitempty"`
}

// Validate validates this login request
func (m *LoginRequest) Validate(formats strfmt.Registry) error {
	var res []error

	if err := m.validateClient(formats); err != nil {
		res = append(res, err)
	}

	if err := m.validateOidcContext(formats); err != nil {
		res = append(res, err)
	}

	if len(res) > 0 {
		return errors.CompositeValidationError(res...)
	}
	return nil
}

func (m *LoginRequest) validateClient(formats strfmt.Registry) error {

	if swag.IsZero(m.Client) { // not required
		return nil
	}

	if m.Client != nil {
		if err := m.Client.Validate(formats); err != nil {
			if ve, ok := err.(*errors.Validation); ok {
				return ve.ValidateName("client")
			}
			return err
		}
	}

	return nil
}

func (m *LoginRequest) validateOidcContext(formats strfmt.Registry) error {

	if swag.IsZero(m.OidcContext) { // not required
		return nil
	}

	if m.OidcContext != nil {
		if err := m.OidcContext.Validate(formats); err != nil {
			if ve, ok := err.(*errors.Validation); ok {
				return ve.ValidateName("oidc_context")
			}
			return err
		}
	}

	return nil
}

// MarshalBinary interface implementation
func (m *LoginRequest) MarshalBinary() ([]byte, error) {
	if m == nil {
		return nil, nil
	}
	return swag.WriteJSON(m)
}

// UnmarshalBinary interface implementation
func (m *LoginRequest) UnmarshalBinary(b []byte) error {
	var res LoginRequest
	if err := swag.ReadJSON(b, &res); err != nil {
		return err
	}
	*m = res
	return nil
}<|MERGE_RESOLUTION|>--- conflicted
+++ resolved
@@ -11,11 +11,7 @@
 	"github.com/go-openapi/swag"
 )
 
-<<<<<<< HEAD
-// LoginRequest Contains information on an ongoing login request.
-=======
 // LoginRequest LoginRequest LoginRequest LoginRequest LoginRequest LoginRequest LoginRequest Contains information on an ongoing login request.
->>>>>>> 0bd0b0dd
 //
 // swagger:model loginRequest
 type LoginRequest struct {
