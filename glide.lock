hash: 98b2f78147176495913695cc5c049d0a217128f24274ead046052c6d72a9bef5
updated: 2016-12-29T23:52:24.0902073+01:00
imports:
- name: github.com/asaskevich/govalidator
  version: 7b3beb6df3c42abd3509abfc3bcacc0fbfb7c877
- name: github.com/Azure/go-ansiterm
  version: fa152c58bc15761d0200cb75fe958b89a9d4888e
  subpackages:
  - winterm
- name: github.com/cenk/backoff
  version: b02f2bbce11d7ea6b97f282ef1771b0fe2f65ef3
- name: github.com/davecgh/go-spew
  version: 6d212800a42e8ab5c146b8ace3490ee17e5225f9
  subpackages:
  - spew
- name: github.com/dgrijalva/jwt-go
  version: d2709f9f1f31ebcda9651b03077758c1f3a0018c
- name: github.com/docker/docker
  version: 88862e707affccf9c46347361689b2ffef39dc5c
  subpackages:
  - api/types
  - api/types/blkiodev
  - api/types/container
  - api/types/filters
  - api/types/mount
  - api/types/network
  - api/types/registry
  - api/types/strslice
  - api/types/swarm
  - api/types/versions
  - opts
  - pkg/archive
  - pkg/fileutils
  - pkg/homedir
  - pkg/idtools
  - pkg/ioutils
  - pkg/jsonlog
  - pkg/jsonmessage
  - pkg/longpath
  - pkg/pools
  - pkg/promise
  - pkg/stdcopy
  - pkg/system
  - pkg/term
  - pkg/term/windows
- name: github.com/docker/go-connections
  version: 4ccf312bf1d35e5dbda654e57a9be4c3f3cd0366
  subpackages:
  - nat
- name: github.com/docker/go-units
  version: e30f1e79f3cd72542f2026ceec18d3bd67ab859c
- name: github.com/fsnotify/fsnotify
  version: fd9ec7deca8bf46ecd2a795baaacf2b3a9be1197
- name: github.com/fsouza/go-dockerclient
  version: 4a934a8fd3ec3d4f84d9dcd8b47e7b277918c366
- name: github.com/go-errors/errors
  version: 8fa88b06e5974e97fbf9899a7f86a344bfd1f105
- name: github.com/go-sql-driver/mysql
  version: a0583e0143b1624142adab07e0e97fe106d99561
- name: github.com/golang/protobuf
  version: 8ee79997227bf9b34611aee7946ae64735e6fd93
  subpackages:
  - proto
- name: github.com/gorilla/context
  version: 08b5f424b9271eedf6f9f0ce86cb9396ed337a42
- name: github.com/gorilla/securecookie
  version: fa5329f913702981df43dcb2a380bac429c810b5
- name: github.com/gorilla/sessions
  version: 83c8db3bdc9be789e57e3756ffbcffd2d7d40176
- name: github.com/hailocab/go-hostpool
  version: e80d13ce29ede4452c43dea11e79b9bc8a15b478
- name: github.com/hashicorp/go-cleanhttp
  version: ad28ea4487f05916463e2423a55166280e8254b5
- name: github.com/hashicorp/hcl
  version: 80e628d796135357b3d2e33a985c666b9f35eee1
  subpackages:
  - hcl/ast
  - hcl/parser
  - hcl/scanner
  - hcl/strconv
  - hcl/token
  - json/parser
  - json/scanner
  - json/token
- name: github.com/imdario/mergo
  version: 3e95a51e0639b4cf372f2ccf74c86749d747fbdc
- name: github.com/inconshreveable/mousetrap
  version: 76626ae9c91c4f2a10f34cad8ce83ea42c93bb75
- name: github.com/jingweno/negroni-gorelic
  version: 0547cdd62f4b911984d435279bd46b4d1a580823
- name: github.com/jmoiron/sqlx
  version: cac998c4f0959c19c638c523e374fa8e4e0bcfe3
  subpackages:
  - reflectx
- name: github.com/julienschmidt/httprouter
  version: 8c199fb6259ffc1af525cc3ad52ee60ba8359669
- name: github.com/lib/pq
  version: 5bf161122cd640c2a5a2c1d7fa49ea9befff31dd
  subpackages:
  - oid
- name: github.com/magiconair/properties
  version: 9c47895dc1ce54302908ab8a43385d1f5df2c11c
- name: github.com/meatballhat/negroni-logrus
  version: 7c570a907cfc69cdc004ad506c6f5e234815b936
- name: github.com/Microsoft/go-winio
  version: 24a3e3d3fc7451805e09d11e11e95d9a0a4f205e
- name: github.com/mitchellh/mapstructure
  version: bfdb1a85537d60bc7e954e600c250219ea497417
- name: github.com/moul/http2curl
  version: 4e24498b31dba4683efb9d35c1c8a91e2eda28c8
- name: github.com/oleiade/reflections
  version: 2b6ec3da648e3e834dc41bad8d9ed7f2dc6a9496
- name: github.com/opencontainers/runc
  version: f376b8033d2caae5207de9be1ee4d4a695886af1
  subpackages:
  - libcontainer/system
  - libcontainer/user
- name: github.com/ory-am/common
  version: eaf2f2a2e18295ffc4e89d07a9556903d22b4e79
  subpackages:
  - compiler
  - env
  - pkg
  - rand/sequence
- name: github.com/ory-am/dockertest
  version: 8445a82f8da6067ffecbb06e3f9fa2857f3bf9df
- name: github.com/ory-am/fosite
  version: b489cc95b87d74785c5e9b8ea5eb48e975559f63
  subpackages:
  - compose
  - handler/oauth2
  - handler/openid
  - storage
  - token/hmac
  - token/jwt
- name: github.com/ory-am/ladon
  version: 7798a6396676278d2d7047f3c189a1306fb827c8
- name: github.com/pborman/uuid
  version: a97ce2ca70fa5a848076093f05e639a89ca34d06
- name: github.com/pelletier/go-buffruneio
  version: df1e16fde7fc330a0ca68167c23bf7ed6ac31d6d
- name: github.com/pelletier/go-toml
  version: 439fbba1f887c286024370cb4f281ba815c4c7d7
- name: github.com/pkg/errors
  version: 645ef00459ed84a119197bfb8d8205042c6df63d
- name: github.com/pkg/profile
  version: 1c16f117a3ab788fdf0e334e623b8bccf5679866
- name: github.com/pmezard/go-difflib
  version: d8ed2627bdf02c080bf22230dbb337003b7aba2d
  subpackages:
  - difflib
- name: github.com/rubenv/sql-migrate
  version: a3ed23a40ebd39f82bf2a36768ed7d595f2bdc1e
  subpackages:
  - sqlparse
- name: github.com/Sirupsen/logrus
  version: d26492970760ca5d33129d2d799e34be5c4782eb
- name: github.com/spf13/afero
  version: 90dd71edc4d0a8b3511dc12ea15d617d03be09e0
  subpackages:
  - mem
- name: github.com/spf13/cast
  version: 56a7ecbeb18dde53c6db4bd96b541fd9741b8d44
- name: github.com/spf13/cobra
  version: 1dd5ff2e11b6dca62fdcb275eb804b94607d8b06
- name: github.com/spf13/jwalterweatherman
  version: 33c24e77fb80341fe7130ee7c594256ff08ccc46
- name: github.com/spf13/pflag
  version: 25f8b5b07aece3207895bf19f7ab517eb3b22a40
- name: github.com/spf13/viper
  version: 5ed0fc31f7f453625df314d8e66b9791e8d13003
- name: github.com/square/go-jose
  version: aa2e30fdd1fe9dd3394119af66451ae790d50e0d
  subpackages:
  - json
- name: github.com/stretchr/testify
  version: 69483b4bd14f5845b5a1e55bca19e954e827f1d0
  subpackages:
  - assert
  - require
- name: github.com/toqueteos/webbrowser
  version: 21fc9f95c83442fd164094666f7cb4f9fdd56cd6
- name: github.com/urfave/negroni
  version: fde5e16d32adc7ad637e9cd9ad21d4ebc6192535
- name: github.com/yvasiyarov/go-metrics
  version: c25f46c4b94079672242ec48a545e7ca9ebe3aec
- name: github.com/yvasiyarov/gorelic
  version: ae09aa139a2b7f638e2412baceaceebd41eff115
- name: github.com/yvasiyarov/newrelic_platform_go
  version: 9c099fbc30e90de5bb5c5f94aa5fd08f2daeaacd
- name: golang.org/x/crypto
  version: f6b343c37ca80bfa8ea539da67a0b621f84fab1d
  subpackages:
  - bcrypt
  - blowfish
  - pbkdf2
- name: golang.org/x/net
  version: 45e771701b814666a7eb299e6c7a57d0b1799e91
  subpackages:
  - context
  - context/ctxhttp
- name: golang.org/x/oauth2
  version: 314dd2c0bf3ebd592ec0d20847d27e79d0dbe8dd
  subpackages:
  - clientcredentials
  - internal
- name: golang.org/x/sys
  version: d75a52659825e75fff6158388dddc6a5b04f9ba5
  subpackages:
  - unix
  - windows
- name: golang.org/x/text
  version: a49bea13b776691cb1b49873e5d8df96ec74831a
  subpackages:
  - transform
  - unicode/norm
- name: google.golang.org/appengine
  version: 08a149cfaee099e6ce4be01c0113a78c85ee1dee
  subpackages:
  - internal
  - internal/base
  - internal/datastore
  - internal/log
  - internal/remote_api
  - internal/urlfetch
  - urlfetch
<<<<<<< HEAD
- name: gopkg.in/airbrake/gobrake.v2
  version: 5d77bd50d083834501349f8be70197b26963674d
- name: gopkg.in/bsm/ratelimit.v1
  version: db14e161995a5177acef654cb0dd785e8ee8bc22
=======
>>>>>>> 5b425372
- name: gopkg.in/dancannon/gorethink.v2
  version: 417badecf1ab14d0d6e38ad82397da2a59e2f6ca
- name: gopkg.in/fatih/pool.v2
  version: 20a0a429c5f93de45c90f5f09ea297c25e0929b3
- name: gopkg.in/gorethink/gorethink.v2
  version: 016a1d3b4d15951ab2e39bd3596718ba94d298ba
  subpackages:
  - encoding
  - ql2
  - types
- name: gopkg.in/gorp.v1
  version: c87af80f3cc5036b55b83d77171e156791085e2e
- name: gopkg.in/ory-am/dockertest.v3
  version: e4828e807797a7641fcd457716870dfc2f9e82ff
- name: gopkg.in/redis.v5
  version: b7bae3a78050e2e7ec2130a05cde296a9ff2e9c0
  subpackages:
  - internal
  - internal/consistenthash
  - internal/hashtag
  - internal/pool
  - internal/proto
- name: gopkg.in/square/go-jose.v1
  version: aa2e30fdd1fe9dd3394119af66451ae790d50e0d
  subpackages:
  - cipher
  - json
- name: gopkg.in/tylerb/graceful.v1
  version: 50a48b6e73fcc75b45e22c05b79629a67c79e938
- name: gopkg.in/yaml.v2
  version: a5b47d31c556af34a302ce5d659e6fea44d90de0
testImports:
- name: github.com/gorilla/mux
  version: 0eeaf8392f5b04950925b8a69fe70f110fa7cbfc
- name: github.com/jingweno/negroni-gorelic
  version: 0547cdd62f4b911984d435279bd46b4d1a580823<|MERGE_RESOLUTION|>--- conflicted
+++ resolved
@@ -224,13 +224,8 @@
   - internal/remote_api
   - internal/urlfetch
   - urlfetch
-<<<<<<< HEAD
 - name: gopkg.in/airbrake/gobrake.v2
   version: 5d77bd50d083834501349f8be70197b26963674d
-- name: gopkg.in/bsm/ratelimit.v1
-  version: db14e161995a5177acef654cb0dd785e8ee8bc22
-=======
->>>>>>> 5b425372
 - name: gopkg.in/dancannon/gorethink.v2
   version: 417badecf1ab14d0d6e38ad82397da2a59e2f6ca
 - name: gopkg.in/fatih/pool.v2
