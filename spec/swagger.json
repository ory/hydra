{
  "consumes": [
    "application/json",
    "application/x-www-form-urlencoded"
  ],
  "produces": [
    "application/json"
  ],
  "schemes": [
    "http",
    "https"
  ],
  "swagger": "2.0",
  "info": {
    "description": "Welcome to the ORY Hydra HTTP API documentation. You will find documentation for all HTTP APIs here.",
    "title": "ORY Hydra",
    "version": "latest"
  },
  "basePath": "/",
  "paths": {
    "/.well-known/jwks.json": {
      "get": {
        "description": "This endpoint returns JSON Web Keys required to verifying OpenID Connect ID Tokens and,\nif enabled, OAuth 2.0 JWT Access Tokens. This endpoint can be used with client libraries like\n[node-jwks-rsa](https://github.com/auth0/node-jwks-rsa) among others.",
        "consumes": [
          "application/json"
        ],
        "produces": [
          "application/json"
        ],
        "schemes": [
          "http",
          "https"
        ],
        "tags": [
          "wellknown"
        ],
        "summary": "Discover Well-Known JSON Web Keys",
        "operationId": "discoverJsonWebKeys",
        "responses": {
          "200": {
            "description": "jsonWebKeySet",
            "schema": {
              "$ref": "#/definitions/jsonWebKeySet"
            }
          },
          "default": {
            "description": "errorOAuth2",
            "schema": {
              "$ref": "#/definitions/errorOAuth2"
            }
          }
        }
      }
    },
    "/.well-known/openid-configuration": {
      "get": {
        "description": "A mechanism for an OpenID Connect Relying Party to discover the End-User's OpenID Provider and obtain information needed to interact with it, including its OAuth 2.0 endpoint locations.\n\nPopular libraries for OpenID Connect clients include oidc-client-js (JavaScript), go-oidc (Golang), and others.\nFor a full list of clients go here: https://openid.net/developers/certified/",
        "produces": [
          "application/json"
        ],
        "schemes": [
          "http",
          "https"
        ],
        "tags": [
          "oidc"
        ],
        "summary": "OpenID Connect Discovery",
        "operationId": "discoverOidcConfiguration",
        "responses": {
          "200": {
            "description": "oidcConfiguration",
            "schema": {
              "$ref": "#/definitions/oidcConfiguration"
            }
          },
          "default": {
            "description": "errorOAuth2",
            "schema": {
              "$ref": "#/definitions/errorOAuth2"
            }
          }
        }
      }
    },
    "/admin/clients": {
      "get": {
        "description": "This endpoint lists all clients in the database, and never returns client secrets.\nAs a default it lists the first 100 clients.",
        "consumes": [
          "application/json"
        ],
        "produces": [
          "application/json"
        ],
        "schemes": [
          "http",
          "https"
        ],
        "tags": [
          "oAuth2"
        ],
        "summary": "List OAuth 2.0 Clients",
        "operationId": "listOAuth2Clients",
        "parameters": [
          {
            "maximum": 500,
            "minimum": 1,
            "type": "integer",
            "format": "int64",
            "default": 250,
            "description": "Items per Page\n\nThis is the number of items per page to return.\nFor details on pagination please head over to the [pagination documentation](https://www.ory.sh/docs/ecosystem/api-design#pagination).",
            "name": "page_size",
            "in": "query"
          },
          {
            "minimum": 1,
            "type": "string",
            "default": "1",
            "description": "Next Page Token\n\nThe next page token.\nFor details on pagination please head over to the [pagination documentation](https://www.ory.sh/docs/ecosystem/api-design#pagination).",
            "name": "page_token",
            "in": "query"
          },
          {
            "type": "string",
            "description": "The name of the clients to filter by.",
            "name": "client_name",
            "in": "query"
          },
          {
            "type": "string",
            "description": "The owner of the clients to filter by.",
            "name": "owner",
            "in": "query"
          }
        ],
        "responses": {
          "200": {
            "$ref": "#/responses/listOAuth2Clients"
          },
          "default": {
            "$ref": "#/responses/errorOAuth2Default"
          }
        }
      },
      "post": {
        "description": "Create a new OAuth 2.0 client. If you pass `client_secret` the secret is used, otherwise a random secret\nis generated. The secret is echoed in the response. It is not possible to retrieve it later on.",
        "consumes": [
          "application/json"
        ],
        "produces": [
          "application/json"
        ],
        "schemes": [
          "http",
          "https"
        ],
        "tags": [
          "oAuth2"
        ],
        "summary": "Create OAuth 2.0 Client",
        "operationId": "createOAuth2Client",
        "parameters": [
          {
            "description": "OAuth 2.0 Client Request Body",
            "name": "Body",
            "in": "body",
            "required": true,
            "schema": {
              "$ref": "#/definitions/oAuth2Client"
            }
          }
        ],
        "responses": {
          "201": {
            "description": "oAuth2Client",
            "schema": {
              "$ref": "#/definitions/oAuth2Client"
            }
          },
          "400": {
            "$ref": "#/responses/errorOAuth2BadRequest"
          },
          "default": {
            "$ref": "#/responses/errorOAuth2Default"
          }
        }
      }
    },
    "/admin/clients/{id}": {
      "get": {
        "description": "Get an OAuth 2.0 client by its ID. This endpoint never returns the client secret.\n\nOAuth 2.0 clients are used to perform OAuth 2.0 and OpenID Connect flows. Usually, OAuth 2.0 clients are\ngenerated for applications which want to consume your OAuth 2.0 or OpenID Connect capabilities.",
        "consumes": [
          "application/json"
        ],
        "produces": [
          "application/json"
        ],
        "schemes": [
          "http",
          "https"
        ],
        "tags": [
          "oAuth2"
        ],
        "summary": "Get an OAuth 2.0 Client",
        "operationId": "getOAuth2Client",
        "parameters": [
          {
            "type": "string",
            "description": "The id of the OAuth 2.0 Client.",
            "name": "id",
            "in": "path",
            "required": true
          }
        ],
        "responses": {
          "200": {
            "description": "oAuth2Client",
            "schema": {
              "$ref": "#/definitions/oAuth2Client"
            }
          },
          "default": {
            "$ref": "#/responses/errorOAuth2Default"
          }
        }
      },
      "put": {
        "description": "Replaces an existing OAuth 2.0 Client with the payload you send. If you pass `client_secret` the secret is used,\notherwise the existing secret is used.\n\nIf set, the secret is echoed in the response. It is not possible to retrieve it later on.\n\nOAuth 2.0 Clients are used to perform OAuth 2.0 and OpenID Connect flows. Usually, OAuth 2.0 clients are\ngenerated for applications which want to consume your OAuth 2.0 or OpenID Connect capabilities.",
        "consumes": [
          "application/json"
        ],
        "produces": [
          "application/json"
        ],
        "schemes": [
          "http",
          "https"
        ],
        "tags": [
          "oAuth2"
        ],
        "summary": "Set OAuth 2.0 Client",
        "operationId": "setOAuth2Client",
        "parameters": [
          {
            "type": "string",
            "description": "OAuth 2.0 Client ID",
            "name": "id",
            "in": "path",
            "required": true
          },
          {
            "description": "OAuth 2.0 Client Request Body",
            "name": "Body",
            "in": "body",
            "required": true,
            "schema": {
              "$ref": "#/definitions/oAuth2Client"
            }
          }
        ],
        "responses": {
          "200": {
            "description": "oAuth2Client",
            "schema": {
              "$ref": "#/definitions/oAuth2Client"
            }
          },
          "400": {
            "$ref": "#/responses/errorOAuth2BadRequest"
          },
          "404": {
            "$ref": "#/responses/errorOAuth2NotFound"
          },
          "default": {
            "$ref": "#/responses/errorOAuth2Default"
          }
        }
      },
      "delete": {
        "description": "Delete an existing OAuth 2.0 Client by its ID.\n\nOAuth 2.0 clients are used to perform OAuth 2.0 and OpenID Connect flows. Usually, OAuth 2.0 clients are\ngenerated for applications which want to consume your OAuth 2.0 or OpenID Connect capabilities.\n\nMake sure that this endpoint is well protected and only callable by first-party components.",
        "consumes": [
          "application/json"
        ],
        "produces": [
          "application/json"
        ],
        "schemes": [
          "http",
          "https"
        ],
        "tags": [
          "oAuth2"
        ],
        "summary": "Delete OAuth 2.0 Client",
        "operationId": "deleteOAuth2Client",
        "parameters": [
          {
            "type": "string",
            "description": "The id of the OAuth 2.0 Client.",
            "name": "id",
            "in": "path",
            "required": true
          }
        ],
        "responses": {
          "204": {
            "$ref": "#/responses/emptyResponse"
          },
          "default": {
            "description": "genericError",
            "schema": {
              "$ref": "#/definitions/genericError"
            }
          }
        }
      },
      "patch": {
        "description": "Patch an existing OAuth 2.0 Client using JSON Patch. If you pass `client_secret`\nthe secret will be updated and returned via the API. This is the\nonly time you will be able to retrieve the client secret, so write it down and keep it safe.\n\nOAuth 2.0 clients are used to perform OAuth 2.0 and OpenID Connect flows. Usually, OAuth 2.0 clients are\ngenerated for applications which want to consume your OAuth 2.0 or OpenID Connect capabilities.",
        "consumes": [
          "application/json"
        ],
        "produces": [
          "application/json"
        ],
        "schemes": [
          "http",
          "https"
        ],
        "tags": [
          "oAuth2"
        ],
        "summary": "Patch OAuth 2.0 Client",
        "operationId": "patchOAuth2Client",
        "parameters": [
          {
            "type": "string",
            "description": "The id of the OAuth 2.0 Client.",
            "name": "id",
            "in": "path",
            "required": true
          },
          {
            "description": "OAuth 2.0 Client JSON Patch Body",
            "name": "Body",
            "in": "body",
            "required": true,
            "schema": {
              "$ref": "#/definitions/jsonPatchDocument"
            }
          }
        ],
        "responses": {
          "200": {
            "description": "oAuth2Client",
            "schema": {
              "$ref": "#/definitions/oAuth2Client"
            }
          },
          "404": {
            "$ref": "#/responses/errorOAuth2NotFound"
          },
          "default": {
            "$ref": "#/responses/errorOAuth2Default"
          }
        }
      }
    },
    "/admin/clients/{id}/lifespans": {
      "put": {
        "description": "Set lifespans of different token types issued for this OAuth 2.0 client. Does not modify other fields.",
        "consumes": [
          "application/json"
        ],
        "schemes": [
          "http",
          "https"
        ],
        "tags": [
          "oAuth2"
        ],
        "summary": "Set OAuth2 Client Token Lifespans",
        "operationId": "setOAuth2ClientLifespans",
        "parameters": [
          {
            "type": "string",
            "description": "OAuth 2.0 Client ID",
            "name": "id",
            "in": "path",
            "required": true
          },
          {
            "name": "Body",
            "in": "body",
            "schema": {
              "$ref": "#/definitions/oAuth2ClientTokenLifespans"
            }
          }
        ],
        "responses": {
          "200": {
            "description": "oAuth2Client",
            "schema": {
              "$ref": "#/definitions/oAuth2Client"
            }
          },
          "default": {
            "description": "genericError",
            "schema": {
              "$ref": "#/definitions/genericError"
            }
          }
        }
      }
    },
    "/admin/keys/{set}": {
      "get": {
        "description": "This endpoint can be used to retrieve JWK Sets stored in ORY Hydra.\n\nA JSON Web Key (JWK) is a JavaScript Object Notation (JSON) data structure that represents a cryptographic key. A JWK Set is a JSON data structure that represents a set of JWKs. A JSON Web Key is identified by its set and key id. ORY Hydra uses this functionality to store cryptographic keys used for TLS and JSON Web Tokens (such as OpenID Connect ID tokens), and allows storing user-defined keys as well.",
        "consumes": [
          "application/json"
        ],
        "produces": [
          "application/json"
        ],
        "schemes": [
          "http",
          "https"
        ],
        "tags": [
          "jwk"
        ],
        "summary": "Retrieve a JSON Web Key Set",
        "operationId": "getJsonWebKeySet",
        "parameters": [
          {
            "type": "string",
            "description": "JSON Web Key Set ID",
            "name": "set",
            "in": "path",
            "required": true
          }
        ],
        "responses": {
          "200": {
            "description": "jsonWebKeySet",
            "schema": {
              "$ref": "#/definitions/jsonWebKeySet"
            }
          },
          "default": {
            "description": "errorOAuth2",
            "schema": {
              "$ref": "#/definitions/errorOAuth2"
            }
          }
        }
      },
      "put": {
        "description": "Use this method if you do not want to let Hydra generate the JWKs for you, but instead save your own.\n\nA JSON Web Key (JWK) is a JavaScript Object Notation (JSON) data structure that represents a cryptographic key. A JWK Set is a JSON data structure that represents a set of JWKs. A JSON Web Key is identified by its set and key id. ORY Hydra uses this functionality to store cryptographic keys used for TLS and JSON Web Tokens (such as OpenID Connect ID tokens), and allows storing user-defined keys as well.",
        "consumes": [
          "application/json"
        ],
        "produces": [
          "application/json"
        ],
        "schemes": [
          "http",
          "https"
        ],
        "tags": [
          "jwk"
        ],
        "summary": "Update a JSON Web Key Set",
        "operationId": "setJsonWebKeySet",
        "parameters": [
          {
            "type": "string",
            "description": "The JSON Web Key Set ID",
            "name": "set",
            "in": "path",
            "required": true
          },
          {
            "name": "Body",
            "in": "body",
            "schema": {
              "$ref": "#/definitions/jsonWebKeySet"
            }
          }
        ],
        "responses": {
          "200": {
            "description": "jsonWebKeySet",
            "schema": {
              "$ref": "#/definitions/jsonWebKeySet"
            }
          },
          "default": {
            "description": "errorOAuth2",
            "schema": {
              "$ref": "#/definitions/errorOAuth2"
            }
          }
        }
      },
      "post": {
        "description": "This endpoint is capable of generating JSON Web Key Sets for you. There a different strategies available, such as symmetric cryptographic keys (HS256, HS512) and asymetric cryptographic keys (RS256, ECDSA). If the specified JSON Web Key Set does not exist, it will be created.\n\nA JSON Web Key (JWK) is a JavaScript Object Notation (JSON) data structure that represents a cryptographic key. A JWK Set is a JSON data structure that represents a set of JWKs. A JSON Web Key is identified by its set and key id. ORY Hydra uses this functionality to store cryptographic keys used for TLS and JSON Web Tokens (such as OpenID Connect ID tokens), and allows storing user-defined keys as well.",
        "consumes": [
          "application/json"
        ],
        "produces": [
          "application/json"
        ],
        "schemes": [
          "http",
          "https"
        ],
        "tags": [
          "jwk"
        ],
        "summary": "Create JSON Web Key",
        "operationId": "createJsonWebKeySet",
        "parameters": [
          {
            "type": "string",
            "description": "The JSON Web Key Set ID",
            "name": "set",
            "in": "path",
            "required": true
          },
          {
            "name": "Body",
            "in": "body",
            "required": true,
            "schema": {
              "$ref": "#/definitions/createJsonWebKeySet"
            }
          }
        ],
        "responses": {
          "201": {
            "description": "jsonWebKeySet",
            "schema": {
              "$ref": "#/definitions/jsonWebKeySet"
            }
          },
          "default": {
            "description": "errorOAuth2",
            "schema": {
              "$ref": "#/definitions/errorOAuth2"
            }
          }
        }
      },
      "delete": {
        "description": "Use this endpoint to delete a complete JSON Web Key Set and all the keys in that set.\n\nA JSON Web Key (JWK) is a JavaScript Object Notation (JSON) data structure that represents a cryptographic key. A JWK Set is a JSON data structure that represents a set of JWKs. A JSON Web Key is identified by its set and key id. ORY Hydra uses this functionality to store cryptographic keys used for TLS and JSON Web Tokens (such as OpenID Connect ID tokens), and allows storing user-defined keys as well.",
        "consumes": [
          "application/json"
        ],
        "produces": [
          "application/json"
        ],
        "schemes": [
          "http",
          "https"
        ],
        "tags": [
          "jwk"
        ],
        "summary": "Delete JSON Web Key Set",
        "operationId": "deleteJsonWebKeySet",
        "parameters": [
          {
            "type": "string",
            "description": "The JSON Web Key Set",
            "name": "set",
            "in": "path",
            "required": true
          }
        ],
        "responses": {
          "204": {
            "$ref": "#/responses/emptyResponse"
          },
          "default": {
            "description": "errorOAuth2",
            "schema": {
              "$ref": "#/definitions/errorOAuth2"
            }
          }
        }
      }
    },
    "/admin/keys/{set}/{kid}": {
      "get": {
        "description": "This endpoint returns a singular JSON Web Key contained in a set. It is identified by the set and the specific key ID (kid).",
        "consumes": [
          "application/json"
        ],
        "produces": [
          "application/json"
        ],
        "schemes": [
          "http",
          "https"
        ],
        "tags": [
          "jwk"
        ],
        "summary": "Get JSON Web Key",
        "operationId": "getJsonWebKey",
        "parameters": [
          {
            "type": "string",
            "description": "JSON Web Key Set ID",
            "name": "set",
            "in": "path",
            "required": true
          },
          {
            "type": "string",
            "description": "JSON Web Key ID",
            "name": "kid",
            "in": "path",
            "required": true
          }
        ],
        "responses": {
          "200": {
            "description": "jsonWebKeySet",
            "schema": {
              "$ref": "#/definitions/jsonWebKeySet"
            }
          },
          "default": {
            "description": "errorOAuth2",
            "schema": {
              "$ref": "#/definitions/errorOAuth2"
            }
          }
        }
      },
      "put": {
        "description": "Use this method if you do not want to let Hydra generate the JWKs for you, but instead save your own.\n\nA JSON Web Key (JWK) is a JavaScript Object Notation (JSON) data structure that represents a cryptographic key. A JWK Set is a JSON data structure that represents a set of JWKs. A JSON Web Key is identified by its set and key id. ORY Hydra uses this functionality to store cryptographic keys used for TLS and JSON Web Tokens (such as OpenID Connect ID tokens), and allows storing user-defined keys as well.",
        "consumes": [
          "application/json"
        ],
        "produces": [
          "application/json"
        ],
        "schemes": [
          "http",
          "https"
        ],
        "tags": [
          "jwk"
        ],
        "summary": "Set JSON Web Key",
        "operationId": "setJsonWebKey",
        "parameters": [
          {
            "type": "string",
            "description": "The JSON Web Key Set ID",
            "name": "set",
            "in": "path",
            "required": true
          },
          {
            "type": "string",
            "description": "JSON Web Key ID",
            "name": "kid",
            "in": "path",
            "required": true
          },
          {
            "name": "Body",
            "in": "body",
            "schema": {
              "$ref": "#/definitions/jsonWebKey"
            }
          }
        ],
        "responses": {
          "200": {
            "description": "jsonWebKey",
            "schema": {
              "$ref": "#/definitions/jsonWebKey"
            }
          },
          "default": {
            "description": "errorOAuth2",
            "schema": {
              "$ref": "#/definitions/errorOAuth2"
            }
          }
        }
      },
      "delete": {
        "description": "Use this endpoint to delete a single JSON Web Key.\n\nA JSON Web Key (JWK) is a JavaScript Object Notation (JSON) data structure that represents a cryptographic key. A\nJWK Set is a JSON data structure that represents a set of JWKs. A JSON Web Key is identified by its set and key id. ORY Hydra uses\nthis functionality to store cryptographic keys used for TLS and JSON Web Tokens (such as OpenID Connect ID tokens),\nand allows storing user-defined keys as well.",
        "consumes": [
          "application/json"
        ],
        "produces": [
          "application/json"
        ],
        "schemes": [
          "http",
          "https"
        ],
        "tags": [
          "jwk"
        ],
        "summary": "Delete JSON Web Key",
        "operationId": "deleteJsonWebKey",
        "parameters": [
          {
            "type": "string",
            "description": "The JSON Web Key Set",
            "name": "set",
            "in": "path",
            "required": true
          },
          {
            "type": "string",
            "description": "The JSON Web Key ID (kid)",
            "name": "kid",
            "in": "path",
            "required": true
          }
        ],
        "responses": {
          "204": {
            "$ref": "#/responses/emptyResponse"
          },
          "default": {
            "description": "errorOAuth2",
            "schema": {
              "$ref": "#/definitions/errorOAuth2"
            }
          }
        }
      }
    },
    "/admin/oauth2/auth/requests/consent": {
      "get": {
        "description": "When an authorization code, hybrid, or implicit OAuth 2.0 Flow is initiated, Ory asks the login provider\nto authenticate the subject and then tell Ory now about it. If the subject authenticated, he/she must now be asked if\nthe OAuth 2.0 Client which initiated the flow should be allowed to access the resources on the subject's behalf.\n\nThe consent challenge is appended to the consent provider's URL to which the subject's user-agent (browser) is redirected to. The consent\nprovider uses that challenge to fetch information on the OAuth2 request and then tells Ory if the subject accepted\nor rejected the request.\n\nThe default consent provider is available via the Ory Managed Account Experience. To customize the consent provider, please\nhead over to the OAuth 2.0 documentation.",
        "consumes": [
          "application/json"
        ],
        "produces": [
          "application/json"
        ],
        "schemes": [
          "http",
          "https"
        ],
        "tags": [
          "oAuth2"
        ],
        "summary": "Get OAuth 2.0 Consent Request",
        "operationId": "getOAuth2ConsentRequest",
        "parameters": [
          {
            "type": "string",
            "description": "OAuth 2.0 Consent Request Challenge",
            "name": "consent_challenge",
            "in": "query",
            "required": true
          }
        ],
        "responses": {
          "200": {
            "description": "oAuth2ConsentRequest",
            "schema": {
              "$ref": "#/definitions/oAuth2ConsentRequest"
            }
          },
          "410": {
            "description": "oAuth2RedirectTo",
            "schema": {
              "$ref": "#/definitions/oAuth2RedirectTo"
            }
          },
          "default": {
            "description": "errorOAuth2",
            "schema": {
              "$ref": "#/definitions/errorOAuth2"
            }
          }
        }
      }
    },
    "/admin/oauth2/auth/requests/consent/accept": {
      "put": {
        "description": "When an authorization code, hybrid, or implicit OAuth 2.0 Flow is initiated, Ory asks the login provider\nto authenticate the subject and then tell Ory now about it. If the subject authenticated, he/she must now be asked if\nthe OAuth 2.0 Client which initiated the flow should be allowed to access the resources on the subject's behalf.\n\nThe consent challenge is appended to the consent provider's URL to which the subject's user-agent (browser) is redirected to. The consent\nprovider uses that challenge to fetch information on the OAuth2 request and then tells Ory if the subject accepted\nor rejected the request.\n\nThis endpoint tells Ory that the subject has authorized the OAuth 2.0 client to access resources on his/her behalf.\nThe consent provider includes additional information, such as session data for access and ID tokens, and if the\nconsent request should be used as basis for future requests.\n\nThe response contains a redirect URL which the consent provider should redirect the user-agent to.\n\nThe default consent provider is available via the Ory Managed Account Experience. To customize the consent provider, please\nhead over to the OAuth 2.0 documentation.",
        "consumes": [
          "application/json"
        ],
        "produces": [
          "application/json"
        ],
        "schemes": [
          "http",
          "https"
        ],
        "tags": [
          "oAuth2"
        ],
        "summary": "Accept OAuth 2.0 Consent Request",
        "operationId": "acceptOAuth2ConsentRequest",
        "parameters": [
          {
            "type": "string",
            "description": "OAuth 2.0 Consent Request Challenge",
            "name": "consent_challenge",
            "in": "query",
            "required": true
          },
          {
            "name": "Body",
            "in": "body",
            "schema": {
              "$ref": "#/definitions/acceptOAuth2ConsentRequest"
            }
          }
        ],
        "responses": {
          "200": {
            "description": "oAuth2RedirectTo",
            "schema": {
              "$ref": "#/definitions/oAuth2RedirectTo"
            }
          },
          "default": {
            "description": "errorOAuth2",
            "schema": {
              "$ref": "#/definitions/errorOAuth2"
            }
          }
        }
      }
    },
    "/admin/oauth2/auth/requests/consent/reject": {
      "put": {
        "description": "When an authorization code, hybrid, or implicit OAuth 2.0 Flow is initiated, Ory asks the login provider\nto authenticate the subject and then tell Ory now about it. If the subject authenticated, he/she must now be asked if\nthe OAuth 2.0 Client which initiated the flow should be allowed to access the resources on the subject's behalf.\n\nThe consent challenge is appended to the consent provider's URL to which the subject's user-agent (browser) is redirected to. The consent\nprovider uses that challenge to fetch information on the OAuth2 request and then tells Ory if the subject accepted\nor rejected the request.\n\nThis endpoint tells Ory that the subject has not authorized the OAuth 2.0 client to access resources on his/her behalf.\nThe consent provider must include a reason why the consent was not granted.\n\nThe response contains a redirect URL which the consent provider should redirect the user-agent to.\n\nThe default consent provider is available via the Ory Managed Account Experience. To customize the consent provider, please\nhead over to the OAuth 2.0 documentation.",
        "consumes": [
          "application/json"
        ],
        "produces": [
          "application/json"
        ],
        "schemes": [
          "http",
          "https"
        ],
        "tags": [
          "oAuth2"
        ],
        "summary": "Reject OAuth 2.0 Consent Request",
        "operationId": "rejectOAuth2ConsentRequest",
        "parameters": [
          {
            "type": "string",
            "description": "OAuth 2.0 Consent Request Challenge",
            "name": "consent_challenge",
            "in": "query",
            "required": true
          },
          {
            "name": "Body",
            "in": "body",
            "schema": {
              "$ref": "#/definitions/rejectOAuth2Request"
            }
          }
        ],
        "responses": {
          "200": {
            "description": "oAuth2RedirectTo",
            "schema": {
              "$ref": "#/definitions/oAuth2RedirectTo"
            }
          },
          "default": {
            "description": "errorOAuth2",
            "schema": {
              "$ref": "#/definitions/errorOAuth2"
            }
          }
        }
      }
    },
    "/admin/oauth2/auth/requests/device/verify": {
      "put": {
        "description": "Verifies a device grant request",
        "consumes": [
          "application/json"
        ],
        "produces": [
          "application/json"
        ],
        "schemes": [
          "http",
          "https"
        ],
        "tags": [
          "oAuth2"
        ],
        "summary": "Verifies a device grant request",
        "operationId": "verifyUserCodeRequest",
        "parameters": [
          {
            "type": "string",
            "name": "device_challenge",
            "in": "query",
            "required": true
          },
          {
            "name": "Body",
            "in": "body",
            "schema": {
              "$ref": "#/definitions/verifyUserCodeRequest"
            }
          }
        ],
        "responses": {
          "200": {
            "description": "oAuth2RedirectTo",
            "schema": {
              "$ref": "#/definitions/oAuth2RedirectTo"
            }
          },
          "default": {
            "description": "errorOAuth2",
            "schema": {
              "$ref": "#/definitions/errorOAuth2"
            }
          }
        }
      }
    },
    "/admin/oauth2/auth/requests/login": {
      "get": {
        "description": "When an authorization code, hybrid, or implicit OAuth 2.0 Flow is initiated, Ory asks the login provider\nto authenticate the subject and then tell the Ory OAuth2 Service about it.\n\nPer default, the login provider is Ory itself. You may use a different login provider which needs to be a web-app\nyou write and host, and it must be able to authenticate (\"show the subject a login screen\")\na subject (in OAuth2 the proper name for subject is \"resource owner\").\n\nThe authentication challenge is appended to the login provider URL to which the subject's user-agent (browser) is redirected to. The login\nprovider uses that challenge to fetch information on the OAuth2 request and then accept or reject the requested authentication process.",
        "consumes": [
          "application/json"
        ],
        "produces": [
          "application/json"
        ],
        "schemes": [
          "http",
          "https"
        ],
        "tags": [
          "oAuth2"
        ],
        "summary": "Get OAuth 2.0 Login Request",
        "operationId": "getOAuth2LoginRequest",
        "parameters": [
          {
            "type": "string",
            "description": "OAuth 2.0 Login Request Challenge",
            "name": "login_challenge",
            "in": "query",
            "required": true
          }
        ],
        "responses": {
          "200": {
            "description": "oAuth2LoginRequest",
            "schema": {
              "$ref": "#/definitions/oAuth2LoginRequest"
            }
          },
          "410": {
            "description": "oAuth2RedirectTo",
            "schema": {
              "$ref": "#/definitions/oAuth2RedirectTo"
            }
          },
          "default": {
            "description": "errorOAuth2",
            "schema": {
              "$ref": "#/definitions/errorOAuth2"
            }
          }
        }
      }
    },
    "/admin/oauth2/auth/requests/login/accept": {
      "put": {
        "description": "When an authorization code, hybrid, or implicit OAuth 2.0 Flow is initiated, Ory asks the login provider\nto authenticate the subject and then tell the Ory OAuth2 Service about it.\n\nThe authentication challenge is appended to the login provider URL to which the subject's user-agent (browser) is redirected to. The login\nprovider uses that challenge to fetch information on the OAuth2 request and then accept or reject the requested authentication process.\n\nThis endpoint tells Ory that the subject has successfully authenticated and includes additional information such as\nthe subject's ID and if Ory should remember the subject's subject agent for future authentication attempts by setting\na cookie.\n\nThe response contains a redirect URL which the login provider should redirect the user-agent to.",
        "consumes": [
          "application/json"
        ],
        "produces": [
          "application/json"
        ],
        "schemes": [
          "http",
          "https"
        ],
        "tags": [
          "oAuth2"
        ],
        "summary": "Accept OAuth 2.0 Login Request",
        "operationId": "acceptOAuth2LoginRequest",
        "parameters": [
          {
            "type": "string",
            "description": "OAuth 2.0 Login Request Challenge",
            "name": "login_challenge",
            "in": "query",
            "required": true
          },
          {
            "name": "Body",
            "in": "body",
            "schema": {
              "$ref": "#/definitions/acceptOAuth2LoginRequest"
            }
          }
        ],
        "responses": {
          "200": {
            "description": "oAuth2RedirectTo",
            "schema": {
              "$ref": "#/definitions/oAuth2RedirectTo"
            }
          },
          "default": {
            "description": "errorOAuth2",
            "schema": {
              "$ref": "#/definitions/errorOAuth2"
            }
          }
        }
      }
    },
    "/admin/oauth2/auth/requests/login/reject": {
      "put": {
        "description": "When an authorization code, hybrid, or implicit OAuth 2.0 Flow is initiated, Ory asks the login provider\nto authenticate the subject and then tell the Ory OAuth2 Service about it.\n\nThe authentication challenge is appended to the login provider URL to which the subject's user-agent (browser) is redirected to. The login\nprovider uses that challenge to fetch information on the OAuth2 request and then accept or reject the requested authentication process.\n\nThis endpoint tells Ory that the subject has not authenticated and includes a reason why the authentication\nwas denied.\n\nThe response contains a redirect URL which the login provider should redirect the user-agent to.",
        "consumes": [
          "application/json"
        ],
        "produces": [
          "application/json"
        ],
        "schemes": [
          "http",
          "https"
        ],
        "tags": [
          "oAuth2"
        ],
        "summary": "Reject OAuth 2.0 Login Request",
        "operationId": "rejectOAuth2LoginRequest",
        "parameters": [
          {
            "type": "string",
            "description": "OAuth 2.0 Login Request Challenge",
            "name": "login_challenge",
            "in": "query",
            "required": true
          },
          {
            "name": "Body",
            "in": "body",
            "schema": {
              "$ref": "#/definitions/rejectOAuth2Request"
            }
          }
        ],
        "responses": {
          "200": {
            "description": "oAuth2RedirectTo",
            "schema": {
              "$ref": "#/definitions/oAuth2RedirectTo"
            }
          },
          "default": {
            "description": "errorOAuth2",
            "schema": {
              "$ref": "#/definitions/errorOAuth2"
            }
          }
        }
      }
    },
    "/admin/oauth2/auth/requests/logout": {
      "get": {
        "description": "Use this endpoint to fetch an Ory OAuth 2.0 logout request.",
        "produces": [
          "application/json"
        ],
        "schemes": [
          "http",
          "https"
        ],
        "tags": [
          "oAuth2"
        ],
        "summary": "Get OAuth 2.0 Session Logout Request",
        "operationId": "getOAuth2LogoutRequest",
        "parameters": [
          {
            "type": "string",
            "name": "logout_challenge",
            "in": "query",
            "required": true
          }
        ],
        "responses": {
          "200": {
            "description": "oAuth2LogoutRequest",
            "schema": {
              "$ref": "#/definitions/oAuth2LogoutRequest"
            }
          },
          "410": {
            "description": "oAuth2RedirectTo",
            "schema": {
              "$ref": "#/definitions/oAuth2RedirectTo"
            }
          },
          "default": {
            "description": "errorOAuth2",
            "schema": {
              "$ref": "#/definitions/errorOAuth2"
            }
          }
        }
      }
    },
    "/admin/oauth2/auth/requests/logout/accept": {
      "put": {
        "description": "When a user or an application requests Ory OAuth 2.0 to remove the session state of a subject, this endpoint is used to confirm that logout request.\n\nThe response contains a redirect URL which the consent provider should redirect the user-agent to.",
        "produces": [
          "application/json"
        ],
        "schemes": [
          "http",
          "https"
        ],
        "tags": [
          "oAuth2"
        ],
        "summary": "Accept OAuth 2.0 Session Logout Request",
        "operationId": "acceptOAuth2LogoutRequest",
        "parameters": [
          {
            "type": "string",
            "description": "OAuth 2.0 Logout Request Challenge",
            "name": "logout_challenge",
            "in": "query",
            "required": true
          }
        ],
        "responses": {
          "200": {
            "description": "oAuth2RedirectTo",
            "schema": {
              "$ref": "#/definitions/oAuth2RedirectTo"
            }
          },
          "default": {
            "description": "errorOAuth2",
            "schema": {
              "$ref": "#/definitions/errorOAuth2"
            }
          }
        }
      }
    },
    "/admin/oauth2/auth/requests/logout/reject": {
      "put": {
        "description": "When a user or an application requests Ory OAuth 2.0 to remove the session state of a subject, this endpoint is used to deny that logout request.\nNo HTTP request body is required.\n\nThe response is empty as the logout provider has to chose what action to perform next.",
        "produces": [
          "application/json"
        ],
        "schemes": [
          "http",
          "https"
        ],
        "tags": [
          "oAuth2"
        ],
        "summary": "Reject OAuth 2.0 Session Logout Request",
        "operationId": "rejectOAuth2LogoutRequest",
        "parameters": [
          {
            "type": "string",
            "name": "logout_challenge",
            "in": "query",
            "required": true
          }
        ],
        "responses": {
          "204": {
            "$ref": "#/responses/emptyResponse"
          },
          "default": {
            "description": "errorOAuth2",
            "schema": {
              "$ref": "#/definitions/errorOAuth2"
            }
          }
        }
      }
    },
    "/admin/oauth2/auth/sessions/consent": {
      "get": {
        "description": "This endpoint lists all subject's granted consent sessions, including client and granted scope.\nIf the subject is unknown or has not granted any consent sessions yet, the endpoint returns an\nempty JSON array with status code 200 OK.",
        "consumes": [
          "application/json"
        ],
        "produces": [
          "application/json"
        ],
        "schemes": [
          "http",
          "https"
        ],
        "tags": [
          "oAuth2"
        ],
        "summary": "List OAuth 2.0 Consent Sessions of a Subject",
        "operationId": "listOAuth2ConsentSessions",
        "parameters": [
          {
            "maximum": 500,
            "minimum": 1,
            "type": "integer",
            "format": "int64",
            "default": 250,
            "description": "Items per Page\n\nThis is the number of items per page to return.\nFor details on pagination please head over to the [pagination documentation](https://www.ory.sh/docs/ecosystem/api-design#pagination).",
            "name": "page_size",
            "in": "query"
          },
          {
            "minimum": 1,
            "type": "string",
            "default": "1",
            "description": "Next Page Token\n\nThe next page token.\nFor details on pagination please head over to the [pagination documentation](https://www.ory.sh/docs/ecosystem/api-design#pagination).",
            "name": "page_token",
            "in": "query"
          },
          {
            "type": "string",
            "description": "The subject to list the consent sessions for.",
            "name": "subject",
            "in": "query",
            "required": true
          },
          {
            "type": "string",
            "description": "The login session id to list the consent sessions for.",
            "name": "login_session_id",
            "in": "query"
          }
        ],
        "responses": {
          "200": {
            "description": "oAuth2ConsentSessions",
            "schema": {
              "$ref": "#/definitions/oAuth2ConsentSessions"
            }
          },
          "default": {
            "description": "errorOAuth2",
            "schema": {
              "$ref": "#/definitions/errorOAuth2"
            }
          }
        }
      },
      "delete": {
        "description": "This endpoint revokes a subject's granted consent sessions and invalidates all\nassociated OAuth 2.0 Access Tokens. You may also only revoke sessions for a specific OAuth 2.0 Client ID.",
        "consumes": [
          "application/json"
        ],
        "produces": [
          "application/json"
        ],
        "schemes": [
          "http",
          "https"
        ],
        "tags": [
          "oAuth2"
        ],
        "summary": "Revoke OAuth 2.0 Consent Sessions of a Subject",
        "operationId": "revokeOAuth2ConsentSessions",
        "parameters": [
          {
            "type": "string",
            "description": "OAuth 2.0 Consent Subject\n\nThe subject whose consent sessions should be deleted.",
            "name": "subject",
            "in": "query",
            "required": true
          },
          {
            "type": "string",
            "description": "OAuth 2.0 Client ID\n\nIf set, deletes only those consent sessions that have been granted to the specified OAuth 2.0 Client ID.",
            "name": "client",
            "in": "query"
          },
          {
            "type": "boolean",
            "description": "Revoke All Consent Sessions\n\nIf set to `true` deletes all consent sessions by the Subject that have been granted.",
            "name": "all",
            "in": "query"
          }
        ],
        "responses": {
          "204": {
            "$ref": "#/responses/emptyResponse"
          },
          "default": {
            "description": "errorOAuth2",
            "schema": {
              "$ref": "#/definitions/errorOAuth2"
            }
          }
        }
      }
    },
    "/admin/oauth2/auth/sessions/login": {
      "delete": {
        "description": "This endpoint invalidates authentication sessions. After revoking the authentication session(s), the subject\nhas to re-authenticate at the Ory OAuth2 Provider. This endpoint does not invalidate any tokens.\n\nIf you send the subject in a query param, all authentication sessions that belong to that subject are revoked.\nNo OpenID Connect Front- or Back-channel logout is performed in this case.\n\nAlternatively, you can send a SessionID via `sid` query param, in which case, only the session that is connected\nto that SessionID is revoked. OpenID Connect Back-channel logout is performed in this case.",
        "consumes": [
          "application/json"
        ],
        "produces": [
          "application/json"
        ],
        "schemes": [
          "http",
          "https"
        ],
        "tags": [
          "oAuth2"
        ],
        "summary": "Revokes OAuth 2.0 Login Sessions by either a Subject or a SessionID",
        "operationId": "revokeOAuth2LoginSessions",
        "parameters": [
          {
            "type": "string",
            "description": "OAuth 2.0 Subject\n\nThe subject to revoke authentication sessions for.",
            "name": "subject",
            "in": "query"
          },
          {
            "type": "string",
            "description": "OAuth 2.0 Subject\n\nThe subject to revoke authentication sessions for.",
            "name": "sid",
            "in": "query"
          }
        ],
        "responses": {
          "204": {
            "$ref": "#/responses/emptyResponse"
          },
          "default": {
            "description": "errorOAuth2",
            "schema": {
              "$ref": "#/definitions/errorOAuth2"
            }
          }
        }
      }
    },
    "/admin/oauth2/introspect": {
      "post": {
        "description": "The introspection endpoint allows to check if a token (both refresh and access) is active or not. An active token\nis neither expired nor revoked. If a token is active, additional information on the token will be included. You can\nset additional data for a token by setting `session.access_token` during the consent flow.",
        "consumes": [
          "application/x-www-form-urlencoded"
        ],
        "produces": [
          "application/json"
        ],
        "schemes": [
          "http",
          "https"
        ],
        "tags": [
          "oAuth2"
        ],
        "summary": "Introspect OAuth2 Access and Refresh Tokens",
        "operationId": "introspectOAuth2Token",
        "parameters": [
          {
            "type": "string",
            "description": "The string value of the token. For access tokens, this\nis the \"access_token\" value returned from the token endpoint\ndefined in OAuth 2.0. For refresh tokens, this is the \"refresh_token\"\nvalue returned.",
            "name": "token",
            "in": "formData",
            "required": true
          },
          {
            "type": "string",
            "description": "An optional, space separated list of required scopes. If the access token was not granted one of the\nscopes, the result of active will be false.",
            "name": "scope",
            "in": "formData"
          }
        ],
        "responses": {
          "200": {
            "description": "introspectedOAuth2Token",
            "schema": {
              "$ref": "#/definitions/introspectedOAuth2Token"
            }
          },
          "default": {
            "description": "errorOAuth2",
            "schema": {
              "$ref": "#/definitions/errorOAuth2"
            }
          }
        }
      }
    },
    "/admin/oauth2/tokens": {
      "delete": {
        "description": "This endpoint deletes OAuth2 access tokens issued to an OAuth 2.0 Client from the database.",
        "consumes": [
          "application/json"
        ],
        "schemes": [
          "http",
          "https"
        ],
        "tags": [
          "oAuth2"
        ],
        "summary": "Delete OAuth 2.0 Access Tokens from specific OAuth 2.0 Client",
        "operationId": "deleteOAuth2Token",
        "parameters": [
          {
            "type": "string",
            "description": "OAuth 2.0 Client ID",
            "name": "client_id",
            "in": "query",
            "required": true
          }
        ],
        "responses": {
          "204": {
            "$ref": "#/responses/emptyResponse"
          },
          "default": {
            "description": "errorOAuth2",
            "schema": {
              "$ref": "#/definitions/errorOAuth2"
            }
          }
        }
      }
    },
    "/admin/trust/grants/jwt-bearer/issuers": {
      "get": {
        "description": "Use this endpoint to list all trusted JWT Bearer Grant Type Issuers.",
        "consumes": [
          "application/json"
        ],
        "produces": [
          "application/json"
        ],
        "schemes": [
          "http",
          "https"
        ],
        "tags": [
          "oAuth2"
        ],
        "summary": "List Trusted OAuth2 JWT Bearer Grant Type Issuers",
        "operationId": "listTrustedOAuth2JwtGrantIssuers",
        "parameters": [
          {
            "type": "integer",
            "format": "int64",
            "name": "MaxItems",
            "in": "query"
          },
          {
            "type": "integer",
            "format": "int64",
            "name": "DefaultItems",
            "in": "query"
          },
          {
            "type": "string",
            "description": "If optional \"issuer\" is supplied, only jwt-bearer grants with this issuer will be returned.",
            "name": "issuer",
            "in": "query"
          }
        ],
        "responses": {
          "200": {
            "description": "trustedOAuth2JwtGrantIssuers",
            "schema": {
              "$ref": "#/definitions/trustedOAuth2JwtGrantIssuers"
            }
          },
          "default": {
            "description": "genericError",
            "schema": {
              "$ref": "#/definitions/genericError"
            }
          }
        }
      },
      "post": {
        "description": "Use this endpoint to establish a trust relationship for a JWT issuer\nto perform JSON Web Token (JWT) Profile for OAuth 2.0 Client Authentication\nand Authorization Grants [RFC7523](https://datatracker.ietf.org/doc/html/rfc7523).",
        "consumes": [
          "application/json"
        ],
        "produces": [
          "application/json"
        ],
        "schemes": [
          "http",
          "https"
        ],
        "tags": [
          "oAuth2"
        ],
        "summary": "Trust OAuth2 JWT Bearer Grant Type Issuer",
        "operationId": "trustOAuth2JwtGrantIssuer",
        "parameters": [
          {
            "name": "Body",
            "in": "body",
            "schema": {
              "$ref": "#/definitions/trustOAuth2JwtGrantIssuer"
            }
          }
        ],
        "responses": {
          "201": {
            "description": "trustedOAuth2JwtGrantIssuer",
            "schema": {
              "$ref": "#/definitions/trustedOAuth2JwtGrantIssuer"
            }
          },
          "default": {
            "description": "genericError",
            "schema": {
              "$ref": "#/definitions/genericError"
            }
          }
        }
      }
    },
    "/admin/trust/grants/jwt-bearer/issuers/{id}": {
      "get": {
        "description": "Use this endpoint to get a trusted JWT Bearer Grant Type Issuer. The ID is the one returned when you\ncreated the trust relationship.",
        "consumes": [
          "application/json"
        ],
        "produces": [
          "application/json"
        ],
        "schemes": [
          "http",
          "https"
        ],
        "tags": [
          "oAuth2"
        ],
        "summary": "Get Trusted OAuth2 JWT Bearer Grant Type Issuer",
        "operationId": "getTrustedOAuth2JwtGrantIssuer",
        "parameters": [
          {
            "type": "string",
            "description": "The id of the desired grant",
            "name": "id",
            "in": "path",
            "required": true
          }
        ],
        "responses": {
          "200": {
            "description": "trustedOAuth2JwtGrantIssuer",
            "schema": {
              "$ref": "#/definitions/trustedOAuth2JwtGrantIssuer"
            }
          },
          "default": {
            "description": "genericError",
            "schema": {
              "$ref": "#/definitions/genericError"
            }
          }
        }
      },
      "delete": {
        "description": "Use this endpoint to delete trusted JWT Bearer Grant Type Issuer. The ID is the one returned when you\ncreated the trust relationship.\n\nOnce deleted, the associated issuer will no longer be able to perform the JSON Web Token (JWT) Profile\nfor OAuth 2.0 Client Authentication and Authorization Grant.",
        "consumes": [
          "application/json"
        ],
        "produces": [
          "application/json"
        ],
        "schemes": [
          "http",
          "https"
        ],
        "tags": [
          "oAuth2"
        ],
        "summary": "Delete Trusted OAuth2 JWT Bearer Grant Type Issuer",
        "operationId": "deleteTrustedOAuth2JwtGrantIssuer",
        "parameters": [
          {
            "type": "string",
            "description": "The id of the desired grant",
            "name": "id",
            "in": "path",
            "required": true
          }
        ],
        "responses": {
          "204": {
            "$ref": "#/responses/emptyResponse"
          },
          "default": {
            "description": "genericError",
            "schema": {
              "$ref": "#/definitions/genericError"
            }
          }
        }
      }
    },
    "/credentials": {
      "post": {
        "description": "This endpoint creates a verifiable credential that attests that the user\nauthenticated with the provided access token owns a certain public/private key\npair.\n\nMore information can be found at\nhttps://openid.net/specs/openid-connect-userinfo-vc-1_0.html.",
        "consumes": [
          "application/json"
        ],
        "schemes": [
          "http",
          "https"
        ],
        "tags": [
          "oidc"
        ],
        "summary": "Issues a Verifiable Credential",
        "operationId": "createVerifiableCredential",
        "parameters": [
          {
            "name": "Body",
            "in": "body",
            "schema": {
              "$ref": "#/definitions/CreateVerifiableCredentialRequestBody"
            }
          }
        ],
        "responses": {
          "200": {
            "description": "verifiableCredentialResponse",
            "schema": {
              "$ref": "#/definitions/verifiableCredentialResponse"
            }
          },
          "400": {
            "description": "verifiableCredentialPrimingResponse",
            "schema": {
              "$ref": "#/definitions/verifiableCredentialPrimingResponse"
            }
          },
          "default": {
            "description": "errorOAuth2",
            "schema": {
              "$ref": "#/definitions/errorOAuth2"
            }
          }
        }
      }
    },
    "/health/alive": {
      "get": {
        "description": "This endpoint returns a 200 status code when the HTTP server is up running.\nThis status does currently not include checks whether the database connection is working.\n\nIf the service supports TLS Edge Termination, this endpoint does not require the\n`X-Forwarded-Proto` header to be set.\n\nBe aware that if you are running multiple nodes of this service, the health status will never\nrefer to the cluster state, only to a single instance.",
        "produces": [
          "application/json"
        ],
        "tags": [
          "admin"
        ],
        "summary": "Check Alive Status",
        "operationId": "isInstanceAlive",
        "responses": {
          "200": {
            "description": "healthStatus",
            "schema": {
              "$ref": "#/definitions/healthStatus"
            }
          },
          "500": {
            "description": "errorOAuth2",
            "schema": {
              "$ref": "#/definitions/errorOAuth2"
            }
          }
        }
      }
    },
    "/health/ready": {
      "get": {
        "description": "This endpoint returns a 200 status code when the HTTP server is up running and the environment dependencies (e.g.\nthe database) are responsive as well.\n\nIf the service supports TLS Edge Termination, this endpoint does not require the\n`X-Forwarded-Proto` header to be set.\n\nBe aware that if you are running multiple nodes of this service, the health status will never\nrefer to the cluster state, only to a single instance.",
        "produces": [
          "application/json"
        ],
        "tags": [
          "public"
        ],
        "summary": "Check Readiness Status",
        "operationId": "isInstanceReady",
        "responses": {
          "200": {
            "description": "healthStatus",
            "schema": {
              "$ref": "#/definitions/healthStatus"
            }
          },
          "503": {
            "description": "healthNotReadyStatus",
            "schema": {
              "$ref": "#/definitions/healthNotReadyStatus"
            }
          }
        }
      }
    },
    "/oauth2/auth": {
      "get": {
        "description": "Use open source libraries to perform OAuth 2.0 and OpenID Connect\navailable for any programming language. You can find a list of libraries at https://oauth.net/code/\n\nThe Ory SDK is not yet able to this endpoint properly.",
        "consumes": [
          "application/x-www-form-urlencoded"
        ],
        "schemes": [
          "http",
          "https"
        ],
        "tags": [
          "oAuth2"
        ],
        "summary": "OAuth 2.0 Authorize Endpoint",
        "operationId": "oAuth2Authorize",
        "responses": {
          "302": {
            "$ref": "#/responses/emptyResponse"
          },
          "default": {
            "description": "errorOAuth2",
            "schema": {
              "$ref": "#/definitions/errorOAuth2"
            }
          }
        }
      }
    },
    "/oauth2/device/auth": {
      "get": {
        "description": "This endpoint is not documented here because you should never use your own implementation to perform OAuth2 flows.\nOAuth2 is a very popular protocol and a library for your programming language will exists.\n\nTo learn more about this flow please refer to the specification: https://tools.ietf.org/html/rfc8628",
        "consumes": [
          "application/x-www-form-urlencoded"
        ],
        "schemes": [
          "http",
          "https"
        ],
        "tags": [
          "v0alpha2"
        ],
        "summary": "The OAuth 2.0 Device Authorize Endpoint",
        "operationId": "performOAuth2DeviceFlow",
        "responses": {
          "200": {
            "description": "deviceAuthorization",
            "schema": {
              "$ref": "#/definitions/deviceAuthorization"
            }
          },
          "default": {
            "description": "errorOAuth2",
            "schema": {
              "$ref": "#/definitions/errorOAuth2"
            }
          }
        }
      }
    },
    "/oauth2/register": {
      "post": {
        "description": "This endpoint behaves like the administrative counterpart (`createOAuth2Client`) but is capable of facing the\npublic internet directly and can be used in self-service. It implements the OpenID Connect\nDynamic Client Registration Protocol. This feature needs to be enabled in the configuration. This endpoint\nis disabled by default. It can be enabled by an administrator.\n\nPlease note that using this endpoint you are not able to choose the `client_secret` nor the `client_id` as those\nvalues will be server generated when specifying `token_endpoint_auth_method` as `client_secret_basic` or\n`client_secret_post`.\n\nThe `client_secret` will be returned in the response and you will not be able to retrieve it later on.\nWrite the secret down and keep it somewhere safe.",
        "consumes": [
          "application/json"
        ],
        "produces": [
          "application/json"
        ],
        "schemes": [
          "http",
          "https"
        ],
        "tags": [
          "oidc"
        ],
        "summary": "Register OAuth2 Client using OpenID Dynamic Client Registration",
        "operationId": "createOidcDynamicClient",
        "parameters": [
          {
            "description": "Dynamic Client Registration Request Body",
            "name": "Body",
            "in": "body",
            "required": true,
            "schema": {
              "$ref": "#/definitions/oAuth2Client"
            }
          }
        ],
        "responses": {
          "201": {
            "description": "oAuth2Client",
            "schema": {
              "$ref": "#/definitions/oAuth2Client"
            }
          },
          "400": {
            "$ref": "#/responses/errorOAuth2BadRequest"
          },
          "default": {
            "$ref": "#/responses/errorOAuth2Default"
          }
        }
      }
    },
    "/oauth2/register/{id}": {
      "get": {
        "security": [
          {
            "bearer": []
          }
        ],
        "description": "This endpoint behaves like the administrative counterpart (`getOAuth2Client`) but is capable of facing the\npublic internet directly and can be used in self-service. It implements the OpenID Connect\nDynamic Client Registration Protocol.\n\nTo use this endpoint, you will need to present the client's authentication credentials. If the OAuth2 Client\nuses the Token Endpoint Authentication Method `client_secret_post`, you need to present the client secret in the URL query.\nIf it uses `client_secret_basic`, present the Client ID and the Client Secret in the Authorization header.",
        "consumes": [
          "application/json"
        ],
        "produces": [
          "application/json"
        ],
        "schemes": [
          "http",
          "https"
        ],
        "tags": [
          "oidc"
        ],
        "summary": "Get OAuth2 Client using OpenID Dynamic Client Registration",
        "operationId": "getOidcDynamicClient",
        "parameters": [
          {
            "type": "string",
            "description": "The id of the OAuth 2.0 Client.",
            "name": "id",
            "in": "path",
            "required": true
          }
        ],
        "responses": {
          "200": {
            "description": "oAuth2Client",
            "schema": {
              "$ref": "#/definitions/oAuth2Client"
            }
          },
          "default": {
            "$ref": "#/responses/errorOAuth2Default"
          }
        }
      },
      "put": {
        "security": [
          {
            "bearer": []
          }
        ],
        "description": "This endpoint behaves like the administrative counterpart (`setOAuth2Client`) but is capable of facing the\npublic internet directly to be used by third parties. It implements the OpenID Connect\nDynamic Client Registration Protocol.\n\nThis feature is disabled per default. It can be enabled by a system administrator.\n\nIf you pass `client_secret` the secret is used, otherwise the existing secret is used. If set, the secret is echoed in the response.\nIt is not possible to retrieve it later on.\n\nTo use this endpoint, you will need to present the client's authentication credentials. If the OAuth2 Client\nuses the Token Endpoint Authentication Method `client_secret_post`, you need to present the client secret in the URL query.\nIf it uses `client_secret_basic`, present the Client ID and the Client Secret in the Authorization header.\n\nOAuth 2.0 clients are used to perform OAuth 2.0 and OpenID Connect flows. Usually, OAuth 2.0 clients are\ngenerated for applications which want to consume your OAuth 2.0 or OpenID Connect capabilities.",
        "consumes": [
          "application/json"
        ],
        "produces": [
          "application/json"
        ],
        "schemes": [
          "http",
          "https"
        ],
        "tags": [
          "oidc"
        ],
        "summary": "Set OAuth2 Client using OpenID Dynamic Client Registration",
        "operationId": "setOidcDynamicClient",
        "parameters": [
          {
            "type": "string",
            "description": "OAuth 2.0 Client ID",
            "name": "id",
            "in": "path",
            "required": true
          },
          {
            "description": "OAuth 2.0 Client Request Body",
            "name": "Body",
            "in": "body",
            "required": true,
            "schema": {
              "$ref": "#/definitions/oAuth2Client"
            }
          }
        ],
        "responses": {
          "200": {
            "description": "oAuth2Client",
            "schema": {
              "$ref": "#/definitions/oAuth2Client"
            }
          },
          "404": {
            "$ref": "#/responses/errorOAuth2NotFound"
          },
          "default": {
            "$ref": "#/responses/errorOAuth2Default"
          }
        }
      },
      "delete": {
        "security": [
          {
            "bearer": []
          }
        ],
        "description": "This endpoint behaves like the administrative counterpart (`deleteOAuth2Client`) but is capable of facing the\npublic internet directly and can be used in self-service. It implements the OpenID Connect\nDynamic Client Registration Protocol. This feature needs to be enabled in the configuration. This endpoint\nis disabled by default. It can be enabled by an administrator.\n\nTo use this endpoint, you will need to present the client's authentication credentials. If the OAuth2 Client\nuses the Token Endpoint Authentication Method `client_secret_post`, you need to present the client secret in the URL query.\nIf it uses `client_secret_basic`, present the Client ID and the Client Secret in the Authorization header.\n\nOAuth 2.0 clients are used to perform OAuth 2.0 and OpenID Connect flows. Usually, OAuth 2.0 clients are\ngenerated for applications which want to consume your OAuth 2.0 or OpenID Connect capabilities.",
        "produces": [
          "application/json"
        ],
        "schemes": [
          "http",
          "https"
        ],
        "tags": [
          "oidc"
        ],
        "summary": "Delete OAuth 2.0 Client using the OpenID Dynamic Client Registration Management Protocol",
        "operationId": "deleteOidcDynamicClient",
        "parameters": [
          {
            "type": "string",
            "description": "The id of the OAuth 2.0 Client.",
            "name": "id",
            "in": "path",
            "required": true
          }
        ],
        "responses": {
          "204": {
            "$ref": "#/responses/emptyResponse"
          },
          "default": {
            "description": "genericError",
            "schema": {
              "$ref": "#/definitions/genericError"
            }
          }
        }
      }
    },
    "/oauth2/revoke": {
      "post": {
        "security": [
          {
            "basic": []
          },
          {
            "oauth2": []
          }
        ],
        "description": "Revoking a token (both access and refresh) means that the tokens will be invalid. A revoked access token can no\nlonger be used to make access requests, and a revoked refresh token can no longer be used to refresh an access token.\nRevoking a refresh token also invalidates the access token that was created with it. A token may only be revoked by\nthe client the token was generated for.",
        "consumes": [
          "application/x-www-form-urlencoded"
        ],
        "schemes": [
          "http",
          "https"
        ],
        "tags": [
          "oAuth2"
        ],
        "summary": "Revoke OAuth 2.0 Access or Refresh Token",
        "operationId": "revokeOAuth2Token",
        "parameters": [
          {
            "type": "string",
            "name": "token",
            "in": "formData",
            "required": true
          },
          {
            "type": "string",
            "name": "client_id",
            "in": "formData"
          },
          {
            "type": "string",
            "name": "client_secret",
            "in": "formData"
          }
        ],
        "responses": {
          "200": {
            "$ref": "#/responses/emptyResponse"
          },
          "default": {
            "description": "errorOAuth2",
            "schema": {
              "$ref": "#/definitions/errorOAuth2"
            }
          }
        }
      }
    },
    "/oauth2/sessions/logout": {
      "get": {
        "description": "This endpoint initiates and completes user logout at the Ory OAuth2 \u0026 OpenID provider and initiates OpenID Connect Front- / Back-channel logout:\n\nhttps://openid.net/specs/openid-connect-frontchannel-1_0.html\nhttps://openid.net/specs/openid-connect-backchannel-1_0.html\n\nBack-channel logout is performed asynchronously and does not affect logout flow.",
        "schemes": [
          "http",
          "https"
        ],
        "tags": [
          "oidc"
        ],
        "summary": "OpenID Connect Front- and Back-channel Enabled Logout",
        "operationId": "revokeOidcSession",
        "responses": {
          "302": {
            "$ref": "#/responses/emptyResponse"
          }
        }
      }
    },
    "/oauth2/token": {
      "post": {
        "security": [
          {
            "basic": []
          },
          {
            "oauth2": []
          }
        ],
        "description": "Use open source libraries to perform OAuth 2.0 and OpenID Connect\navailable for any programming language. You can find a list of libraries here https://oauth.net/code/\n\nThe Ory SDK is not yet able to this endpoint properly.",
        "consumes": [
          "application/x-www-form-urlencoded"
        ],
        "produces": [
          "application/json"
        ],
        "schemes": [
          "http",
          "https"
        ],
        "tags": [
          "oAuth2"
        ],
        "summary": "The OAuth 2.0 Token Endpoint",
        "operationId": "oauth2TokenExchange",
        "parameters": [
          {
            "type": "string",
            "name": "grant_type",
            "in": "formData",
            "required": true
          },
          {
            "type": "string",
            "name": "code",
            "in": "formData"
          },
          {
            "type": "string",
            "name": "refresh_token",
            "in": "formData"
          },
          {
            "type": "string",
            "name": "redirect_uri",
            "in": "formData"
          },
          {
            "type": "string",
            "name": "client_id",
            "in": "formData"
          }
        ],
        "responses": {
          "200": {
            "description": "oAuth2TokenExchange",
            "schema": {
              "$ref": "#/definitions/oAuth2TokenExchange"
            }
          },
          "default": {
            "description": "errorOAuth2",
            "schema": {
              "$ref": "#/definitions/errorOAuth2"
            }
          }
        }
      }
    },
    "/userinfo": {
      "get": {
        "security": [
          {
            "oauth2": []
          }
        ],
        "description": "This endpoint returns the payload of the ID Token, including `session.id_token` values, of\nthe provided OAuth 2.0 Access Token's consent request.\n\nIn the case of authentication error, a WWW-Authenticate header might be set in the response\nwith more information about the error. See [the spec](https://datatracker.ietf.org/doc/html/rfc6750#section-3)\nfor more details about header format.",
        "produces": [
          "application/json"
        ],
        "schemes": [
          "http",
          "https"
        ],
        "tags": [
          "oidc"
        ],
        "summary": "OpenID Connect Userinfo",
        "operationId": "getOidcUserInfo",
        "responses": {
          "200": {
            "description": "oidcUserInfo",
            "schema": {
              "$ref": "#/definitions/oidcUserInfo"
            }
          },
          "default": {
            "description": "errorOAuth2",
            "schema": {
              "$ref": "#/definitions/errorOAuth2"
            }
          }
        }
      }
    },
    "/version": {
      "get": {
        "description": "This endpoint returns the service version typically notated using semantic versioning.\n\nIf the service supports TLS Edge Termination, this endpoint does not require the\n`X-Forwarded-Proto` header to be set.",
        "produces": [
          "application/json"
        ],
        "tags": [
          "admin"
        ],
        "summary": "Get Service Version",
        "operationId": "getVersion",
        "responses": {
          "200": {
            "description": "version",
            "schema": {
              "$ref": "#/definitions/version"
            }
          }
        }
      }
    }
  },
  "definitions": {
    "CreateVerifiableCredentialRequestBody": {
      "type": "object",
      "title": "CreateVerifiableCredentialRequestBody contains the request body to request a verifiable credential.",
      "properties": {
        "format": {
          "type": "string"
        },
        "proof": {
          "$ref": "#/definitions/VerifiableCredentialProof"
        },
        "types": {
          "type": "array",
          "items": {
            "type": "string"
          }
        }
      }
    },
    "DefaultError": {},
    "JSONRawMessage": {
      "type": "object",
      "title": "JSONRawMessage represents a json.RawMessage that works well with JSON, SQL, and Swagger."
    },
    "NullDuration": {
      "description": "TODO delete this type and replace it with ory/x/sqlxx/NullDuration when applying the custom client token TTL patch to Hydra 2.x",
      "type": "string",
      "title": "NullDuration represents a nullable JSON and SQL compatible time.Duration."
    },
    "RFC6749ErrorJson": {
      "type": "object",
      "title": "RFC6749ErrorJson is a helper struct for JSON encoding/decoding of RFC6749Error.",
      "properties": {
        "error": {
          "type": "string"
        },
        "error_debug": {
          "type": "string"
        },
        "error_description": {
          "type": "string"
        },
        "error_hint": {
          "type": "string"
        },
        "status_code": {
          "type": "integer",
          "format": "int64"
        }
      }
    },
    "StringSliceJSONFormat": {
      "type": "array",
      "title": "StringSliceJSONFormat represents []string{} which is encoded to/from JSON for SQL storage.",
      "items": {
        "type": "string"
      }
    },
<<<<<<< HEAD
    "StringSlicePipeDelimiter": {
      "type": "array",
      "title": "StringSlicePipeDelimiter de/encodes the string slice to/from a SQL string.",
      "items": {
        "type": "string"
=======
    "VerifiableCredentialProof": {
      "type": "object",
      "title": "VerifiableCredentialProof contains the proof of a verifiable credential.",
      "properties": {
        "jwt": {
          "type": "string"
        },
        "proof_type": {
          "type": "string"
        }
>>>>>>> fe260d10
      }
    },
    "acceptOAuth2ConsentRequest": {
      "type": "object",
      "title": "The request payload used to accept a consent request.",
      "properties": {
        "grant_access_token_audience": {
          "$ref": "#/definitions/StringSliceJSONFormat"
        },
        "grant_scope": {
          "$ref": "#/definitions/StringSliceJSONFormat"
        },
        "handled_at": {
          "$ref": "#/definitions/nullTime"
        },
        "remember": {
          "description": "Remember, if set to true, tells ORY Hydra to remember this consent authorization and reuse it if the same\nclient asks the same user for the same, or a subset of, scope.",
          "type": "boolean"
        },
        "remember_for": {
          "description": "RememberFor sets how long the consent authorization should be remembered for in seconds. If set to `0`, the\nauthorization will be remembered indefinitely.",
          "type": "integer",
          "format": "int64"
        },
        "session": {
          "$ref": "#/definitions/acceptOAuth2ConsentRequestSession"
        }
      }
    },
    "acceptOAuth2ConsentRequestSession": {
      "type": "object",
      "title": "Pass session data to a consent request.",
      "properties": {
        "access_token": {
          "description": "AccessToken sets session data for the access and refresh token, as well as any future tokens issued by the\nrefresh grant. Keep in mind that this data will be available to anyone performing OAuth 2.0 Challenge Introspection.\nIf only your services can perform OAuth 2.0 Challenge Introspection, this is usually fine. But if third parties\ncan access that endpoint as well, sensitive data from the session might be exposed to them. Use with care!",
          "type": "object",
          "additionalProperties": {}
        },
        "id_token": {
          "description": "IDToken sets session data for the OpenID Connect ID token. Keep in mind that the session'id payloads are readable\nby anyone that has access to the ID Challenge. Use with care!",
          "type": "object",
          "additionalProperties": {}
        }
      }
    },
    "acceptOAuth2LoginRequest": {
      "type": "object",
      "title": "HandledLoginRequest is the request payload used to accept a login request.",
      "required": [
        "subject"
      ],
      "properties": {
        "acr": {
          "description": "ACR sets the Authentication AuthorizationContext Class Reference value for this authentication session. You can use it\nto express that, for example, a user authenticated using two factor authentication.",
          "type": "string"
        },
        "amr": {
          "$ref": "#/definitions/StringSliceJSONFormat"
        },
        "context": {
          "$ref": "#/definitions/JSONRawMessage"
        },
        "extend_session_lifespan": {
          "description": "Extend OAuth2 authentication session lifespan\n\nIf set to `true`, the OAuth2 authentication cookie lifespan is extended. This is for example useful if you want the user to be able to use `prompt=none` continuously.\n\nThis value can only be set to `true` if the user has an authentication, which is the case if the `skip` value is `true`.",
          "type": "boolean"
        },
        "force_subject_identifier": {
          "description": "ForceSubjectIdentifier forces the \"pairwise\" user ID of the end-user that authenticated. The \"pairwise\" user ID refers to the\n(Pairwise Identifier Algorithm)[http://openid.net/specs/openid-connect-core-1_0.html#PairwiseAlg] of the OpenID\nConnect specification. It allows you to set an obfuscated subject (\"user\") identifier that is unique to the client.\n\nPlease note that this changes the user ID on endpoint /userinfo and sub claim of the ID Token. It does not change the\nsub claim in the OAuth 2.0 Introspection.\n\nPer default, ORY Hydra handles this value with its own algorithm. In case you want to set this yourself\nyou can use this field. Please note that setting this field has no effect if `pairwise` is not configured in\nORY Hydra or the OAuth 2.0 Client does not expect a pairwise identifier (set via `subject_type` key in the client's\nconfiguration).\n\nPlease also be aware that ORY Hydra is unable to properly compute this value during authentication. This implies\nthat you have to compute this value on every authentication process (probably depending on the client ID or some\nother unique value).\n\nIf you fail to compute the proper value, then authentication processes which have id_token_hint set might fail.",
          "type": "string"
        },
        "identity_provider_session_id": {
          "description": "IdentityProviderSessionID is the session ID of the end-user that authenticated.\nIf specified, we will use this value to propagate the logout.",
          "type": "string"
        },
        "remember": {
          "description": "Remember, if set to true, tells ORY Hydra to remember this user by telling the user agent (browser) to store\na cookie with authentication data. If the same user performs another OAuth 2.0 Authorization Request, he/she\nwill not be asked to log in again.",
          "type": "boolean"
        },
        "remember_for": {
          "description": "RememberFor sets how long the authentication should be remembered for in seconds. If set to `0`, the\nauthorization will be remembered for the duration of the browser session (using a session cookie).",
          "type": "integer",
          "format": "int64"
        },
        "subject": {
          "description": "Subject is the user ID of the end-user that authenticated.",
          "type": "string"
        }
      }
    },
    "createJsonWebKeySet": {
      "description": "Create JSON Web Key Set Request Body",
      "type": "object",
      "required": [
        "alg",
        "use",
        "kid"
      ],
      "properties": {
        "alg": {
          "description": "JSON Web Key Algorithm\n\nThe algorithm to be used for creating the key. Supports `RS256`, `ES256`, `ES512`, `HS512`, and `HS256`.",
          "type": "string"
        },
        "kid": {
          "description": "JSON Web Key ID\n\nThe Key ID of the key to be created.",
          "type": "string"
        },
        "use": {
          "description": "JSON Web Key Use\n\nThe \"use\" (public key use) parameter identifies the intended use of\nthe public key. The \"use\" parameter is employed to indicate whether\na public key is used for encrypting data or verifying the signature\non data. Valid values are \"enc\" and \"sig\".",
          "type": "string"
        }
      }
    },
<<<<<<< HEAD
    "deviceAuthorization": {
      "description": "# Ory's OAuth 2.0 Device Authorization API",
      "type": "object",
      "title": "OAuth2 Device Flow",
      "properties": {
        "device_code": {
          "description": "The device verification code.",
          "type": "string",
          "example": "ory_dc_smldfksmdfkl.mslkmlkmlk"
        },
        "expires_in": {
          "description": "The lifetime in seconds of the \"device_code\" and \"user_code\".",
          "type": "integer",
          "format": "int64",
          "example": 16830
        },
        "interval": {
          "description": "The minimum amount of time in seconds that the client\nSHOULD wait between polling requests to the token endpoint.  If no\nvalue is provided, clients MUST use 5 as the default.",
          "type": "integer",
          "format": "int64",
          "example": 5
        },
        "user_code": {
          "description": "The end-user verification code.",
          "type": "string",
          "example": "AAAAAA"
        },
        "verification_uri": {
          "description": "The end-user verification URI on the authorization\nserver.  The URI should be short and easy to remember as end users\nwill be asked to manually type it into their user agent.",
          "type": "string",
          "example": "https://auth.ory.sh/tv"
        },
        "verification_uri_complete": {
          "description": "A verification URI that includes the \"user_code\" (or\nother information with the same function as the \"user_code\"),\nwhich is designed for non-textual transmission.",
          "type": "string",
          "example": "https://auth.ory.sh/tv?user_code=AAAAAA"
        }
      }
    },
    "deviceGrantRequest": {
      "type": "object",
      "title": "Contains information on an ongoing device grant request.",
      "required": [
        "challenge",
        "requested_scope",
        "requested_access_token_audience",
        "client"
      ],
      "properties": {
        "challenge": {
          "description": "ID is the identifier (\"device challenge\") of the device grant request. It is used to\nidentify the session.",
          "type": "string"
        },
        "client": {
          "$ref": "#/definitions/oAuth2Client"
        },
        "handled_at": {
          "$ref": "#/definitions/nullTime"
        },
        "request_url": {
          "description": "RequestURL is the original Device Grant URL requested.",
          "type": "string"
        },
        "requested_access_token_audience": {
          "$ref": "#/definitions/StringSlicePipeDelimiter"
        },
        "requested_scope": {
          "$ref": "#/definitions/StringSlicePipeDelimiter"
=======
    "credentialSupportedDraft00": {
      "description": "Includes information about the supported verifiable credentials.",
      "type": "object",
      "title": "Verifiable Credentials Metadata (Draft 00)",
      "properties": {
        "cryptographic_binding_methods_supported": {
          "description": "OpenID Connect Verifiable Credentials Cryptographic Binding Methods Supported\n\nContains a list of cryptographic binding methods supported for signing the proof.",
          "type": "array",
          "items": {
            "type": "string"
          }
        },
        "cryptographic_suites_supported": {
          "description": "OpenID Connect Verifiable Credentials Cryptographic Suites Supported\n\nContains a list of cryptographic suites methods supported for signing the proof.",
          "type": "array",
          "items": {
            "type": "string"
          }
        },
        "format": {
          "description": "OpenID Connect Verifiable Credentials Format\n\nContains the format that is supported by this authorization server.",
          "type": "string"
        },
        "types": {
          "description": "OpenID Connect Verifiable Credentials Types\n\nContains the types of verifiable credentials supported.",
          "type": "array",
          "items": {
            "type": "string"
          }
>>>>>>> fe260d10
        }
      }
    },
    "errorOAuth2": {
      "description": "Error",
      "type": "object",
      "properties": {
        "error": {
          "description": "Error",
          "type": "string"
        },
        "error_debug": {
          "description": "Error Debug Information\n\nOnly available in dev mode.",
          "type": "string"
        },
        "error_description": {
          "description": "Error Description",
          "type": "string"
        },
        "error_hint": {
          "description": "Error Hint\n\nHelps the user identify the error cause.",
          "type": "string",
          "example": "The redirect URL is not allowed."
        },
        "status_code": {
          "description": "HTTP Status Code",
          "type": "integer",
          "format": "int64",
          "example": 401
        }
      }
    },
    "genericError": {
      "type": "object",
      "required": [
        "message"
      ],
      "properties": {
        "code": {
          "description": "The status code",
          "type": "integer",
          "format": "int64",
          "example": 404
        },
        "debug": {
          "description": "Debug information\n\nThis field is often not exposed to protect against leaking\nsensitive information.",
          "type": "string",
          "example": "SQL field \"foo\" is not a bool."
        },
        "details": {
          "description": "Further error details",
          "type": "object",
          "additionalProperties": {}
        },
        "id": {
          "description": "The error ID\n\nUseful when trying to identify various errors in application logic.",
          "type": "string"
        },
        "message": {
          "description": "Error message\n\nThe error's message.",
          "type": "string",
          "example": "The resource could not be found"
        },
        "reason": {
          "description": "A human-readable reason for the error",
          "type": "string",
          "example": "User with ID 1234 does not exist."
        },
        "request": {
          "description": "The request ID\n\nThe request ID is often exposed internally in order to trace\nerrors across service architectures. This is often a UUID.",
          "type": "string",
          "example": "d7ef54b1-ec15-46e6-bccb-524b82c035e6"
        },
        "status": {
          "description": "The status description",
          "type": "string",
          "example": "Not Found"
        }
      }
    },
    "healthNotReadyStatus": {
      "type": "object",
      "properties": {
        "errors": {
          "description": "Errors contains a list of errors that caused the not ready status.",
          "type": "object",
          "additionalProperties": {
            "type": "string"
          }
        }
      }
    },
    "healthStatus": {
      "type": "object",
      "properties": {
        "status": {
          "description": "Status always contains \"ok\".",
          "type": "string"
        }
      }
    },
    "introspectedOAuth2Token": {
      "description": "Introspection contains an access token's session data as specified by\n[IETF RFC 7662](https://tools.ietf.org/html/rfc7662)",
      "type": "object",
      "required": [
        "active"
      ],
      "properties": {
        "active": {
          "description": "Active is a boolean indicator of whether or not the presented token\nis currently active.  The specifics of a token's \"active\" state\nwill vary depending on the implementation of the authorization\nserver and the information it keeps about its tokens, but a \"true\"\nvalue return for the \"active\" property will generally indicate\nthat a given token has been issued by this authorization server,\nhas not been revoked by the resource owner, and is within its\ngiven time window of validity (e.g., after its issuance time and\nbefore its expiration time).",
          "type": "boolean"
        },
        "aud": {
          "description": "Audience contains a list of the token's intended audiences.",
          "type": "array",
          "items": {
            "type": "string"
          }
        },
        "client_id": {
          "description": "ID is aclient identifier for the OAuth 2.0 client that\nrequested this token.",
          "type": "string"
        },
        "exp": {
          "description": "Expires at is an integer timestamp, measured in the number of seconds\nsince January 1 1970 UTC, indicating when this token will expire.",
          "type": "integer",
          "format": "int64"
        },
        "ext": {
          "description": "Extra is arbitrary data set by the session.",
          "type": "object",
          "additionalProperties": {}
        },
        "iat": {
          "description": "Issued at is an integer timestamp, measured in the number of seconds\nsince January 1 1970 UTC, indicating when this token was\noriginally issued.",
          "type": "integer",
          "format": "int64"
        },
        "iss": {
          "description": "IssuerURL is a string representing the issuer of this token",
          "type": "string"
        },
        "nbf": {
          "description": "NotBefore is an integer timestamp, measured in the number of seconds\nsince January 1 1970 UTC, indicating when this token is not to be\nused before.",
          "type": "integer",
          "format": "int64"
        },
        "obfuscated_subject": {
          "description": "ObfuscatedSubject is set when the subject identifier algorithm was set to \"pairwise\" during authorization.\nIt is the `sub` value of the ID Token that was issued.",
          "type": "string"
        },
        "scope": {
          "description": "Scope is a JSON string containing a space-separated list of\nscopes associated with this token.",
          "type": "string"
        },
        "sub": {
          "description": "Subject of the token, as defined in JWT [RFC7519].\nUsually a machine-readable identifier of the resource owner who\nauthorized this token.",
          "type": "string"
        },
        "token_type": {
          "description": "TokenType is the introspected token's type, typically `Bearer`.",
          "type": "string"
        },
        "token_use": {
          "description": "TokenUse is the introspected token's use, for example `access_token` or `refresh_token`.",
          "type": "string"
        },
        "username": {
          "description": "Username is a human-readable identifier for the resource owner who\nauthorized this token.",
          "type": "string"
        }
      }
    },
    "jsonPatch": {
      "description": "A JSONPatch document as defined by RFC 6902",
      "type": "object",
      "required": [
        "op",
        "path"
      ],
      "properties": {
        "from": {
          "description": "This field is used together with operation \"move\" and uses JSON Pointer notation.\n\nLearn more [about JSON Pointers](https://datatracker.ietf.org/doc/html/rfc6901#section-5).",
          "type": "string",
          "example": "/name"
        },
        "op": {
          "description": "The operation to be performed. One of \"add\", \"remove\", \"replace\", \"move\", \"copy\", or \"test\".",
          "type": "string",
          "example": "replace"
        },
        "path": {
          "description": "The path to the target path. Uses JSON pointer notation.\n\nLearn more [about JSON Pointers](https://datatracker.ietf.org/doc/html/rfc6901#section-5).",
          "type": "string",
          "example": "/name"
        },
        "value": {
          "description": "The value to be used within the operations.\n\nLearn more [about JSON Pointers](https://datatracker.ietf.org/doc/html/rfc6901#section-5).",
          "example": "foobar"
        }
      }
    },
    "jsonPatchDocument": {
      "description": "A JSONPatchDocument request",
      "type": "array",
      "items": {
        "$ref": "#/definitions/jsonPatch"
      }
    },
    "jsonWebKey": {
      "type": "object",
      "required": [
        "use",
        "kty",
        "kid",
        "alg"
      ],
      "properties": {
        "alg": {
          "description": "The \"alg\" (algorithm) parameter identifies the algorithm intended for\nuse with the key.  The values used should either be registered in the\nIANA \"JSON Web Signature and Encryption Algorithms\" registry\nestablished by [JWA] or be a value that contains a Collision-\nResistant Name.",
          "type": "string",
          "example": "RS256"
        },
        "crv": {
          "type": "string",
          "example": "P-256"
        },
        "d": {
          "type": "string",
          "example": "T_N8I-6He3M8a7X1vWt6TGIx4xB_GP3Mb4SsZSA4v-orvJzzRiQhLlRR81naWYxfQAYt5isDI6_C2L9bdWo4FFPjGQFvNoRX-_sBJyBI_rl-TBgsZYoUlAj3J92WmY2inbA-PwyJfsaIIDceYBC-eX-xiCu6qMqkZi3MwQAFL6bMdPEM0z4JBcwFT3VdiWAIRUuACWQwrXMq672x7fMuaIaHi7XDGgt1ith23CLfaREmJku9PQcchbt_uEY-hqrFY6ntTtS4paWWQj86xLL94S-Tf6v6xkL918PfLSOTq6XCzxvlFwzBJqApnAhbwqLjpPhgUG04EDRrqrSBc5Y1BLevn6Ip5h1AhessBp3wLkQgz_roeckt-ybvzKTjESMuagnpqLvOT7Y9veIug2MwPJZI2VjczRc1vzMs25XrFQ8DpUy-bNdp89TmvAXwctUMiJdgHloJw23Cv03gIUAkDnsTqZmkpbIf-crpgNKFmQP_EDKoe8p_PXZZgfbRri3NoEVGP7Mk6yEu8LjJhClhZaBNjuWw2-KlBfOA3g79mhfBnkInee5KO9mGR50qPk1V-MorUYNTFMZIm0kFE6eYVWFBwJHLKYhHU34DoiK1VP-svZpC2uAMFNA_UJEwM9CQ2b8qe4-5e9aywMvwcuArRkAB5mBIfOaOJao3mfukKAE"
        },
        "dp": {
          "type": "string",
          "example": "G4sPXkc6Ya9y8oJW9_ILj4xuppu0lzi_H7VTkS8xj5SdX3coE0oimYwxIi2emTAue0UOa5dpgFGyBJ4c8tQ2VF402XRugKDTP8akYhFo5tAA77Qe_NmtuYZc3C3m3I24G2GvR5sSDxUyAN2zq8Lfn9EUms6rY3Ob8YeiKkTiBj0"
        },
        "dq": {
          "type": "string",
          "example": "s9lAH9fggBsoFR8Oac2R_E2gw282rT2kGOAhvIllETE1efrA6huUUvMfBcMpn8lqeW6vzznYY5SSQF7pMdC_agI3nG8Ibp1BUb0JUiraRNqUfLhcQb_d9GF4Dh7e74WbRsobRonujTYN1xCaP6TO61jvWrX-L18txXw494Q_cgk"
        },
        "e": {
          "type": "string",
          "example": "AQAB"
        },
        "k": {
          "type": "string",
          "example": "GawgguFyGrWKav7AX4VKUg"
        },
        "kid": {
          "description": "The \"kid\" (key ID) parameter is used to match a specific key.  This\nis used, for instance, to choose among a set of keys within a JWK Set\nduring key rollover.  The structure of the \"kid\" value is\nunspecified.  When \"kid\" values are used within a JWK Set, different\nkeys within the JWK Set SHOULD use distinct \"kid\" values.  (One\nexample in which different keys might use the same \"kid\" value is if\nthey have different \"kty\" (key type) values but are considered to be\nequivalent alternatives by the application using them.)  The \"kid\"\nvalue is a case-sensitive string.",
          "type": "string",
          "example": "1603dfe0af8f4596"
        },
        "kty": {
          "description": "The \"kty\" (key type) parameter identifies the cryptographic algorithm\nfamily used with the key, such as \"RSA\" or \"EC\". \"kty\" values should\neither be registered in the IANA \"JSON Web Key Types\" registry\nestablished by [JWA] or be a value that contains a Collision-\nResistant Name.  The \"kty\" value is a case-sensitive string.",
          "type": "string",
          "example": "RSA"
        },
        "n": {
          "type": "string",
          "example": "vTqrxUyQPl_20aqf5kXHwDZrel-KovIp8s7ewJod2EXHl8tWlRB3_Rem34KwBfqlKQGp1nqah-51H4Jzruqe0cFP58hPEIt6WqrvnmJCXxnNuIB53iX_uUUXXHDHBeaPCSRoNJzNysjoJ30TIUsKBiirhBa7f235PXbKiHducLevV6PcKxJ5cY8zO286qJLBWSPm-OIevwqsIsSIH44Qtm9sioFikhkbLwoqwWORGAY0nl6XvVOlhADdLjBSqSAeT1FPuCDCnXwzCDR8N9IFB_IjdStFkC-rVt2K5BYfPd0c3yFp_vHR15eRd0zJ8XQ7woBC8Vnsac6Et1pKS59pX6256DPWu8UDdEOolKAPgcd_g2NpA76cAaF_jcT80j9KrEzw8Tv0nJBGesuCjPNjGs_KzdkWTUXt23Hn9QJsdc1MZuaW0iqXBepHYfYoqNelzVte117t4BwVp0kUM6we0IqyXClaZgOI8S-WDBw2_Ovdm8e5NmhYAblEVoygcX8Y46oH6bKiaCQfKCFDMcRgChme7AoE1yZZYsPbaG_3IjPrC4LBMHQw8rM9dWjJ8ImjicvZ1pAm0dx-KHCP3y5PVKrxBDf1zSOsBRkOSjB8TPODnJMz6-jd5hTtZxpZPwPoIdCanTZ3ZD6uRBpTmDwtpRGm63UQs1m5FWPwb0T2IF0"
        },
        "p": {
          "type": "string",
          "example": "6NbkXwDWUhi-eR55Cgbf27FkQDDWIamOaDr0rj1q0f1fFEz1W5A_09YvG09Fiv1AO2-D8Rl8gS1Vkz2i0zCSqnyy8A025XOcRviOMK7nIxE4OH_PEsko8dtIrb3TmE2hUXvCkmzw9EsTF1LQBOGC6iusLTXepIC1x9ukCKFZQvdgtEObQ5kzd9Nhq-cdqmSeMVLoxPLd1blviVT9Vm8-y12CtYpeJHOaIDtVPLlBhJiBoPKWg3vxSm4XxIliNOefqegIlsmTIa3MpS6WWlCK3yHhat0Q-rRxDxdyiVdG_wzJvp0Iw_2wms7pe-PgNPYvUWH9JphWP5K38YqEBiJFXQ"
        },
        "q": {
          "type": "string",
          "example": "0A1FmpOWR91_RAWpqreWSavNaZb9nXeKiBo0DQGBz32DbqKqQ8S4aBJmbRhJcctjCLjain-ivut477tAUMmzJwVJDDq2MZFwC9Q-4VYZmFU4HJityQuSzHYe64RjN-E_NQ02TWhG3QGW6roq6c57c99rrUsETwJJiwS8M5p15Miuz53DaOjv-uqqFAFfywN5WkxHbraBcjHtMiQuyQbQqkCFh-oanHkwYNeytsNhTu2mQmwR5DR2roZ2nPiFjC6nsdk-A7E3S3wMzYYFw7jvbWWoYWo9vB40_MY2Y0FYQSqcDzcBIcq_0tnnasf3VW4Fdx6m80RzOb2Fsnln7vKXAQ"
        },
        "qi": {
          "type": "string",
          "example": "GyM_p6JrXySiz1toFgKbWV-JdI3jQ4ypu9rbMWx3rQJBfmt0FoYzgUIZEVFEcOqwemRN81zoDAaa-Bk0KWNGDjJHZDdDmFhW3AN7lI-puxk_mHZGJ11rxyR8O55XLSe3SPmRfKwZI6yU24ZxvQKFYItdldUKGzO6Ia6zTKhAVRU"
        },
        "use": {
          "description": "Use (\"public key use\") identifies the intended use of\nthe public key. The \"use\" parameter is employed to indicate whether\na public key is used for encrypting data or verifying the signature\non data. Values are commonly \"sig\" (signature) or \"enc\" (encryption).",
          "type": "string",
          "example": "sig"
        },
        "x": {
          "type": "string",
          "example": "f83OJ3D2xF1Bg8vub9tLe1gHMzV76e8Tus9uPHvRVEU"
        },
        "x5c": {
          "description": "The \"x5c\" (X.509 certificate chain) parameter contains a chain of one\nor more PKIX certificates [RFC5280].  The certificate chain is\nrepresented as a JSON array of certificate value strings.  Each\nstring in the array is a base64-encoded (Section 4 of [RFC4648] --\nnot base64url-encoded) DER [ITU.X690.1994] PKIX certificate value.\nThe PKIX certificate containing the key value MUST be the first\ncertificate.",
          "type": "array",
          "items": {
            "type": "string"
          }
        },
        "y": {
          "type": "string",
          "example": "x_FEzRu9m36HLN_tue659LNpXW6pCyStikYjKIWI5a0"
        }
      }
    },
    "jsonWebKeySet": {
      "description": "JSON Web Key Set",
      "type": "object",
      "properties": {
        "keys": {
          "description": "List of JSON Web Keys\n\nThe value of the \"keys\" parameter is an array of JSON Web Key (JWK)\nvalues. By default, the order of the JWK values within the array does\nnot imply an order of preference among them, although applications\nof JWK Sets can choose to assign a meaning to the order for their\npurposes, if desired.",
          "type": "array",
          "items": {
            "$ref": "#/definitions/jsonWebKey"
          }
        }
      }
    },
    "nullTime": {
      "type": "string",
      "format": "date-time",
      "title": "NullTime implements sql.NullTime functionality."
    },
    "oAuth2Client": {
      "description": "OAuth 2.0 Clients are used to perform OAuth 2.0 and OpenID Connect flows. Usually, OAuth 2.0 clients are\ngenerated for applications which want to consume your OAuth 2.0 or OpenID Connect capabilities.",
      "type": "object",
      "title": "OAuth 2.0 Client",
      "properties": {
        "access_token_strategy": {
          "description": "OAuth 2.0 Access Token Strategy\n\nAccessTokenStrategy is the strategy used to generate access tokens.\nValid options are `jwt` and `opaque`. `jwt` is a bad idea, see https://www.ory.sh/docs/hydra/advanced#json-web-tokens\nSetting the stragegy here overrides the global setting in `strategies.access_token`.",
          "type": "string"
        },
        "allowed_cors_origins": {
          "$ref": "#/definitions/StringSliceJSONFormat"
        },
        "audience": {
          "$ref": "#/definitions/StringSliceJSONFormat"
        },
        "authorization_code_grant_access_token_lifespan": {
          "$ref": "#/definitions/NullDuration"
        },
        "authorization_code_grant_id_token_lifespan": {
          "$ref": "#/definitions/NullDuration"
        },
        "authorization_code_grant_refresh_token_lifespan": {
          "$ref": "#/definitions/NullDuration"
        },
        "backchannel_logout_session_required": {
          "description": "OpenID Connect Back-Channel Logout Session Required\n\nBoolean value specifying whether the RP requires that a sid (session ID) Claim be included in the Logout\nToken to identify the RP session with the OP when the backchannel_logout_uri is used.\nIf omitted, the default value is false.",
          "type": "boolean"
        },
        "backchannel_logout_uri": {
          "description": "OpenID Connect Back-Channel Logout URI\n\nRP URL that will cause the RP to log itself out when sent a Logout Token by the OP.",
          "type": "string"
        },
        "client_credentials_grant_access_token_lifespan": {
          "$ref": "#/definitions/NullDuration"
        },
        "client_id": {
          "description": "OAuth 2.0 Client ID\n\nThe ID is immutable. If no ID is provided, a UUID4 will be generated.",
          "type": "string"
        },
        "client_name": {
          "description": "OAuth 2.0 Client Name\n\nThe human-readable name of the client to be presented to the\nend-user during authorization.",
          "type": "string"
        },
        "client_secret": {
          "description": "OAuth 2.0 Client Secret\n\nThe secret will be included in the create request as cleartext, and then\nnever again. The secret is kept in hashed format and is not recoverable once lost.",
          "type": "string"
        },
        "client_secret_expires_at": {
          "description": "OAuth 2.0 Client Secret Expires At\n\nThe field is currently not supported and its value is always 0.",
          "type": "integer",
          "format": "int64"
        },
        "client_uri": {
          "description": "OAuth 2.0 Client URI\n\nClientURI is a URL string of a web page providing information about the client.\nIf present, the server SHOULD display this URL to the end-user in\na clickable fashion.",
          "type": "string"
        },
        "contacts": {
          "$ref": "#/definitions/StringSliceJSONFormat"
        },
        "created_at": {
          "description": "OAuth 2.0 Client Creation Date\n\nCreatedAt returns the timestamp of the client's creation.",
          "type": "string",
          "format": "date-time"
        },
        "frontchannel_logout_session_required": {
          "description": "OpenID Connect Front-Channel Logout Session Required\n\nBoolean value specifying whether the RP requires that iss (issuer) and sid (session ID) query parameters be\nincluded to identify the RP session with the OP when the frontchannel_logout_uri is used.\nIf omitted, the default value is false.",
          "type": "boolean"
        },
        "frontchannel_logout_uri": {
          "description": "OpenID Connect Front-Channel Logout URI\n\nRP URL that will cause the RP to log itself out when rendered in an iframe by the OP. An iss (issuer) query\nparameter and a sid (session ID) query parameter MAY be included by the OP to enable the RP to validate the\nrequest and to determine which of the potentially multiple sessions is to be logged out; if either is\nincluded, both MUST be.",
          "type": "string"
        },
        "grant_types": {
          "$ref": "#/definitions/StringSliceJSONFormat"
        },
        "implicit_grant_access_token_lifespan": {
          "$ref": "#/definitions/NullDuration"
        },
        "implicit_grant_id_token_lifespan": {
          "$ref": "#/definitions/NullDuration"
        },
        "jwks": {
          "description": "OAuth 2.0 Client JSON Web Key Set\n\nClient's JSON Web Key Set [JWK] document, passed by value. The semantics of the jwks parameter are the same as\nthe jwks_uri parameter, other than that the JWK Set is passed by value, rather than by reference. This parameter\nis intended only to be used by Clients that, for some reason, are unable to use the jwks_uri parameter, for\ninstance, by native applications that might not have a location to host the contents of the JWK Set. If a Client\ncan use jwks_uri, it MUST NOT use jwks. One significant downside of jwks is that it does not enable key rotation\n(which jwks_uri does, as described in Section 10 of OpenID Connect Core 1.0 [OpenID.Core]). The jwks_uri and jwks\nparameters MUST NOT be used together."
        },
        "jwks_uri": {
          "description": "OAuth 2.0 Client JSON Web Key Set URL\n\nURL for the Client's JSON Web Key Set [JWK] document. If the Client signs requests to the Server, it contains\nthe signing key(s) the Server uses to validate signatures from the Client. The JWK Set MAY also contain the\nClient's encryption keys(s), which are used by the Server to encrypt responses to the Client. When both signing\nand encryption keys are made available, a use (Key Use) parameter value is REQUIRED for all keys in the referenced\nJWK Set to indicate each key's intended usage. Although some algorithms allow the same key to be used for both\nsignatures and encryption, doing so is NOT RECOMMENDED, as it is less secure. The JWK x5c parameter MAY be used\nto provide X.509 representations of keys provided. When used, the bare key values MUST still be present and MUST\nmatch those in the certificate.",
          "type": "string"
        },
        "jwt_bearer_grant_access_token_lifespan": {
          "$ref": "#/definitions/NullDuration"
        },
        "logo_uri": {
          "description": "OAuth 2.0 Client Logo URI\n\nA URL string referencing the client's logo.",
          "type": "string"
        },
        "metadata": {
          "$ref": "#/definitions/JSONRawMessage"
        },
        "owner": {
          "description": "OAuth 2.0 Client Owner\n\nOwner is a string identifying the owner of the OAuth 2.0 Client.",
          "type": "string"
        },
        "policy_uri": {
          "description": "OAuth 2.0 Client Policy URI\n\nPolicyURI is a URL string that points to a human-readable privacy policy document\nthat describes how the deployment organization collects, uses,\nretains, and discloses personal data.",
          "type": "string"
        },
        "post_logout_redirect_uris": {
          "$ref": "#/definitions/StringSliceJSONFormat"
        },
        "redirect_uris": {
          "$ref": "#/definitions/StringSliceJSONFormat"
        },
        "refresh_token_grant_access_token_lifespan": {
          "$ref": "#/definitions/NullDuration"
        },
        "refresh_token_grant_id_token_lifespan": {
          "$ref": "#/definitions/NullDuration"
        },
        "refresh_token_grant_refresh_token_lifespan": {
          "$ref": "#/definitions/NullDuration"
        },
        "registration_access_token": {
          "description": "OpenID Connect Dynamic Client Registration Access Token\n\nRegistrationAccessToken can be used to update, get, or delete the OAuth2 Client. It is sent when creating a client\nusing Dynamic Client Registration.",
          "type": "string"
        },
        "registration_client_uri": {
          "description": "OpenID Connect Dynamic Client Registration URL\n\nRegistrationClientURI is the URL used to update, get, or delete the OAuth2 Client.",
          "type": "string"
        },
        "request_object_signing_alg": {
          "description": "OpenID Connect Request Object Signing Algorithm\n\nJWS [JWS] alg algorithm [JWA] that MUST be used for signing Request Objects sent to the OP. All Request Objects\nfrom this Client MUST be rejected, if not signed with this algorithm.",
          "type": "string"
        },
        "request_uris": {
          "$ref": "#/definitions/StringSliceJSONFormat"
        },
        "response_types": {
          "$ref": "#/definitions/StringSliceJSONFormat"
        },
        "scope": {
          "description": "OAuth 2.0 Client Scope\n\nScope is a string containing a space-separated list of scope values (as\ndescribed in Section 3.3 of OAuth 2.0 [RFC6749]) that the client\ncan use when requesting access tokens.",
          "type": "string",
          "example": "scope1 scope-2 scope.3 scope:4"
        },
        "sector_identifier_uri": {
          "description": "OpenID Connect Sector Identifier URI\n\nURL using the https scheme to be used in calculating Pseudonymous Identifiers by the OP. The URL references a\nfile with a single JSON array of redirect_uri values.",
          "type": "string"
        },
        "skip_consent": {
          "description": "SkipConsent skips the consent screen for this client. This field can only\nbe set from the admin API.",
          "type": "boolean"
        },
        "subject_type": {
          "description": "OpenID Connect Subject Type\n\nThe `subject_types_supported` Discovery parameter contains a\nlist of the supported subject_type values for this server. Valid types include `pairwise` and `public`.",
          "type": "string"
        },
        "token_endpoint_auth_method": {
          "description": "OAuth 2.0 Token Endpoint Authentication Method\n\nRequested Client Authentication method for the Token Endpoint. The options are:\n\n`client_secret_basic`: (default) Send `client_id` and `client_secret` as `application/x-www-form-urlencoded` encoded in the HTTP Authorization header.\n`client_secret_post`: Send `client_id` and `client_secret` as `application/x-www-form-urlencoded` in the HTTP body.\n`private_key_jwt`: Use JSON Web Tokens to authenticate the client.\n`none`: Used for public clients (native apps, mobile apps) which can not have secrets.",
          "type": "string",
          "default": "client_secret_basic"
        },
        "token_endpoint_auth_signing_alg": {
          "description": "OAuth 2.0 Token Endpoint Signing Algorithm\n\nRequested Client Authentication signing algorithm for the Token Endpoint.",
          "type": "string"
        },
        "tos_uri": {
          "description": "OAuth 2.0 Client Terms of Service URI\n\nA URL string pointing to a human-readable terms of service\ndocument for the client that describes a contractual relationship\nbetween the end-user and the client that the end-user accepts when\nauthorizing the client.",
          "type": "string"
        },
        "updated_at": {
          "description": "OAuth 2.0 Client Last Update Date\n\nUpdatedAt returns the timestamp of the last update.",
          "type": "string",
          "format": "date-time"
        },
        "userinfo_signed_response_alg": {
          "description": "OpenID Connect Request Userinfo Signed Response Algorithm\n\nJWS alg algorithm [JWA] REQUIRED for signing UserInfo Responses. If this is specified, the response will be JWT\n[JWT] serialized, and signed using JWS. The default, if omitted, is for the UserInfo Response to return the Claims\nas a UTF-8 encoded JSON object using the application/json content-type.",
          "type": "string"
        }
      }
    },
    "oAuth2ClientTokenLifespans": {
      "description": "Lifespans of different token types issued for this OAuth 2.0 Client.",
      "type": "object",
      "title": "OAuth 2.0 Client Token Lifespans",
      "properties": {
        "authorization_code_grant_access_token_lifespan": {
          "$ref": "#/definitions/NullDuration"
        },
        "authorization_code_grant_id_token_lifespan": {
          "$ref": "#/definitions/NullDuration"
        },
        "authorization_code_grant_refresh_token_lifespan": {
          "$ref": "#/definitions/NullDuration"
        },
        "client_credentials_grant_access_token_lifespan": {
          "$ref": "#/definitions/NullDuration"
        },
        "implicit_grant_access_token_lifespan": {
          "$ref": "#/definitions/NullDuration"
        },
        "implicit_grant_id_token_lifespan": {
          "$ref": "#/definitions/NullDuration"
        },
        "jwt_bearer_grant_access_token_lifespan": {
          "$ref": "#/definitions/NullDuration"
        },
        "refresh_token_grant_access_token_lifespan": {
          "$ref": "#/definitions/NullDuration"
        },
        "refresh_token_grant_id_token_lifespan": {
          "$ref": "#/definitions/NullDuration"
        },
        "refresh_token_grant_refresh_token_lifespan": {
          "$ref": "#/definitions/NullDuration"
        }
      }
    },
    "oAuth2ConsentRequest": {
      "type": "object",
      "title": "Contains information on an ongoing consent request.",
      "required": [
        "challenge"
      ],
      "properties": {
        "acr": {
          "description": "ACR represents the Authentication AuthorizationContext Class Reference value for this authentication session. You can use it\nto express that, for example, a user authenticated using two factor authentication.",
          "type": "string"
        },
        "amr": {
          "$ref": "#/definitions/StringSliceJSONFormat"
        },
        "challenge": {
          "description": "ID is the identifier (\"authorization challenge\") of the consent authorization request. It is used to\nidentify the session.",
          "type": "string"
        },
        "client": {
          "$ref": "#/definitions/oAuth2Client"
        },
        "context": {
          "$ref": "#/definitions/JSONRawMessage"
        },
        "login_challenge": {
          "description": "LoginChallenge is the login challenge this consent challenge belongs to. It can be used to associate\na login and consent request in the login \u0026 consent app.",
          "type": "string"
        },
        "login_session_id": {
          "description": "LoginSessionID is the login session ID. If the user-agent reuses a login session (via cookie / remember flag)\nthis ID will remain the same. If the user-agent did not have an existing authentication session (e.g. remember is false)\nthis will be a new random value. This value is used as the \"sid\" parameter in the ID Token and in OIDC Front-/Back-\nchannel logout. It's value can generally be used to associate consecutive login requests by a certain user.",
          "type": "string"
        },
        "oidc_context": {
          "$ref": "#/definitions/oAuth2ConsentRequestOpenIDConnectContext"
        },
        "request_url": {
          "description": "RequestURL is the original OAuth 2.0 Authorization URL requested by the OAuth 2.0 client. It is the URL which\ninitiates the OAuth 2.0 Authorization Code or OAuth 2.0 Implicit flow. This URL is typically not needed, but\nmight come in handy if you want to deal with additional request parameters.",
          "type": "string"
        },
        "requested_access_token_audience": {
          "$ref": "#/definitions/StringSliceJSONFormat"
        },
        "requested_scope": {
          "$ref": "#/definitions/StringSliceJSONFormat"
        },
        "skip": {
          "description": "Skip, if true, implies that the client has requested the same scopes from the same user previously.\nIf true, you must not ask the user to grant the requested scopes. You must however either allow or deny the\nconsent request using the usual API call.",
          "type": "boolean"
        },
        "subject": {
          "description": "Subject is the user ID of the end-user that authenticated. Now, that end user needs to grant or deny the scope\nrequested by the OAuth 2.0 client.",
          "type": "string"
        }
      }
    },
    "oAuth2ConsentRequestOpenIDConnectContext": {
      "type": "object",
      "title": "Contains optional information about the OpenID Connect request.",
      "properties": {
        "acr_values": {
          "description": "ACRValues is the Authentication AuthorizationContext Class Reference requested in the OAuth 2.0 Authorization request.\nIt is a parameter defined by OpenID Connect and expresses which level of authentication (e.g. 2FA) is required.\n\nOpenID Connect defines it as follows:\n\u003e Requested Authentication AuthorizationContext Class Reference values. Space-separated string that specifies the acr values\nthat the Authorization Server is being requested to use for processing this Authentication Request, with the\nvalues appearing in order of preference. The Authentication AuthorizationContext Class satisfied by the authentication\nperformed is returned as the acr Claim Value, as specified in Section 2. The acr Claim is requested as a\nVoluntary Claim by this parameter.",
          "type": "array",
          "items": {
            "type": "string"
          }
        },
        "display": {
          "description": "Display is a string value that specifies how the Authorization Server displays the authentication and consent user interface pages to the End-User.\nThe defined values are:\npage: The Authorization Server SHOULD display the authentication and consent UI consistent with a full User Agent page view. If the display parameter is not specified, this is the default display mode.\npopup: The Authorization Server SHOULD display the authentication and consent UI consistent with a popup User Agent window. The popup User Agent window should be of an appropriate size for a login-focused dialog and should not obscure the entire window that it is popping up over.\ntouch: The Authorization Server SHOULD display the authentication and consent UI consistent with a device that leverages a touch interface.\nwap: The Authorization Server SHOULD display the authentication and consent UI consistent with a \"feature phone\" type display.\n\nThe Authorization Server MAY also attempt to detect the capabilities of the User Agent and present an appropriate display.",
          "type": "string"
        },
        "id_token_hint_claims": {
          "description": "IDTokenHintClaims are the claims of the ID Token previously issued by the Authorization Server being passed as a hint about the\nEnd-User's current or past authenticated session with the Client.",
          "type": "object",
          "additionalProperties": {}
        },
        "login_hint": {
          "description": "LoginHint hints about the login identifier the End-User might use to log in (if necessary).\nThis hint can be used by an RP if it first asks the End-User for their e-mail address (or other identifier)\nand then wants to pass that value as a hint to the discovered authorization service. This value MAY also be a\nphone number in the format specified for the phone_number Claim. The use of this parameter is optional.",
          "type": "string"
        },
        "ui_locales": {
          "description": "UILocales is the End-User'id preferred languages and scripts for the user interface, represented as a\nspace-separated list of BCP47 [RFC5646] language tag values, ordered by preference. For instance, the value\n\"fr-CA fr en\" represents a preference for French as spoken in Canada, then French (without a region designation),\nfollowed by English (without a region designation). An error SHOULD NOT result if some or all of the requested\nlocales are not supported by the OpenID Provider.",
          "type": "array",
          "items": {
            "type": "string"
          }
        }
      }
    },
    "oAuth2ConsentSession": {
      "description": "A completed OAuth 2.0 Consent Session.",
      "type": "object",
      "title": "OAuth 2.0 Consent Session",
      "properties": {
        "consent_request": {
          "$ref": "#/definitions/oAuth2ConsentRequest"
        },
        "grant_access_token_audience": {
          "$ref": "#/definitions/StringSliceJSONFormat"
        },
        "grant_scope": {
          "$ref": "#/definitions/StringSliceJSONFormat"
        },
        "handled_at": {
          "$ref": "#/definitions/nullTime"
        },
        "remember": {
          "description": "Remember Consent\n\nRemember, if set to true, tells ORY Hydra to remember this consent authorization and reuse it if the same\nclient asks the same user for the same, or a subset of, scope.",
          "type": "boolean"
        },
        "remember_for": {
          "description": "Remember Consent For\n\nRememberFor sets how long the consent authorization should be remembered for in seconds. If set to `0`, the\nauthorization will be remembered indefinitely.",
          "type": "integer",
          "format": "int64"
        },
        "session": {
          "$ref": "#/definitions/acceptOAuth2ConsentRequestSession"
        }
      }
    },
    "oAuth2ConsentSessions": {
      "description": "List of OAuth 2.0 Consent Sessions",
      "type": "array",
      "items": {
        "$ref": "#/definitions/oAuth2ConsentSession"
      }
    },
    "oAuth2LoginRequest": {
      "type": "object",
      "title": "Contains information on an ongoing login request.",
      "required": [
        "challenge",
        "requested_scope",
        "requested_access_token_audience",
        "skip",
        "subject",
        "client",
        "request_url"
      ],
      "properties": {
        "challenge": {
          "description": "ID is the identifier (\"login challenge\") of the login request. It is used to\nidentify the session.",
          "type": "string"
        },
        "client": {
          "$ref": "#/definitions/oAuth2Client"
        },
        "oidc_context": {
          "$ref": "#/definitions/oAuth2ConsentRequestOpenIDConnectContext"
        },
        "request_url": {
          "description": "RequestURL is the original OAuth 2.0 Authorization URL requested by the OAuth 2.0 client. It is the URL which\ninitiates the OAuth 2.0 Authorization Code or OAuth 2.0 Implicit flow. This URL is typically not needed, but\nmight come in handy if you want to deal with additional request parameters.",
          "type": "string"
        },
        "requested_access_token_audience": {
          "$ref": "#/definitions/StringSliceJSONFormat"
        },
        "requested_scope": {
          "$ref": "#/definitions/StringSliceJSONFormat"
        },
        "session_id": {
          "description": "SessionID is the login session ID. If the user-agent reuses a login session (via cookie / remember flag)\nthis ID will remain the same. If the user-agent did not have an existing authentication session (e.g. remember is false)\nthis will be a new random value. This value is used as the \"sid\" parameter in the ID Token and in OIDC Front-/Back-\nchannel logout. It's value can generally be used to associate consecutive login requests by a certain user.",
          "type": "string"
        },
        "skip": {
          "description": "Skip, if true, implies that the client has requested the same scopes from the same user previously.\nIf true, you can skip asking the user to grant the requested scopes, and simply forward the user to the redirect URL.\n\nThis feature allows you to update / set session information.",
          "type": "boolean"
        },
        "subject": {
          "description": "Subject is the user ID of the end-user that authenticated. Now, that end user needs to grant or deny the scope\nrequested by the OAuth 2.0 client. If this value is set and `skip` is true, you MUST include this subject type\nwhen accepting the login request, or the request will fail.",
          "type": "string"
        }
      }
    },
    "oAuth2LogoutRequest": {
      "type": "object",
      "title": "Contains information about an ongoing logout request.",
      "properties": {
        "challenge": {
          "description": "Challenge is the identifier (\"logout challenge\") of the logout authentication request. It is used to\nidentify the session.",
          "type": "string"
        },
        "client": {
          "$ref": "#/definitions/oAuth2Client"
        },
        "request_url": {
          "description": "RequestURL is the original Logout URL requested.",
          "type": "string"
        },
        "rp_initiated": {
          "description": "RPInitiated is set to true if the request was initiated by a Relying Party (RP), also known as an OAuth 2.0 Client.",
          "type": "boolean"
        },
        "sid": {
          "description": "SessionID is the login session ID that was requested to log out.",
          "type": "string"
        },
        "subject": {
          "description": "Subject is the user for whom the logout was request.",
          "type": "string"
        }
      }
    },
    "oAuth2RedirectTo": {
      "description": "Contains a redirect URL used to complete a login, consent, or logout request.",
      "type": "object",
      "title": "OAuth 2.0 Redirect Browser To",
      "required": [
        "redirect_to"
      ],
      "properties": {
        "redirect_to": {
          "description": "RedirectURL is the URL which you should redirect the user's browser to once the authentication process is completed.",
          "type": "string"
        }
      }
    },
    "oAuth2TokenExchange": {
      "description": "OAuth2 Token Exchange Result",
      "type": "object",
      "properties": {
        "access_token": {
          "description": "The access token issued by the authorization server.",
          "type": "string"
        },
        "expires_in": {
          "description": "The lifetime in seconds of the access token. For\nexample, the value \"3600\" denotes that the access token will\nexpire in one hour from the time the response was generated.",
          "type": "integer",
          "format": "int64"
        },
        "id_token": {
          "description": "To retrieve a refresh token request the id_token scope.",
          "type": "string"
        },
        "refresh_token": {
          "description": "The refresh token, which can be used to obtain new\naccess tokens. To retrieve it add the scope \"offline\" to your access token request.",
          "type": "string"
        },
        "scope": {
          "description": "The scope of the access token",
          "type": "string"
        },
        "token_type": {
          "description": "The type of the token issued",
          "type": "string"
        }
      }
    },
    "oidcConfiguration": {
      "description": "Includes links to several endpoints (for example `/oauth2/token`) and exposes information on supported signature algorithms\namong others.",
      "type": "object",
      "title": "OpenID Connect Discovery Metadata",
      "required": [
        "issuer",
        "authorization_endpoint",
        "token_endpoint",
        "jwks_uri",
        "subject_types_supported",
        "response_types_supported",
        "id_token_signing_alg_values_supported",
        "id_token_signed_response_alg",
        "userinfo_signed_response_alg"
      ],
      "properties": {
        "authorization_endpoint": {
          "description": "OAuth 2.0 Authorization Endpoint URL",
          "type": "string",
          "example": "https://playground.ory.sh/ory-hydra/public/oauth2/auth"
        },
        "backchannel_logout_session_supported": {
          "description": "OpenID Connect Back-Channel Logout Session Required\n\nBoolean value specifying whether the OP can pass a sid (session ID) Claim in the Logout Token to identify the RP\nsession with the OP. If supported, the sid Claim is also included in ID Tokens issued by the OP",
          "type": "boolean"
        },
        "backchannel_logout_supported": {
          "description": "OpenID Connect Back-Channel Logout Supported\n\nBoolean value specifying whether the OP supports back-channel logout, with true indicating support.",
          "type": "boolean"
        },
        "claims_parameter_supported": {
          "description": "OpenID Connect Claims Parameter Parameter Supported\n\nBoolean value specifying whether the OP supports use of the claims parameter, with true indicating support.",
          "type": "boolean"
        },
        "claims_supported": {
          "description": "OpenID Connect Supported Claims\n\nJSON array containing a list of the Claim Names of the Claims that the OpenID Provider MAY be able to supply\nvalues for. Note that for privacy or other reasons, this might not be an exhaustive list.",
          "type": "array",
          "items": {
            "type": "string"
          }
        },
        "code_challenge_methods_supported": {
          "description": "OAuth 2.0 PKCE Supported Code Challenge Methods\n\nJSON array containing a list of Proof Key for Code Exchange (PKCE) [RFC7636] code challenge methods supported\nby this authorization server.",
          "type": "array",
          "items": {
            "type": "string"
          }
        },
<<<<<<< HEAD
        "device_authorization_endpoint": {
          "description": "URL of the authorization server's device authorization endpoint",
          "type": "string"
        },
=======
        "credentials_endpoint_draft_00": {
          "description": "OpenID Connect Verifiable Credentials Endpoint\n\nContains the URL of the Verifiable Credentials Endpoint.",
          "type": "string"
        },
        "credentials_supported_draft_00": {
          "description": "OpenID Connect Verifiable Credentials Supported\n\nJSON array containing a list of the Verifiable Credentials supported by this authorization server.",
          "type": "array",
          "items": {
            "$ref": "#/definitions/credentialSupportedDraft00"
          }
        },
>>>>>>> fe260d10
        "end_session_endpoint": {
          "description": "OpenID Connect End-Session Endpoint\n\nURL at the OP to which an RP can perform a redirect to request that the End-User be logged out at the OP.",
          "type": "string"
        },
        "frontchannel_logout_session_supported": {
          "description": "OpenID Connect Front-Channel Logout Session Required\n\nBoolean value specifying whether the OP can pass iss (issuer) and sid (session ID) query parameters to identify\nthe RP session with the OP when the frontchannel_logout_uri is used. If supported, the sid Claim is also\nincluded in ID Tokens issued by the OP.",
          "type": "boolean"
        },
        "frontchannel_logout_supported": {
          "description": "OpenID Connect Front-Channel Logout Supported\n\nBoolean value specifying whether the OP supports HTTP-based logout, with true indicating support.",
          "type": "boolean"
        },
        "grant_types_supported": {
          "description": "OAuth 2.0 Supported Grant Types\n\nJSON array containing a list of the OAuth 2.0 Grant Type values that this OP supports.",
          "type": "array",
          "items": {
            "type": "string"
          }
        },
        "id_token_signed_response_alg": {
          "description": "OpenID Connect Default ID Token Signing Algorithms\n\nAlgorithm used to sign OpenID Connect ID Tokens.",
          "type": "array",
          "items": {
            "type": "string"
          }
        },
        "id_token_signing_alg_values_supported": {
          "description": "OpenID Connect Supported ID Token Signing Algorithms\n\nJSON array containing a list of the JWS signing algorithms (alg values) supported by the OP for the ID Token\nto encode the Claims in a JWT.",
          "type": "array",
          "items": {
            "type": "string"
          }
        },
        "issuer": {
          "description": "OpenID Connect Issuer URL\n\nAn URL using the https scheme with no query or fragment component that the OP asserts as its IssuerURL Identifier.\nIf IssuerURL discovery is supported , this value MUST be identical to the issuer value returned\nby WebFinger. This also MUST be identical to the iss Claim value in ID Tokens issued from this IssuerURL.",
          "type": "string",
          "example": "https://playground.ory.sh/ory-hydra/public/"
        },
        "jwks_uri": {
          "description": "OpenID Connect Well-Known JSON Web Keys URL\n\nURL of the OP's JSON Web Key Set [JWK] document. This contains the signing key(s) the RP uses to validate\nsignatures from the OP. The JWK Set MAY also contain the Server's encryption key(s), which are used by RPs\nto encrypt requests to the Server. When both signing and encryption keys are made available, a use (Key Use)\nparameter value is REQUIRED for all keys in the referenced JWK Set to indicate each key's intended usage.\nAlthough some algorithms allow the same key to be used for both signatures and encryption, doing so is\nNOT RECOMMENDED, as it is less secure. The JWK x5c parameter MAY be used to provide X.509 representations of\nkeys provided. When used, the bare key values MUST still be present and MUST match those in the certificate.",
          "type": "string",
          "example": "https://{slug}.projects.oryapis.com/.well-known/jwks.json"
        },
        "registration_endpoint": {
          "description": "OpenID Connect Dynamic Client Registration Endpoint URL",
          "type": "string",
          "example": "https://playground.ory.sh/ory-hydra/admin/client"
        },
        "request_object_signing_alg_values_supported": {
          "description": "OpenID Connect Supported Request Object Signing Algorithms\n\nJSON array containing a list of the JWS signing algorithms (alg values) supported by the OP for Request Objects,\nwhich are described in Section 6.1 of OpenID Connect Core 1.0 [OpenID.Core]. These algorithms are used both when\nthe Request Object is passed by value (using the request parameter) and when it is passed by reference\n(using the request_uri parameter).",
          "type": "array",
          "items": {
            "type": "string"
          }
        },
        "request_parameter_supported": {
          "description": "OpenID Connect Request Parameter Supported\n\nBoolean value specifying whether the OP supports use of the request parameter, with true indicating support.",
          "type": "boolean"
        },
        "request_uri_parameter_supported": {
          "description": "OpenID Connect Request URI Parameter Supported\n\nBoolean value specifying whether the OP supports use of the request_uri parameter, with true indicating support.",
          "type": "boolean"
        },
        "require_request_uri_registration": {
          "description": "OpenID Connect Requires Request URI Registration\n\nBoolean value specifying whether the OP requires any request_uri values used to be pre-registered\nusing the request_uris registration parameter.",
          "type": "boolean"
        },
        "response_modes_supported": {
          "description": "OAuth 2.0 Supported Response Modes\n\nJSON array containing a list of the OAuth 2.0 response_mode values that this OP supports.",
          "type": "array",
          "items": {
            "type": "string"
          }
        },
        "response_types_supported": {
          "description": "OAuth 2.0 Supported Response Types\n\nJSON array containing a list of the OAuth 2.0 response_type values that this OP supports. Dynamic OpenID\nProviders MUST support the code, id_token, and the token id_token Response Type values.",
          "type": "array",
          "items": {
            "type": "string"
          }
        },
        "revocation_endpoint": {
          "description": "OAuth 2.0 Token Revocation URL\n\nURL of the authorization server's OAuth 2.0 revocation endpoint.",
          "type": "string"
        },
        "scopes_supported": {
          "description": "OAuth 2.0 Supported Scope Values\n\nJSON array containing a list of the OAuth 2.0 [RFC6749] scope values that this server supports. The server MUST\nsupport the openid scope value. Servers MAY choose not to advertise some supported scope values even when this parameter is used",
          "type": "array",
          "items": {
            "type": "string"
          }
        },
        "subject_types_supported": {
          "description": "OpenID Connect Supported Subject Types\n\nJSON array containing a list of the Subject Identifier types that this OP supports. Valid types include\npairwise and public.",
          "type": "array",
          "items": {
            "type": "string"
          }
        },
        "token_endpoint": {
          "description": "OAuth 2.0 Token Endpoint URL",
          "type": "string",
          "example": "https://playground.ory.sh/ory-hydra/public/oauth2/token"
        },
        "token_endpoint_auth_methods_supported": {
          "description": "OAuth 2.0 Supported Client Authentication Methods\n\nJSON array containing a list of Client Authentication methods supported by this Token Endpoint. The options are\nclient_secret_post, client_secret_basic, client_secret_jwt, and private_key_jwt, as described in Section 9 of OpenID Connect Core 1.0",
          "type": "array",
          "items": {
            "type": "string"
          }
        },
        "userinfo_endpoint": {
          "description": "OpenID Connect Userinfo URL\n\nURL of the OP's UserInfo Endpoint.",
          "type": "string"
        },
        "userinfo_signed_response_alg": {
          "description": "OpenID Connect User Userinfo Signing Algorithm\n\nAlgorithm used to sign OpenID Connect Userinfo Responses.",
          "type": "array",
          "items": {
            "type": "string"
          }
        },
        "userinfo_signing_alg_values_supported": {
          "description": "OpenID Connect Supported Userinfo Signing Algorithm\n\nJSON array containing a list of the JWS [JWS] signing algorithms (alg values) [JWA] supported by the UserInfo Endpoint to encode the Claims in a JWT [JWT].",
          "type": "array",
          "items": {
            "type": "string"
          }
        }
      }
    },
    "oidcUserInfo": {
      "description": "OpenID Connect Userinfo",
      "type": "object",
      "properties": {
        "birthdate": {
          "description": "End-User's birthday, represented as an ISO 8601:2004 [ISO8601‑2004] YYYY-MM-DD format. The year MAY be 0000, indicating that it is omitted. To represent only the year, YYYY format is allowed. Note that depending on the underlying platform's date related function, providing just year can result in varying month and day, so the implementers need to take this factor into account to correctly process the dates.",
          "type": "string"
        },
        "email": {
          "description": "End-User's preferred e-mail address. Its value MUST conform to the RFC 5322 [RFC5322] addr-spec syntax. The RP MUST NOT rely upon this value being unique, as discussed in Section 5.7.",
          "type": "string"
        },
        "email_verified": {
          "description": "True if the End-User's e-mail address has been verified; otherwise false. When this Claim Value is true, this means that the OP took affirmative steps to ensure that this e-mail address was controlled by the End-User at the time the verification was performed. The means by which an e-mail address is verified is context-specific, and dependent upon the trust framework or contractual agreements within which the parties are operating.",
          "type": "boolean"
        },
        "family_name": {
          "description": "Surname(s) or last name(s) of the End-User. Note that in some cultures, people can have multiple family names or no family name; all can be present, with the names being separated by space characters.",
          "type": "string"
        },
        "gender": {
          "description": "End-User's gender. Values defined by this specification are female and male. Other values MAY be used when neither of the defined values are applicable.",
          "type": "string"
        },
        "given_name": {
          "description": "Given name(s) or first name(s) of the End-User. Note that in some cultures, people can have multiple given names; all can be present, with the names being separated by space characters.",
          "type": "string"
        },
        "locale": {
          "description": "End-User's locale, represented as a BCP47 [RFC5646] language tag. This is typically an ISO 639-1 Alpha-2 [ISO639‑1] language code in lowercase and an ISO 3166-1 Alpha-2 [ISO3166‑1] country code in uppercase, separated by a dash. For example, en-US or fr-CA. As a compatibility note, some implementations have used an underscore as the separator rather than a dash, for example, en_US; Relying Parties MAY choose to accept this locale syntax as well.",
          "type": "string"
        },
        "middle_name": {
          "description": "Middle name(s) of the End-User. Note that in some cultures, people can have multiple middle names; all can be present, with the names being separated by space characters. Also note that in some cultures, middle names are not used.",
          "type": "string"
        },
        "name": {
          "description": "End-User's full name in displayable form including all name parts, possibly including titles and suffixes, ordered according to the End-User's locale and preferences.",
          "type": "string"
        },
        "nickname": {
          "description": "Casual name of the End-User that may or may not be the same as the given_name. For instance, a nickname value of Mike might be returned alongside a given_name value of Michael.",
          "type": "string"
        },
        "phone_number": {
          "description": "End-User's preferred telephone number. E.164 [E.164] is RECOMMENDED as the format of this Claim, for example, +1 (425) 555-1212 or +56 (2) 687 2400. If the phone number contains an extension, it is RECOMMENDED that the extension be represented using the RFC 3966 [RFC3966] extension syntax, for example, +1 (604) 555-1234;ext=5678.",
          "type": "string"
        },
        "phone_number_verified": {
          "description": "True if the End-User's phone number has been verified; otherwise false. When this Claim Value is true, this means that the OP took affirmative steps to ensure that this phone number was controlled by the End-User at the time the verification was performed. The means by which a phone number is verified is context-specific, and dependent upon the trust framework or contractual agreements within which the parties are operating. When true, the phone_number Claim MUST be in E.164 format and any extensions MUST be represented in RFC 3966 format.",
          "type": "boolean"
        },
        "picture": {
          "description": "URL of the End-User's profile picture. This URL MUST refer to an image file (for example, a PNG, JPEG, or GIF image file), rather than to a Web page containing an image. Note that this URL SHOULD specifically reference a profile photo of the End-User suitable for displaying when describing the End-User, rather than an arbitrary photo taken by the End-User.",
          "type": "string"
        },
        "preferred_username": {
          "description": "Non-unique shorthand name by which the End-User wishes to be referred to at the RP, such as janedoe or j.doe. This value MAY be any valid JSON string including special characters such as @, /, or whitespace.",
          "type": "string"
        },
        "profile": {
          "description": "URL of the End-User's profile page. The contents of this Web page SHOULD be about the End-User.",
          "type": "string"
        },
        "sub": {
          "description": "Subject - Identifier for the End-User at the IssuerURL.",
          "type": "string"
        },
        "updated_at": {
          "description": "Time the End-User's information was last updated. Its value is a JSON number representing the number of seconds from 1970-01-01T0:0:0Z as measured in UTC until the date/time.",
          "type": "integer",
          "format": "int64"
        },
        "website": {
          "description": "URL of the End-User's Web page or blog. This Web page SHOULD contain information published by the End-User or an organization that the End-User is affiliated with.",
          "type": "string"
        },
        "zoneinfo": {
          "description": "String from zoneinfo [zoneinfo] time zone database representing the End-User's time zone. For example, Europe/Paris or America/Los_Angeles.",
          "type": "string"
        }
      }
    },
    "pagination": {
      "type": "object",
      "properties": {
        "page_size": {
          "description": "Items per page\n\nThis is the number of items per page to return.\nFor details on pagination please head over to the [pagination documentation](https://www.ory.sh/docs/ecosystem/api-design#pagination).",
          "type": "integer",
          "format": "int64",
          "default": 250,
          "maximum": 1000,
          "minimum": 1
        },
        "page_token": {
          "description": "Next Page Token\n\nThe next page token.\nFor details on pagination please head over to the [pagination documentation](https://www.ory.sh/docs/ecosystem/api-design#pagination).",
          "type": "string",
          "default": "1",
          "minimum": 1
        }
      }
    },
    "paginationHeaders": {
      "type": "object",
      "properties": {
        "link": {
          "description": "The link header contains pagination links.\n\nFor details on pagination please head over to the [pagination documentation](https://www.ory.sh/docs/ecosystem/api-design#pagination).\n\nin: header",
          "type": "string"
        },
        "x-total-count": {
          "description": "The total number of clients.\n\nin: header",
          "type": "string"
        }
      }
    },
    "rejectOAuth2Request": {
      "type": "object",
      "title": "The request payload used to accept a login or consent request.",
      "properties": {
        "error": {
          "description": "The error should follow the OAuth2 error format (e.g. `invalid_request`, `login_required`).\n\nDefaults to `request_denied`.",
          "type": "string"
        },
        "error_debug": {
          "description": "Debug contains information to help resolve the problem as a developer. Usually not exposed\nto the public but only in the server logs.",
          "type": "string"
        },
        "error_description": {
          "description": "Description of the error in a human readable format.",
          "type": "string"
        },
        "error_hint": {
          "description": "Hint to help resolve the error.",
          "type": "string"
        },
        "status_code": {
          "description": "Represents the HTTP status code of the error (e.g. 401 or 403)\n\nDefaults to 400",
          "type": "integer",
          "format": "int64"
        }
      }
    },
    "tokenPagination": {
      "type": "object",
      "properties": {
        "page_size": {
          "description": "Items per page\n\nThis is the number of items per page to return.\nFor details on pagination please head over to the [pagination documentation](https://www.ory.sh/docs/ecosystem/api-design#pagination).",
          "type": "integer",
          "format": "int64",
          "default": 250,
          "maximum": 1000,
          "minimum": 1
        },
        "page_token": {
          "description": "Next Page Token\n\nThe next page token.\nFor details on pagination please head over to the [pagination documentation](https://www.ory.sh/docs/ecosystem/api-design#pagination).",
          "type": "string",
          "default": "1",
          "minimum": 1
        }
      }
    },
    "tokenPaginationHeaders": {
      "type": "object",
      "properties": {
        "link": {
          "description": "The link header contains pagination links.\n\nFor details on pagination please head over to the [pagination documentation](https://www.ory.sh/docs/ecosystem/api-design#pagination).\n\nin: header",
          "type": "string"
        },
        "x-total-count": {
          "description": "The total number of clients.\n\nin: header",
          "type": "string"
        }
      }
    },
    "tokenPaginationRequestParameters": {
      "description": "The `Link` HTTP header contains multiple links (`first`, `next`, `last`, `previous`) formatted as:\n`\u003chttps://{project-slug}.projects.oryapis.com/admin/clients?page_size={limit}\u0026page_token={offset}\u003e; rel=\"{page}\"`\n\nFor details on pagination please head over to the [pagination documentation](https://www.ory.sh/docs/ecosystem/api-design#pagination).",
      "type": "object",
      "title": "Pagination Request Parameters",
      "properties": {
        "page_size": {
          "description": "Items per Page\n\nThis is the number of items per page to return.\nFor details on pagination please head over to the [pagination documentation](https://www.ory.sh/docs/ecosystem/api-design#pagination).",
          "type": "integer",
          "format": "int64",
          "default": 250,
          "maximum": 500,
          "minimum": 1
        },
        "page_token": {
          "description": "Next Page Token\n\nThe next page token.\nFor details on pagination please head over to the [pagination documentation](https://www.ory.sh/docs/ecosystem/api-design#pagination).",
          "type": "string",
          "default": "1",
          "minimum": 1
        }
      }
    },
    "tokenPaginationResponseHeaders": {
      "description": "The `Link` HTTP header contains multiple links (`first`, `next`, `last`, `previous`) formatted as:\n`\u003chttps://{project-slug}.projects.oryapis.com/admin/clients?page_size={limit}\u0026page_token={offset}\u003e; rel=\"{page}\"`\n\nFor details on pagination please head over to the [pagination documentation](https://www.ory.sh/docs/ecosystem/api-design#pagination).",
      "type": "object",
      "title": "Pagination Response Header",
      "properties": {
        "link": {
          "description": "The Link HTTP Header\n\nThe `Link` header contains a comma-delimited list of links to the following pages:\n\nfirst: The first page of results.\nnext: The next page of results.\nprev: The previous page of results.\nlast: The last page of results.\n\nPages are omitted if they do not exist. For example, if there is no next page, the `next` link is omitted. Examples:\n\n\u003c/clients?page_size=5\u0026page_token=0\u003e; rel=\"first\",\u003c/clients?page_size=5\u0026page_token=15\u003e; rel=\"next\",\u003c/clients?page_size=5\u0026page_token=5\u003e; rel=\"prev\",\u003c/clients?page_size=5\u0026page_token=20\u003e; rel=\"last\"",
          "type": "string"
        },
        "x-total-count": {
          "description": "The X-Total-Count HTTP Header\n\nThe `X-Total-Count` header contains the total number of items in the collection.",
          "type": "integer",
          "format": "int64"
        }
      }
    },
    "trustOAuth2JwtGrantIssuer": {
      "description": "Trust OAuth2 JWT Bearer Grant Type Issuer Request Body",
      "type": "object",
      "required": [
        "issuer",
        "scope",
        "jwk",
        "expires_at"
      ],
      "properties": {
        "allow_any_subject": {
          "description": "The \"allow_any_subject\" indicates that the issuer is allowed to have any principal as the subject of the JWT.",
          "type": "boolean"
        },
        "expires_at": {
          "description": "The \"expires_at\" indicates, when grant will expire, so we will reject assertion from \"issuer\" targeting \"subject\".",
          "type": "string",
          "format": "date-time"
        },
        "issuer": {
          "description": "The \"issuer\" identifies the principal that issued the JWT assertion (same as \"iss\" claim in JWT).",
          "type": "string",
          "example": "https://jwt-idp.example.com"
        },
        "jwk": {
          "$ref": "#/definitions/jsonWebKey"
        },
        "scope": {
          "description": "The \"scope\" contains list of scope values (as described in Section 3.3 of OAuth 2.0 [RFC6749])",
          "type": "array",
          "items": {
            "type": "string"
          },
          "example": [
            "openid",
            "offline"
          ]
        },
        "subject": {
          "description": "The \"subject\" identifies the principal that is the subject of the JWT.",
          "type": "string",
          "example": "mike@example.com"
        }
      }
    },
    "trustedOAuth2JwtGrantIssuer": {
      "description": "OAuth2 JWT Bearer Grant Type Issuer Trust Relationship",
      "type": "object",
      "properties": {
        "allow_any_subject": {
          "description": "The \"allow_any_subject\" indicates that the issuer is allowed to have any principal as the subject of the JWT.",
          "type": "boolean"
        },
        "created_at": {
          "description": "The \"created_at\" indicates, when grant was created.",
          "type": "string",
          "format": "date-time"
        },
        "expires_at": {
          "description": "The \"expires_at\" indicates, when grant will expire, so we will reject assertion from \"issuer\" targeting \"subject\".",
          "type": "string",
          "format": "date-time"
        },
        "id": {
          "type": "string",
          "example": "9edc811f-4e28-453c-9b46-4de65f00217f"
        },
        "issuer": {
          "description": "The \"issuer\" identifies the principal that issued the JWT assertion (same as \"iss\" claim in JWT).",
          "type": "string",
          "example": "https://jwt-idp.example.com"
        },
        "public_key": {
          "$ref": "#/definitions/trustedOAuth2JwtGrantJsonWebKey"
        },
        "scope": {
          "description": "The \"scope\" contains list of scope values (as described in Section 3.3 of OAuth 2.0 [RFC6749])",
          "type": "array",
          "items": {
            "type": "string"
          },
          "example": [
            "openid",
            "offline"
          ]
        },
        "subject": {
          "description": "The \"subject\" identifies the principal that is the subject of the JWT.",
          "type": "string",
          "example": "mike@example.com"
        }
      }
    },
    "trustedOAuth2JwtGrantIssuers": {
      "description": "OAuth2 JWT Bearer Grant Type Issuer Trust Relationships",
      "type": "array",
      "items": {
        "$ref": "#/definitions/trustedOAuth2JwtGrantIssuer"
      }
    },
    "trustedOAuth2JwtGrantJsonWebKey": {
      "description": "OAuth2 JWT Bearer Grant Type Issuer Trusted JSON Web Key",
      "type": "object",
      "properties": {
        "kid": {
          "description": "The \"key_id\" is key unique identifier (same as kid header in jws/jwt).",
          "type": "string",
          "example": "123e4567-e89b-12d3-a456-426655440000"
        },
        "set": {
          "description": "The \"set\" is basically a name for a group(set) of keys. Will be the same as \"issuer\" in grant.",
          "type": "string",
          "example": "https://jwt-idp.example.com"
        }
      }
    },
    "verifyUserCodeRequest": {
      "description": "Contains information on an device verification",
      "type": "object",
      "properties": {
        "user_code": {
          "type": "string"
        }
      }
    },
    "unexpectedError": {
      "type": "string"
    },
    "verifiableCredentialPrimingResponse": {
      "type": "object",
      "title": "VerifiableCredentialPrimingResponse contains the nonce to include in the proof-of-possession JWT.",
      "properties": {
        "c_nonce": {
          "type": "string"
        },
        "c_nonce_expires_in": {
          "type": "integer",
          "format": "int64"
        },
        "error": {
          "type": "string"
        },
        "error_debug": {
          "type": "string"
        },
        "error_description": {
          "type": "string"
        },
        "error_hint": {
          "type": "string"
        },
        "format": {
          "type": "string"
        },
        "status_code": {
          "type": "integer",
          "format": "int64"
        }
      }
    },
    "verifiableCredentialResponse": {
      "type": "object",
      "title": "VerifiableCredentialResponse contains the verifiable credential.",
      "properties": {
        "credential_draft_00": {
          "type": "string"
        },
        "format": {
          "type": "string"
        }
      }
    },
    "version": {
      "type": "object",
      "properties": {
        "version": {
          "description": "Version is the service's version.",
          "type": "string"
        }
      }
    }
  ,"UUID":{"type": "string", "format": "uuid4"}},
  "responses": {
    "emptyResponse": {
      "description": "Empty responses are sent when, for example, resources are deleted. The HTTP status code for empty responses is\ntypically 201."
    },
    "errorOAuth2BadRequest": {
      "description": "Bad Request Error Response",
      "schema": {
        "$ref": "#/definitions/errorOAuth2"
      }
    },
    "errorOAuth2Default": {
      "description": "Default Error Response",
      "schema": {
        "$ref": "#/definitions/errorOAuth2"
      }
    },
    "errorOAuth2NotFound": {
      "description": "Not Found Error Response",
      "schema": {
        "$ref": "#/definitions/errorOAuth2"
      }
    },
    "listOAuth2Clients": {
      "description": "Paginated OAuth2 Client List Response",
      "schema": {
        "type": "array",
        "items": {
          "$ref": "#/definitions/oAuth2Client"
        }
      },
      "headers": {
        "link": {
          "type": "string",
          "description": "The Link HTTP Header\n\nThe `Link` header contains a comma-delimited list of links to the following pages:\n\nfirst: The first page of results.\nnext: The next page of results.\nprev: The previous page of results.\nlast: The last page of results.\n\nPages are omitted if they do not exist. For example, if there is no next page, the `next` link is omitted. Examples:\n\n\u003c/clients?page_size=5\u0026page_token=0\u003e; rel=\"first\",\u003c/clients?page_size=5\u0026page_token=15\u003e; rel=\"next\",\u003c/clients?page_size=5\u0026page_token=5\u003e; rel=\"prev\",\u003c/clients?page_size=5\u0026page_token=20\u003e; rel=\"last\""
        },
        "x-total-count": {
          "type": "integer",
          "format": "int64",
          "description": "The X-Total-Count HTTP Header\n\nThe `X-Total-Count` header contains the total number of items in the collection."
        }
      }
    }
  },
  "securityDefinitions": {
    "basic": {
      "type": "basic"
    },
    "bearer": {
      "type": "basic"
    },
    "oauth2": {
      "type": "oauth2",
      "flow": "accessCode",
      "authorizationUrl": "https://hydra.demo.ory.sh/oauth2/auth",
      "tokenUrl": "https://hydra.demo.ory.sh/oauth2/token",
      "scopes": {
        "offline": "A scope required when requesting refresh tokens (alias for `offline_access`)",
        "offline_access": "A scope required when requesting refresh tokens",
        "openid": "Request an OpenID Connect ID Token"
      }
    }
  },
  "x-forwarded-proto": "string",
  "x-request-id": "string"
}<|MERGE_RESOLUTION|>--- conflicted
+++ resolved
@@ -2237,13 +2237,13 @@
         "type": "string"
       }
     },
-<<<<<<< HEAD
     "StringSlicePipeDelimiter": {
       "type": "array",
       "title": "StringSlicePipeDelimiter de/encodes the string slice to/from a SQL string.",
       "items": {
         "type": "string"
-=======
+      }
+    },
     "VerifiableCredentialProof": {
       "type": "object",
       "title": "VerifiableCredentialProof contains the proof of a verifiable credential.",
@@ -2254,7 +2254,6 @@
         "proof_type": {
           "type": "string"
         }
->>>>>>> fe260d10
       }
     },
     "acceptOAuth2ConsentRequest": {
@@ -2367,7 +2366,38 @@
         }
       }
     },
-<<<<<<< HEAD
+    "credentialSupportedDraft00": {
+      "description": "Includes information about the supported verifiable credentials.",
+      "type": "object",
+      "title": "Verifiable Credentials Metadata (Draft 00)",
+      "properties": {
+        "cryptographic_binding_methods_supported": {
+          "description": "OpenID Connect Verifiable Credentials Cryptographic Binding Methods Supported\n\nContains a list of cryptographic binding methods supported for signing the proof.",
+          "type": "array",
+          "items": {
+            "type": "string"
+          }
+        },
+        "cryptographic_suites_supported": {
+          "description": "OpenID Connect Verifiable Credentials Cryptographic Suites Supported\n\nContains a list of cryptographic suites methods supported for signing the proof.",
+          "type": "array",
+          "items": {
+            "type": "string"
+          }
+        },
+        "format": {
+          "description": "OpenID Connect Verifiable Credentials Format\n\nContains the format that is supported by this authorization server.",
+          "type": "string"
+        },
+        "types": {
+          "description": "OpenID Connect Verifiable Credentials Types\n\nContains the types of verifiable credentials supported.",
+          "type": "array",
+          "items": {
+            "type": "string"
+          }
+        }
+      }
+    },
     "deviceAuthorization": {
       "description": "# Ory's OAuth 2.0 Device Authorization API",
       "type": "object",
@@ -2436,37 +2466,6 @@
         },
         "requested_scope": {
           "$ref": "#/definitions/StringSlicePipeDelimiter"
-=======
-    "credentialSupportedDraft00": {
-      "description": "Includes information about the supported verifiable credentials.",
-      "type": "object",
-      "title": "Verifiable Credentials Metadata (Draft 00)",
-      "properties": {
-        "cryptographic_binding_methods_supported": {
-          "description": "OpenID Connect Verifiable Credentials Cryptographic Binding Methods Supported\n\nContains a list of cryptographic binding methods supported for signing the proof.",
-          "type": "array",
-          "items": {
-            "type": "string"
-          }
-        },
-        "cryptographic_suites_supported": {
-          "description": "OpenID Connect Verifiable Credentials Cryptographic Suites Supported\n\nContains a list of cryptographic suites methods supported for signing the proof.",
-          "type": "array",
-          "items": {
-            "type": "string"
-          }
-        },
-        "format": {
-          "description": "OpenID Connect Verifiable Credentials Format\n\nContains the format that is supported by this authorization server.",
-          "type": "string"
-        },
-        "types": {
-          "description": "OpenID Connect Verifiable Credentials Types\n\nContains the types of verifiable credentials supported.",
-          "type": "array",
-          "items": {
-            "type": "string"
-          }
->>>>>>> fe260d10
         }
       }
     },
@@ -3291,12 +3290,6 @@
             "type": "string"
           }
         },
-<<<<<<< HEAD
-        "device_authorization_endpoint": {
-          "description": "URL of the authorization server's device authorization endpoint",
-          "type": "string"
-        },
-=======
         "credentials_endpoint_draft_00": {
           "description": "OpenID Connect Verifiable Credentials Endpoint\n\nContains the URL of the Verifiable Credentials Endpoint.",
           "type": "string"
@@ -3308,7 +3301,10 @@
             "$ref": "#/definitions/credentialSupportedDraft00"
           }
         },
->>>>>>> fe260d10
+        "device_authorization_endpoint": {
+          "description": "URL of the authorization server's device authorization endpoint",
+          "type": "string"
+        },
         "end_session_endpoint": {
           "description": "OpenID Connect End-Session Endpoint\n\nURL at the OP to which an RP can perform a redirect to request that the End-User be logged out at the OP.",
           "type": "string"
@@ -3767,15 +3763,6 @@
         }
       }
     },
-    "verifyUserCodeRequest": {
-      "description": "Contains information on an device verification",
-      "type": "object",
-      "properties": {
-        "user_code": {
-          "type": "string"
-        }
-      }
-    },
     "unexpectedError": {
       "type": "string"
     },
@@ -3819,6 +3806,15 @@
           "type": "string"
         },
         "format": {
+          "type": "string"
+        }
+      }
+    },
+    "verifyUserCodeRequest": {
+      "description": "Contains information on an device verification",
+      "type": "object",
+      "properties": {
+        "user_code": {
           "type": "string"
         }
       }
