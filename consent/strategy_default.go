// Copyright © 2022 Ory Corp
// SPDX-License-Identifier: Apache-2.0

package consent

import (
	"context"
	"fmt"
	"net/http"
	"net/url"
	"strconv"
	"strings"
	"time"

	"github.com/gorilla/sessions"
	"github.com/pborman/uuid"
	"github.com/pkg/errors"
	"github.com/sirupsen/logrus"

	"github.com/ory/hydra/v2/flow"
	"github.com/ory/hydra/v2/oauth2/flowctx"

	"github.com/ory/fosite"
	"github.com/ory/fosite/handler/openid"
	"github.com/ory/fosite/token/jwt"
	"github.com/ory/hydra/v2/client"
	"github.com/ory/hydra/v2/driver/config"
	"github.com/ory/hydra/v2/x"
	"github.com/ory/x/errorsx"
	"github.com/ory/x/mapx"
	"github.com/ory/x/sqlcon"
	"github.com/ory/x/sqlxx"
	"github.com/ory/x/stringslice"
	"github.com/ory/x/stringsx"
	"github.com/ory/x/urlx"
)

const (
	CookieAuthenticationSIDName = "sid"
)

type DefaultStrategy struct {
	c *config.DefaultProvider
	r InternalRegistry
}

func NewStrategy(
	r InternalRegistry,
	c *config.DefaultProvider,
) *DefaultStrategy {
	return &DefaultStrategy{
		c: c,
		r: r,
	}
}

var ErrAbortOAuth2Request = errors.New("the OAuth 2.0 Authorization request must be aborted")
var ErrNoPreviousConsentFound = errors.New("no previous OAuth 2.0 Consent could be found for this access request")
var ErrNoAuthenticationSessionFound = errors.New("no previous login session was found")
var ErrHintDoesNotMatchAuthentication = errors.New("subject from hint does not match subject from session")

func (s *DefaultStrategy) matchesValueFromSession(ctx context.Context, c fosite.Client, hintSubject string, sessionSubject string) error {
	obfuscatedUserID, err := s.ObfuscateSubjectIdentifier(ctx, c, sessionSubject, "")
	if err != nil {
		return err
	}

	var forcedObfuscatedUserID string
	if s, err := s.r.ConsentManager().GetForcedObfuscatedLoginSession(ctx, c.GetID(), hintSubject); errors.Is(err, x.ErrNotFound) {
		// do nothing
	} else if err != nil {
		return err
	} else {
		forcedObfuscatedUserID = s.SubjectObfuscated
	}

	if hintSubject != sessionSubject && hintSubject != obfuscatedUserID && hintSubject != forcedObfuscatedUserID {
		return ErrHintDoesNotMatchAuthentication
	}

	return nil
}

func (s *DefaultStrategy) authenticationSession(ctx context.Context, _ http.ResponseWriter, r *http.Request) (*flow.LoginSession, error) {
	store, err := s.r.CookieStore(ctx)
	if err != nil {
		return nil, err
	}

	// We try to open the session cookie. If it does not exist (indicated by the error), we must authenticate the user.
	cookie, err := store.Get(r, s.c.SessionCookieName(ctx))
	if err != nil {
		s.r.Logger().
			WithRequest(r).
			WithError(err).Debug("User logout skipped because cookie store returned an error.")
		return nil, errorsx.WithStack(ErrNoAuthenticationSessionFound)
	}

	sessionID := mapx.GetStringDefault(cookie.Values, CookieAuthenticationSIDName, "")
	if sessionID == "" {
		s.r.Logger().
			WithRequest(r).
			Debug("User logout skipped because cookie exists but session value is empty.")
		return nil, errorsx.WithStack(ErrNoAuthenticationSessionFound)
	}

	sessionFromCookie := s.loginSessionFromCookie(r)
	session, err := s.r.ConsentManager().GetRememberedLoginSession(r.Context(), sessionFromCookie, sessionID)
	if errors.Is(err, x.ErrNotFound) {
		s.r.Logger().WithRequest(r).WithError(err).
			Debug("User logout skipped because cookie exists and session value exist but are not remembered any more.")
		return nil, errorsx.WithStack(ErrNoAuthenticationSessionFound)
	} else if err != nil {
		return nil, err
	}

	return session, nil
}

func (s *DefaultStrategy) requestAuthentication(ctx context.Context, w http.ResponseWriter, r *http.Request, req fosite.Requester) error {
	prompt := stringsx.Splitx(req.GetRequestForm().Get("prompt"), " ")
	if stringslice.Has(prompt, "login") {
		return s.forwardAuthenticationRequest(ctx, w, r, req, "", time.Time{}, nil)
	}

	session, err := s.authenticationSession(ctx, w, r)
	if errors.Is(err, ErrNoAuthenticationSessionFound) {
		return s.forwardAuthenticationRequest(ctx, w, r, req, "", time.Time{}, nil)
	} else if err != nil {
		return err
	}

	maxAge := int64(-1)
	if ma := req.GetRequestForm().Get("max_age"); len(ma) > 0 {
		var err error
		maxAge, err = strconv.ParseInt(ma, 10, 64)
		if err != nil {
			return err
		}
	}

	if maxAge > -1 && time.Time(session.AuthenticatedAt).UTC().Add(time.Second*time.Duration(maxAge)).Before(time.Now().UTC()) {
		if stringslice.Has(prompt, "none") {
			return errorsx.WithStack(fosite.ErrLoginRequired.WithHint("Request failed because prompt is set to 'none' and authentication time reached 'max_age'."))
		}
		return s.forwardAuthenticationRequest(ctx, w, r, req, "", time.Time{}, nil)
	}

	idTokenHint := req.GetRequestForm().Get("id_token_hint")
	if idTokenHint == "" {
		return s.forwardAuthenticationRequest(ctx, w, r, req, session.Subject, time.Time(session.AuthenticatedAt), session)
	}

	hintSub, err := s.getSubjectFromIDTokenHint(r.Context(), idTokenHint)
	if err != nil {
		return err
	}

	if err := s.matchesValueFromSession(r.Context(), req.GetClient(), hintSub, session.Subject); errors.Is(err, ErrHintDoesNotMatchAuthentication) {
		return errorsx.WithStack(fosite.ErrLoginRequired.WithHint("Request failed because subject claim from id_token_hint does not match subject from authentication session."))
	}

	return s.forwardAuthenticationRequest(ctx, w, r, req, session.Subject, time.Time(session.AuthenticatedAt), session)
}

func (s *DefaultStrategy) getIDTokenHintClaims(ctx context.Context, idTokenHint string) (jwt.MapClaims, error) {
	token, err := s.r.OpenIDJWTStrategy().Decode(ctx, idTokenHint)
	if ve := new(jwt.ValidationError); errors.As(err, &ve) && ve.Errors == jwt.ValidationErrorExpired {
		// Expired is ok
	} else if err != nil {
		return nil, errorsx.WithStack(fosite.ErrInvalidRequest.WithHint(err.Error()))
	}
	return token.Claims, nil
}

func (s *DefaultStrategy) getSubjectFromIDTokenHint(ctx context.Context, idTokenHint string) (string, error) {
	claims, err := s.getIDTokenHintClaims(ctx, idTokenHint)
	if err != nil {
		return "", err
	}

	sub, _ := claims["sub"].(string)
	if sub == "" {
		return "", errorsx.WithStack(fosite.ErrInvalidRequest.WithHint("Failed to validate OpenID Connect request because provided id token from id_token_hint does not have a subject."))
	}

	return sub, nil
}

<<<<<<< HEAD
func (s *DefaultStrategy) forwardAuthenticationRequest(ctx context.Context, w http.ResponseWriter, r *http.Request, req fosite.Requester, subject string, authenticatedAt time.Time, session *LoginSession) error {
=======
func (s *DefaultStrategy) forwardAuthenticationRequest(ctx context.Context, w http.ResponseWriter, r *http.Request, ar fosite.AuthorizeRequester, subject string, authenticatedAt time.Time, session *flow.LoginSession) error {
>>>>>>> 425c977a
	if (subject != "" && authenticatedAt.IsZero()) || (subject == "" && !authenticatedAt.IsZero()) {
		return errorsx.WithStack(fosite.ErrServerError.WithHint("Consent strategy returned a non-empty subject with an empty auth date, or an empty subject with a non-empty auth date."))
	}

	skip := false
	if subject != "" {
		skip = true
	}

	// Let'id validate that prompt is actually not "none" if we can't skip authentication
	prompt := stringsx.Splitx(req.GetRequestForm().Get("prompt"), " ")
	if stringslice.Has(prompt, "none") && !skip {
		return errorsx.WithStack(fosite.ErrLoginRequired.WithHint(`Prompt 'none' was requested, but no existing login session was found.`))
	}

	// Set up csrf/challenge/verifier values
	verifier := strings.Replace(uuid.New(), "-", "", -1)
	challenge := strings.Replace(uuid.New(), "-", "", -1)
	csrf := strings.Replace(uuid.New(), "-", "", -1)

	// Generate the request URL
	iu := s.c.OAuth2AuthURL(ctx)
	if _, ok := req.(fosite.DeviceAuthorizeRequester); ok {
		iu = s.c.OAuth2DeviceAuthorisationURL(ctx)
	}
	iu.RawQuery = r.URL.RawQuery

	var idTokenHintClaims jwt.MapClaims
	if idTokenHint := req.GetRequestForm().Get("id_token_hint"); len(idTokenHint) > 0 {
		claims, err := s.getIDTokenHintClaims(r.Context(), idTokenHint)
		if err != nil {
			return err
		}

		idTokenHintClaims = claims
	}

	sessionID := uuid.New()
	if session != nil {
		sessionID = session.ID
	} else {
		// Create a stub session so that we can later update it.
		loginSession := &flow.LoginSession{ID: sessionID}
		if err := s.r.ConsentManager().CreateLoginSession(ctx, loginSession); err != nil {
			return err
		}
		if err := flowctx.SetCookie(ctx, w, s.r, flowctx.LoginSessionCookie(flowctx.SuffixForClient(ar.GetClient())), loginSession); err != nil {
			return err
		}
	}

	// Set the session
<<<<<<< HEAD
	cl := sanitizeClientFromRequest(req)
	if err := s.r.ConsentManager().CreateLoginRequest(
		r.Context(),
		&LoginRequest{
			ID:                challenge,
			Verifier:          verifier,
			CSRF:              csrf,
			Skip:              skip,
			RequestedScope:    []string(req.GetRequestedScopes()),
			RequestedAudience: []string(req.GetRequestedAudience()),
			Subject:           subject,
			Client:            cl,
			RequestURL:        iu.String(),
			AuthenticatedAt:   sqlxx.NullTime(authenticatedAt),
			RequestedAt:       time.Now().Truncate(time.Second).UTC(),
			SessionID:         sqlxx.NullString(sessionID),
			OpenIDConnectContext: &OAuth2ConsentRequestOpenIDConnectContext{
				IDTokenHintClaims: idTokenHintClaims,
				ACRValues:         stringsx.Splitx(req.GetRequestForm().Get("acr_values"), " "),
				UILocales:         stringsx.Splitx(req.GetRequestForm().Get("ui_locales"), " "),
				Display:           req.GetRequestForm().Get("display"),
				LoginHint:         req.GetRequestForm().Get("login_hint"),
			},
=======
	cl := sanitizeClientFromRequest(ar)
	loginRequest := &flow.LoginRequest{
		ID:                challenge,
		Verifier:          verifier,
		CSRF:              csrf,
		Skip:              skip,
		RequestedScope:    []string(ar.GetRequestedScopes()),
		RequestedAudience: []string(ar.GetRequestedAudience()),
		Subject:           subject,
		Client:            cl,
		RequestURL:        iu.String(),
		AuthenticatedAt:   sqlxx.NullTime(authenticatedAt),
		RequestedAt:       time.Now().Truncate(time.Second).UTC(),
		SessionID:         sqlxx.NullString(sessionID),
		OpenIDConnectContext: &flow.OAuth2ConsentRequestOpenIDConnectContext{
			IDTokenHintClaims: idTokenHintClaims,
			ACRValues:         stringsx.Splitx(ar.GetRequestForm().Get("acr_values"), " "),
			UILocales:         stringsx.Splitx(ar.GetRequestForm().Get("ui_locales"), " "),
			Display:           ar.GetRequestForm().Get("display"),
			LoginHint:         ar.GetRequestForm().Get("login_hint"),
>>>>>>> 425c977a
		},
	}
	f, err := s.r.ConsentManager().CreateLoginRequest(
		ctx,
		loginRequest,
	)
	if err != nil {
		return errorsx.WithStack(err)
	}

	if err := flowctx.SetCookie(ctx, w, s.r, flowctx.FlowCookie(cl), f); err != nil {
		return err
	}

	store, err := s.r.CookieStore(ctx)
	if err != nil {
		return err
	}

	clientSpecificCookieNameLoginCSRF := fmt.Sprintf("%s_%s", s.r.Config().CookieNameLoginCSRF(ctx), cl.CookieSuffix())
	if err := createCsrfSession(w, r, s.r.Config(), store, clientSpecificCookieNameLoginCSRF, csrf, s.c.ConsentRequestMaxAge(ctx)); err != nil {
		return errorsx.WithStack(err)
	}

	encodedFlow, err := f.ToLoginChallenge(ctx, s.r)
	if err != nil {
		return err
	}

	http.Redirect(w, r, urlx.SetQuery(s.c.LoginURL(ctx), url.Values{"login_challenge": {encodedFlow}}).String(), http.StatusFound)

	// generate the verifier
	return errorsx.WithStack(ErrAbortOAuth2Request)
}

func (s *DefaultStrategy) revokeAuthenticationSession(ctx context.Context, w http.ResponseWriter, r *http.Request) error {
	store, err := s.r.CookieStore(ctx)
	if err != nil {
		return err
	}

	sid, err := s.revokeAuthenticationCookie(w, r, store)
	if err != nil {
		return err
	}

	if sid == "" {
		return nil
	}

	return s.r.ConsentManager().DeleteLoginSession(r.Context(), sid)
}

func (s *DefaultStrategy) revokeAuthenticationCookie(w http.ResponseWriter, r *http.Request, ss sessions.Store) (string, error) {
	ctx := r.Context()
	cookie, _ := ss.Get(r, s.c.SessionCookieName(ctx))
	sid, _ := mapx.GetString(cookie.Values, CookieAuthenticationSIDName)

	cookie.Values[CookieAuthenticationSIDName] = ""
	cookie.Options.HttpOnly = true
	cookie.Options.Path = s.c.SessionCookiePath(ctx)
	cookie.Options.SameSite = s.c.CookieSameSiteMode(ctx)
	cookie.Options.Secure = s.c.CookieSecure(ctx)
	cookie.Options.Domain = s.c.CookieDomain(ctx)
	cookie.Options.MaxAge = -1

	if err := cookie.Save(r, w); err != nil {
		return "", errorsx.WithStack(err)
	}

	return sid, nil
}

<<<<<<< HEAD
func (s *DefaultStrategy) verifyAuthentication(w http.ResponseWriter, r *http.Request, req fosite.Requester, verifier string) (*HandledLoginRequest, error) {
	ctx := r.Context()
	session, err := s.r.ConsentManager().VerifyAndInvalidateLoginRequest(ctx, verifier)
=======
func (s *DefaultStrategy) verifyAuthentication(
	ctx context.Context,
	w http.ResponseWriter,
	r *http.Request,
	req fosite.AuthorizeRequester,
	verifier string,
) (*flow.Flow, error) {
	f, err := s.flowFromCookie(r)
	if err != nil {
		return nil, errorsx.WithStack(fosite.ErrAccessDenied.WithHint("The flow cookie is missing in the request."))
	}
	if f.Client.GetID() != req.GetClient().GetID() {
		return nil, errorsx.WithStack(fosite.ErrInvalidClient.WithHint("The flow cookie client id does not match the authorize request client id."))
	}

	session, err := s.r.ConsentManager().VerifyAndInvalidateLoginRequest(ctx, f, verifier)
>>>>>>> 425c977a
	if errors.Is(err, sqlcon.ErrNoRows) {
		return nil, errorsx.WithStack(fosite.ErrAccessDenied.WithHint("The login verifier has already been used, has not been granted, or is invalid."))
	} else if err != nil {
		return nil, err
	}

	if session.HasError() {
		session.Error.SetDefaults(flow.LoginRequestDeniedErrorName)
		return nil, errorsx.WithStack(session.Error.ToRFCError())
	}

	if session.RequestedAt.Add(s.c.ConsentRequestMaxAge(ctx)).Before(time.Now()) {
		return nil, errorsx.WithStack(fosite.ErrRequestUnauthorized.WithHint("The login request has expired. Please try again."))
	}

	store, err := s.r.CookieStore(ctx)
	if err != nil {
		return nil, err
	}

	clientSpecificCookieNameLoginCSRF := fmt.Sprintf("%s_%s", s.r.Config().CookieNameLoginCSRF(ctx), session.LoginRequest.Client.CookieSuffix())
	if err := validateCsrfSession(r, s.r.Config(), store, clientSpecificCookieNameLoginCSRF, session.LoginRequest.CSRF); err != nil {
		return nil, err
	}

	if session.LoginRequest.Skip && !session.Remember {
		return nil, errorsx.WithStack(fosite.ErrServerError.WithHint("The login request was previously remembered and can only be forgotten using the reject feature."))
	}

	if session.LoginRequest.Skip && session.Subject != session.LoginRequest.Subject {
		// Revoke the session because there's clearly a mix up wrt the subject that's being authenticated
		if err := s.revokeAuthenticationSession(ctx, w, r); err != nil {
			return nil, err
		}

		return nil, errorsx.WithStack(fosite.ErrServerError.WithHint("The login request is marked as remember, but the subject from the login confirmation does not match the original subject from the cookie."))
	}

	subjectIdentifier, err := s.ObfuscateSubjectIdentifier(ctx, req.GetClient(), session.Subject, session.ForceSubjectIdentifier)
	if err != nil {
		return nil, err
	}

	sessionID := session.LoginRequest.SessionID.String()

	var cleanReq fosite.Requester
	if ar, ok := req.(fosite.AuthorizeRequester); ok {
		cleanReq = &fosite.AuthorizeRequest{
			ResponseTypes: ar.GetResponseTypes(),
			RedirectURI:   ar.GetRedirectURI(),
			State:         ar.GetState(),
			// HandledResponseTypes, this can be safely ignored because it's not being used by validation
			Request: fosite.Request{
				ID:                req.GetID(),
				RequestedAt:       req.GetRequestedAt(),
				Client:            req.GetClient(),
				RequestedAudience: req.GetRequestedAudience(),
				GrantedAudience:   req.GetGrantedAudience(),
				RequestedScope:    req.GetRequestedScopes(),
				GrantedScope:      req.GetGrantedScopes(),
				Form:              req.GetRequestForm(),
				Session: &openid.DefaultSession{
					Claims: &jwt.IDTokenClaims{
						Subject:     subjectIdentifier,
						IssuedAt:    time.Now().UTC(),                // doesn't matter
						ExpiresAt:   time.Now().Add(time.Hour).UTC(), // doesn't matter
						AuthTime:    time.Time(session.AuthenticatedAt),
						RequestedAt: session.RequestedAt,
					},
					Headers: &jwt.Headers{},
					Subject: session.Subject,
				},
			},
		}
	} else if _, ok := req.(fosite.DeviceAuthorizeRequester); ok {
		cleanReq = &fosite.DeviceAuthorizeRequest{
			Request: fosite.Request{
				ID:                req.GetID(),
				RequestedAt:       req.GetRequestedAt(),
				Client:            req.GetClient(),
				RequestedAudience: req.GetRequestedAudience(),
				GrantedAudience:   req.GetGrantedAudience(),
				RequestedScope:    req.GetRequestedScopes(),
				GrantedScope:      req.GetGrantedScopes(),
				Form:              req.GetRequestForm(),
				Session: &openid.DefaultSession{
					Claims: &jwt.IDTokenClaims{
						Subject:     subjectIdentifier,
						IssuedAt:    time.Now().UTC(),                // doesn't matter
						ExpiresAt:   time.Now().Add(time.Hour).UTC(), // doesn't matter
						AuthTime:    time.Time(session.AuthenticatedAt),
						RequestedAt: session.RequestedAt,
					},
					Headers: &jwt.Headers{},
					Subject: session.Subject,
				},
			},
		}
	} else {
		return nil, errorsx.WithStack(fosite.ErrServerError.WithHint("Could not determine the Requester type"))
	}

	if err := s.r.OpenIDConnectRequestValidator().ValidatePrompt(ctx, cleanReq); errors.Is(err, fosite.ErrLoginRequired) {
		// This indicates that something went wrong with checking the subject id - let's destroy the session to be safe
		if err := s.revokeAuthenticationSession(ctx, w, r); err != nil {
			return nil, err
		}

		return nil, err
	} else if err != nil {
		return nil, err
	}

	if session.ForceSubjectIdentifier != "" {
		if err := s.r.ConsentManager().CreateForcedObfuscatedLoginSession(r.Context(), &ForcedObfuscatedLoginSession{
			Subject:           session.Subject,
			ClientID:          req.GetClient().GetID(),
			SubjectObfuscated: session.ForceSubjectIdentifier,
		}); err != nil {
			return nil, err
		}
	}

	if !session.LoginRequest.Skip {
		if time.Time(session.AuthenticatedAt).IsZero() {
			return nil, errorsx.WithStack(fosite.ErrServerError.WithHint(
				"Expected the handled login request to contain a valid authenticated_at value but it was zero. This is a bug which should be reported to https://github.com/ory/hydra."))
		}

		loginSession := s.loginSessionFromCookie(r)
		if loginSession == nil {
			return nil, fosite.ErrAccessDenied.WithHint("The login session cookie was not found or malformed.")
		}

		if err := s.r.ConsentManager().ConfirmLoginSession(ctx, loginSession, sessionID, time.Time(session.AuthenticatedAt), session.Subject, session.Remember); err != nil {
			return nil, err
		}
	}

	if !session.Remember && !session.LoginRequest.Skip {
		// If the session should not be remembered (and we're actually not skipping), than the user clearly don't
		// wants us to store a cookie. So let's bust the authentication session (if one exists).
		if err := s.revokeAuthenticationSession(ctx, w, r); err != nil {
			return nil, err
		}
	}

	if !session.Remember || session.LoginRequest.Skip && !session.ExtendSessionLifespan {
		// If the user doesn't want to remember the session, we do not store a cookie.
		// If login was skipped, it means an authentication cookie was present and
		// we don't want to touch it (in order to preserve its original expiry date)
		return f, nil
	}

	// Not a skipped login and the user asked to remember its session, store a cookie
	cookie, _ := store.Get(r, s.c.SessionCookieName(ctx))
	cookie.Values[CookieAuthenticationSIDName] = sessionID
	if session.RememberFor >= 0 {
		cookie.Options.MaxAge = session.RememberFor
	}
	cookie.Options.HttpOnly = true
	cookie.Options.Path = s.c.SessionCookiePath(ctx)
	cookie.Options.SameSite = s.c.CookieSameSiteMode(ctx)
	cookie.Options.Secure = s.c.CookieSecure(ctx)
	if err := cookie.Save(r, w); err != nil {
		return nil, errorsx.WithStack(err)
	}

	s.r.Logger().WithRequest(r).
		WithFields(logrus.Fields{
			"cookie_name":      s.c.SessionCookieName(ctx),
			"cookie_http_only": true,
			"cookie_same_site": s.c.CookieSameSiteMode(ctx),
			"cookie_secure":    s.c.CookieSecure(ctx),
		}).Debug("Authentication session cookie was set.")

	if err = flowctx.SetCookie(ctx, w, s.r, flowctx.FlowCookie(flowctx.SuffixForClient(req.GetClient())), f); err != nil {
		return nil, errorsx.WithStack(err)
	}

	return f, nil
}

<<<<<<< HEAD
func (s *DefaultStrategy) requestConsent(ctx context.Context, w http.ResponseWriter, r *http.Request, req fosite.Requester, authenticationSession *HandledLoginRequest) error {
	prompt := stringsx.Splitx(req.GetRequestForm().Get("prompt"), " ")
	if stringslice.Has(prompt, "consent") {
		return s.forwardConsentRequest(ctx, w, r, req, authenticationSession, nil)
=======
func (s *DefaultStrategy) requestConsent(
	ctx context.Context,
	w http.ResponseWriter,
	r *http.Request,
	ar fosite.AuthorizeRequester,
	f *flow.Flow,
) error {
	prompt := stringsx.Splitx(ar.GetRequestForm().Get("prompt"), " ")
	if stringslice.Has(prompt, "consent") {
		return s.forwardConsentRequest(ctx, w, r, ar, f, nil)
>>>>>>> 425c977a
	}

	// https://tools.ietf.org/html/rfc6749
	//
	// As stated in Section 10.2 of OAuth 2.0 [RFC6749], the authorization
	// server SHOULD NOT process authorization requests automatically
	// without user consent or interaction, except when the identity of the
	// client can be assured.  This includes the case where the user has
	// previously approved an authorization request for a given client id --
	// unless the identity of the client can be proven, the request SHOULD
	// be processed as if no previous request had been approved.
	//
	// Measures such as claimed "https" scheme redirects MAY be accepted by
	// authorization servers as identity proof.  Some operating systems may
	// offer alternative platform-specific identity features that MAY be
	// accepted, as appropriate.
	if req.GetClient().IsPublic() {
		// The OpenID Connect Test Tool fails if this returns `consent_required` when `prompt=none` is used.
		// According to the quote above, it should be ok to allow https to skip consent.
		//
		// This is tracked as issue: https://github.com/ory/hydra/issues/866
		// This is also tracked as upstream issue: https://github.com/openid-certification/oidctest/issues/97
<<<<<<< HEAD
		if ar, ok := req.(fosite.AuthorizeRequester); ok {
			if !(ar.GetRedirectURI().Scheme == "https" || (fosite.IsLocalhost(ar.GetRedirectURI()) && ar.GetRedirectURI().Scheme == "http")) {
				return s.forwardConsentRequest(ctx, w, r, ar, authenticationSession, nil)
			}
=======
		if !(ar.GetRedirectURI().Scheme == "https" || (fosite.IsLocalhost(ar.GetRedirectURI()) && ar.GetRedirectURI().Scheme == "http")) {
			return s.forwardConsentRequest(ctx, w, r, ar, f, nil)
>>>>>>> 425c977a
		}
	}

	// This breaks OIDC Conformity Tests and is probably a bit paranoid.
	//
	// if ar.GetResponseTypes().Has("token") {
	// 	 // We're probably requesting the implicit or hybrid flow in which case we MUST authenticate and authorize the request
	// 	 return s.forwardConsentRequest(w, r, ar, authenticationSession, nil)
	// }

<<<<<<< HEAD
	consentSessions, err := s.r.ConsentManager().FindGrantedAndRememberedConsentRequests(r.Context(), req.GetClient().GetID(), authenticationSession.Subject)
	if errors.Is(err, ErrNoPreviousConsentFound) {
		return s.forwardConsentRequest(ctx, w, r, req, authenticationSession, nil)
=======
	consentSessions, err := s.r.ConsentManager().FindGrantedAndRememberedConsentRequests(ctx, ar.GetClient().GetID(), f.Subject)
	if errors.Is(err, ErrNoPreviousConsentFound) {
		return s.forwardConsentRequest(ctx, w, r, ar, f, nil)
>>>>>>> 425c977a
	} else if err != nil {
		return err
	}

<<<<<<< HEAD
	if found := matchScopes(s.r.Config().GetScopeStrategy(ctx), consentSessions, req.GetRequestedScopes()); found != nil {
		return s.forwardConsentRequest(ctx, w, r, req, authenticationSession, found)
	}

	return s.forwardConsentRequest(ctx, w, r, req, authenticationSession, nil)
}

func (s *DefaultStrategy) forwardConsentRequest(ctx context.Context, w http.ResponseWriter, r *http.Request, req fosite.Requester, as *HandledLoginRequest, cs *AcceptOAuth2ConsentRequest) error {
=======
	if found := matchScopes(s.r.Config().GetScopeStrategy(ctx), consentSessions, ar.GetRequestedScopes()); found != nil {
		return s.forwardConsentRequest(ctx, w, r, ar, f, found)
	}

	return s.forwardConsentRequest(ctx, w, r, ar, f, nil)
}

func (s *DefaultStrategy) forwardConsentRequest(
	ctx context.Context,
	w http.ResponseWriter,
	r *http.Request,
	ar fosite.AuthorizeRequester,
	f *flow.Flow,
	previousConsent *flow.AcceptOAuth2ConsentRequest,
) error {
	as := f.GetHandledLoginRequest()
>>>>>>> 425c977a
	skip := false
	if previousConsent != nil {
		skip = true
	}

	prompt := stringsx.Splitx(req.GetRequestForm().Get("prompt"), " ")
	if stringslice.Has(prompt, "none") && !skip {
		return errorsx.WithStack(fosite.ErrConsentRequired.WithHint(`Prompt 'none' was requested, but no previous consent was found.`))
	}

	// Set up csrf/challenge/verifier values
	verifier := strings.Replace(uuid.New(), "-", "", -1)
	challenge := strings.Replace(uuid.New(), "-", "", -1)
	csrf := strings.Replace(uuid.New(), "-", "", -1)

<<<<<<< HEAD
	cl := sanitizeClientFromRequest(req)
	if err := s.r.ConsentManager().CreateConsentRequest(
		r.Context(),
		&OAuth2ConsentRequest{
			ID:                     challenge,
			ACR:                    as.ACR,
			AMR:                    as.AMR,
			Verifier:               verifier,
			CSRF:                   csrf,
			Skip:                   skip,
			RequestedScope:         []string(req.GetRequestedScopes()),
			RequestedAudience:      []string(req.GetRequestedAudience()),
			Subject:                as.Subject,
			Client:                 cl,
			RequestURL:             as.LoginRequest.RequestURL,
			AuthenticatedAt:        as.AuthenticatedAt,
			RequestedAt:            as.RequestedAt,
			ForceSubjectIdentifier: as.ForceSubjectIdentifier,
			OpenIDConnectContext:   as.LoginRequest.OpenIDConnectContext,
			LoginSessionID:         as.LoginRequest.SessionID,
			LoginChallenge:         sqlxx.NullString(as.LoginRequest.ID),
			Context:                as.Context,
		},
	); err != nil {
=======
	cl := sanitizeClientFromRequest(ar)

	consentRequest := &flow.OAuth2ConsentRequest{
		ID:                     challenge,
		ACR:                    as.ACR,
		AMR:                    as.AMR,
		Verifier:               verifier,
		CSRF:                   csrf,
		Skip:                   skip,
		RequestedScope:         []string(ar.GetRequestedScopes()),
		RequestedAudience:      []string(ar.GetRequestedAudience()),
		Subject:                as.Subject,
		Client:                 cl,
		RequestURL:             as.LoginRequest.RequestURL,
		AuthenticatedAt:        as.AuthenticatedAt,
		RequestedAt:            as.RequestedAt,
		ForceSubjectIdentifier: as.ForceSubjectIdentifier,
		OpenIDConnectContext:   as.LoginRequest.OpenIDConnectContext,
		LoginSessionID:         as.LoginRequest.SessionID,
		LoginChallenge:         sqlxx.NullString(as.LoginRequest.ID),
		Context:                as.Context,
	}
	err := s.r.ConsentManager().CreateConsentRequest(ctx, f, consentRequest)
	if err != nil {
>>>>>>> 425c977a
		return errorsx.WithStack(err)
	}

	if err := flowctx.SetCookie(ctx, w, s.r, flowctx.FlowCookie(cl), f); err != nil {
		return err
	}
	consentChallenge, err := f.ToConsentChallenge(ctx, s.r)
	if err != nil {
		return err
	}

	store, err := s.r.CookieStore(ctx)
	if err != nil {
		return err
	}

	clientSpecificCookieNameConsentCSRF := fmt.Sprintf("%s_%s", s.r.Config().CookieNameConsentCSRF(ctx), cl.CookieSuffix())
	if err := createCsrfSession(w, r, s.r.Config(), store, clientSpecificCookieNameConsentCSRF, csrf, s.c.ConsentRequestMaxAge(ctx)); err != nil {
		return errorsx.WithStack(err)
	}

	http.Redirect(
		w, r,
		urlx.SetQuery(s.c.ConsentURL(ctx), url.Values{"consent_challenge": {consentChallenge}}).String(),
		http.StatusFound,
	)

	// generate the verifier
	return errorsx.WithStack(ErrAbortOAuth2Request)
}

<<<<<<< HEAD
func (s *DefaultStrategy) verifyConsent(ctx context.Context, w http.ResponseWriter, r *http.Request, req fosite.Requester, verifier string) (*AcceptOAuth2ConsentRequest, error) {
	session, err := s.r.ConsentManager().VerifyAndInvalidateConsentRequest(r.Context(), verifier)
=======
func (s *DefaultStrategy) verifyConsent(ctx context.Context, w http.ResponseWriter, r *http.Request, verifier string) (*flow.AcceptOAuth2ConsentRequest, *flow.Flow, error) {
	f, err := s.flowFromCookie(r)
	if err != nil {
		return nil, nil, err
	}
	if f.Client.GetID() != r.URL.Query().Get("client_id") {
		return nil, nil, errorsx.WithStack(fosite.ErrInvalidClient.WithHint("The flow cookie client id does not match the authorize request client id."))
	}

	session, err := s.r.ConsentManager().VerifyAndInvalidateConsentRequest(ctx, f, verifier)
>>>>>>> 425c977a
	if errors.Is(err, sqlcon.ErrNoRows) {
		return nil, nil, errorsx.WithStack(fosite.ErrAccessDenied.WithHint("The consent verifier has already been used, has not been granted, or is invalid."))
	} else if err != nil {
		return nil, nil, err
	}

	if session.RequestedAt.Add(s.c.ConsentRequestMaxAge(ctx)).Before(time.Now()) {
		return nil, nil, errorsx.WithStack(fosite.ErrRequestUnauthorized.WithHint("The consent request has expired, please try again."))
	}

	if session.HasError() {
		session.Error.SetDefaults(flow.ConsentRequestDeniedErrorName)
		return nil, nil, errorsx.WithStack(session.Error.ToRFCError())
	}

	if time.Time(session.ConsentRequest.AuthenticatedAt).IsZero() {
		return nil, nil, errorsx.WithStack(fosite.ErrServerError.WithHint("The authenticatedAt value was not set."))
	}

	store, err := s.r.CookieStore(ctx)
	if err != nil {
		return nil, nil, err
	}

	clientSpecificCookieNameConsentCSRF := fmt.Sprintf("%s_%s", s.r.Config().CookieNameConsentCSRF(ctx), session.ConsentRequest.Client.CookieSuffix())
	if err := validateCsrfSession(r, s.r.Config(), store, clientSpecificCookieNameConsentCSRF, session.ConsentRequest.CSRF); err != nil {
		return nil, nil, err
	}

	if err = flowctx.DeleteCookie(ctx, w, s.r, flowctx.FlowCookie(f.Client)); err != nil {
		return nil, nil, err
	}

	if session.Session == nil {
		session.Session = flow.NewConsentRequestSessionData()
	}

	if session.Session.AccessToken == nil {
		session.Session.AccessToken = map[string]interface{}{}
	}

	if session.Session.IDToken == nil {
		session.Session.IDToken = map[string]interface{}{}
	}

	session.AuthenticatedAt = session.ConsentRequest.AuthenticatedAt
	return session, f, nil
}

func (s *DefaultStrategy) generateFrontChannelLogoutURLs(ctx context.Context, subject, sid string) ([]string, error) {
	clients, err := s.r.ConsentManager().ListUserAuthenticatedClientsWithFrontChannelLogout(ctx, subject, sid)
	if err != nil {
		return nil, err
	}

	var urls []string
	for _, c := range clients {
		u, err := url.Parse(c.FrontChannelLogoutURI)
		if err != nil {
			return nil, errorsx.WithStack(fosite.ErrServerError.WithHintf("Unable to parse frontchannel_logout_uri because %s.", c.FrontChannelLogoutURI).WithDebug(err.Error()))
		}

		urls = append(urls, urlx.SetQuery(u, url.Values{
			"iss": {s.c.IssuerURL(ctx).String()},
			"sid": {sid},
		}).String())
	}

	return urls, nil
}

func (s *DefaultStrategy) executeBackChannelLogout(ctx context.Context, r *http.Request, subject, sid string) error {
	clients, err := s.r.ConsentManager().ListUserAuthenticatedClientsWithBackChannelLogout(ctx, subject, sid)
	if err != nil {
		return err
	}

	openIDKeyID, err := s.r.OpenIDJWTStrategy().GetPublicKeyID(ctx)
	if err != nil {
		return err
	}

	type task struct {
		url      string
		token    string
		clientID string
	}

	var tasks []task
	for _, c := range clients {
		// Getting the forced obfuscated login session is tricky because the user id could be obfuscated with a new
		// ID every time the algorithm is used. Thus, we would only get the most recent version. It therefore makes
		// sense to just use the sid.
		//
		// s.r.ConsentManager().GetForcedObfuscatedLoginSession(context.Background(), subject, <missing>)
		// sub := s.obfuscateSubjectIdentifier(c, subject, )

		t, _, err := s.r.OpenIDJWTStrategy().Generate(ctx, jwt.MapClaims{
			"iss":    s.c.IssuerURL(ctx).String(),
			"aud":    []string{c.LegacyClientID},
			"iat":    time.Now().UTC().Unix(),
			"jti":    uuid.New(),
			"events": map[string]struct{}{"http://schemas.openid.net/event/backchannel-logout": {}},
			"sid":    sid,
		}, &jwt.Headers{
			Extra: map[string]interface{}{"kid": openIDKeyID},
		})
		if err != nil {
			return err
		}

		tasks = append(tasks, task{url: c.BackChannelLogoutURI, clientID: c.GetID(), token: t})
	}

	var execute = func(t task) {
		log := s.r.Logger().WithRequest(r).
			WithField("client_id", t.clientID).
			WithField("backchannel_logout_url", t.url)

		res, err := s.r.HTTPClient(ctx).PostForm(t.url, url.Values{"logout_token": {t.token}})
		if err != nil {
			log.WithError(err).Error("Unable to execute OpenID Connect Back-Channel Logout Request")
			return
		}
		defer res.Body.Close()

		if res.StatusCode != http.StatusOK {
			log.WithError(errors.Errorf("expected HTTP status code %d but got %d", http.StatusOK, res.StatusCode)).
				Error("Unable to execute OpenID Connect Back-Channel Logout Request")
			return
		} else {
			log.Info("Back-Channel Logout Request")
		}
	}

	for _, t := range tasks {
		go execute(t)
	}

	return nil
}

func (s *DefaultStrategy) issueLogoutVerifier(ctx context.Context, w http.ResponseWriter, r *http.Request) (*flow.LogoutResult, error) {
	// There are two types of log out flows:
	//
	// - RP initiated logout
	// - OP initiated logout

	// Per default, we're redirecting to the global redirect URL. This is assuming that we're not an RP-initiated
	// logout flow.
	redir := s.c.LogoutRedirectURL(ctx).String()

	if err := r.ParseForm(); err != nil {
		return nil, errorsx.WithStack(fosite.ErrInvalidRequest.
			WithHintf("Logout failed because the '%s' request could not be parsed.", r.Method),
		)
	}

	hint := r.Form.Get("id_token_hint")
	state := r.Form.Get("state")
	requestedRedir := r.Form.Get("post_logout_redirect_uri")

	if len(hint) == 0 {
		// hint is not set, so this is an OP initiated logout

		if len(state) > 0 {
			// state can only be set if it's an RP-initiated logout flow. If not, we should throw an error.
			return nil, errorsx.WithStack(fosite.ErrInvalidRequest.WithHint("Logout failed because query parameter state is set but id_token_hint is missing."))
		}

		if len(requestedRedir) > 0 {
			// post_logout_redirect_uri can only be set if it's an RP-initiated logout flow. If not, we should throw an error.
			return nil, errorsx.WithStack(fosite.ErrInvalidRequest.WithHint("Logout failed because query parameter post_logout_redirect_uri is set but id_token_hint is missing."))
		}

		session, err := s.authenticationSession(ctx, w, r)
		if errors.Is(err, ErrNoAuthenticationSessionFound) {
			// OP initiated log out but no session was found. Since we can not identify the user we can not call
			// any RPs.
			s.r.AuditLogger().
				WithRequest(r).
				Info("User logout skipped because no authentication session exists.")
			http.Redirect(w, r, redir, http.StatusFound)
			return nil, errorsx.WithStack(ErrAbortOAuth2Request)
		} else if err != nil {
			return nil, err
		}

		challenge := uuid.New()
		if err := s.r.ConsentManager().CreateLogoutRequest(r.Context(), &flow.LogoutRequest{
			RequestURL:  r.URL.String(),
			ID:          challenge,
			Subject:     session.Subject,
			SessionID:   session.ID,
			Verifier:    uuid.New(),
			RPInitiated: false,

			// PostLogoutRedirectURI is set to the value from config.Provider().LogoutRedirectURL()
			PostLogoutRedirectURI: redir,
		}); err != nil {
			return nil, err
		}

		s.r.AuditLogger().
			WithRequest(r).
			Info("User logout requires user confirmation, redirecting to Logout UI.")
		http.Redirect(w, r, urlx.SetQuery(s.c.LogoutURL(ctx), url.Values{"logout_challenge": {challenge}}).String(), http.StatusFound)
		return nil, errorsx.WithStack(ErrAbortOAuth2Request)
	}

	claims, err := s.getIDTokenHintClaims(r.Context(), hint)
	if err != nil {
		return nil, err
	}

	mksi := mapx.KeyStringToInterface(claims)
	if !claims.VerifyIssuer(s.c.IssuerURL(ctx).String(), true) {
		return nil, errorsx.WithStack(fosite.ErrInvalidRequest.
			WithHintf(
				`Logout failed because issuer claim value '%s' from query parameter id_token_hint does not match with issuer value from configuration '%s'.`,
				mapx.GetStringDefault(mksi, "iss", ""),
				s.c.IssuerURL(ctx).String(),
			),
		)
	}

	now := time.Now().UTC().Unix()
	if !claims.VerifyIssuedAt(now, true) {
		return nil, errorsx.WithStack(fosite.ErrInvalidRequest.
			WithHintf(
				`Logout failed because iat claim value '%.0f' from query parameter id_token_hint is before now ('%d').`,
				mapx.GetFloat64Default(mksi, "iat", float64(0)),
				now,
			),
		)
	}

	hintSid := mapx.GetStringDefault(mksi, "sid", "")
	if len(hintSid) == 0 {
		return nil, errorsx.WithStack(fosite.ErrInvalidRequest.WithHint("Logout failed because query parameter id_token_hint is missing sid claim."))
	}

	// It doesn't really make sense to use the subject value from the ID Token because it might be obfuscated.
	if hintSub := mapx.GetStringDefault(mksi, "sub", ""); len(hintSub) == 0 {
		return nil, errorsx.WithStack(fosite.ErrInvalidRequest.WithHint("Logout failed because query parameter id_token_hint is missing sub claim."))
	}

	// Let's find the client by cycling through the audiences. Typically, we only have one audience
	var cl *client.Client
	for _, aud := range mapx.GetStringSliceDefault(
		mksi,
		"aud",
		[]string{
			mapx.GetStringDefault(mksi, "aud", ""),
		},
	) {
		c, err := s.r.ClientManager().GetConcreteClient(r.Context(), aud)
		if errors.Is(err, x.ErrNotFound) {
			continue
		} else if err != nil {
			return nil, err
		}
		cl = c
		break
	}

	if cl == nil {
		return nil, errorsx.WithStack(fosite.ErrInvalidRequest.
			WithHint("Logout failed because none of the listed audiences is a registered OAuth 2.0 Client."))
	}

	if len(requestedRedir) > 0 {
		var f *url.URL
		for _, w := range cl.PostLogoutRedirectURIs {
			if w == requestedRedir {
				u, err := url.Parse(w)
				if err != nil {
					return nil, errorsx.WithStack(fosite.ErrServerError.WithHintf("Unable to parse post_logout_redirect_uri '%s'.", w).WithDebug(err.Error()))
				}

				f = u
			}
		}

		if f == nil {
			return nil, errorsx.WithStack(fosite.ErrInvalidRequest.
				WithHint("Logout failed because query parameter post_logout_redirect_uri is not a whitelisted as a post_logout_redirect_uri for the client."),
			)
		}

		params := url.Values{}
		if state != "" {
			params.Add("state", state)
		}

		redir = urlx.SetQuery(f, params).String()
	}

	// We do not really want to verify if the user (from id token hint) has a session here because it doesn't really matter.
	// Instead, we'll check this when we're actually revoking the cookie!
	sessionFromCookie := s.loginSessionFromCookie(r)
	session, err := s.r.ConsentManager().GetRememberedLoginSession(r.Context(), sessionFromCookie, hintSid)
	if errors.Is(err, x.ErrNotFound) {
		// Such a session does not exist - maybe it has already been revoked? In any case, we can't do much except
		// leaning back and redirecting back.
		http.Redirect(w, r, redir, http.StatusFound)
		return nil, errorsx.WithStack(ErrAbortOAuth2Request)
	} else if err != nil {
		return nil, err
	}

	challenge := uuid.New()
	if err := s.r.ConsentManager().CreateLogoutRequest(r.Context(), &flow.LogoutRequest{
		RequestURL:  r.URL.String(),
		ID:          challenge,
		SessionID:   hintSid,
		Subject:     session.Subject,
		Verifier:    uuid.New(),
		Client:      cl,
		RPInitiated: true,

		// PostLogoutRedirectURI is set to the value from config.Provider().LogoutRedirectURL()
		PostLogoutRedirectURI: redir,
	}); err != nil {
		return nil, err
	}

	http.Redirect(w, r, urlx.SetQuery(s.c.LogoutURL(ctx), url.Values{"logout_challenge": {challenge}}).String(), http.StatusFound)
	return nil, errorsx.WithStack(ErrAbortOAuth2Request)
}

func (s *DefaultStrategy) performBackChannelLogoutAndDeleteSession(_ context.Context, r *http.Request, subject string, sid string) error {
	if err := s.executeBackChannelLogout(r.Context(), r, subject, sid); err != nil {
		return err
	}

	// We delete the session after back channel log out has worked as the session is otherwise removed
	// from the store which will break the query for finding all the channels.
	//
	// executeBackChannelLogout only fails on system errors so not on URL errors, so this should be fine
	// even if an upstream URL fails!
	if err := s.r.ConsentManager().DeleteLoginSession(r.Context(), sid); errors.Is(err, sqlcon.ErrNoRows) {
		// This is ok (session probably already revoked), do nothing!
	} else if err != nil {
		return err
	}

	return nil
}

func (s *DefaultStrategy) completeLogout(ctx context.Context, w http.ResponseWriter, r *http.Request) (*flow.LogoutResult, error) {
	verifier := r.URL.Query().Get("logout_verifier")

	lr, err := s.r.ConsentManager().VerifyAndInvalidateLogoutRequest(r.Context(), verifier)
	if err != nil {
		return nil, err
	}

	if !lr.RPInitiated {
		// If this is true it means that no id_token_hint was given, so the session id and subject id
		// came from an original cookie.

		session, err := s.authenticationSession(ctx, w, r)
		if errors.Is(err, ErrNoAuthenticationSessionFound) {
			// If we end up here it means that the cookie was revoked between the initial logout request
			// and ending up here - possibly due to a duplicate submit. In that case, we really have nothing to
			// do because the logout was already completed, apparently!

			// We also won't call any front- or back-channel logouts because that would mean we had called them twice!

			// OP initiated log out but no session was found. So let's just redirect back...
			http.Redirect(w, r, lr.PostLogoutRedirectURI, http.StatusFound)
			return nil, errorsx.WithStack(ErrAbortOAuth2Request)
		} else if err != nil {
			return nil, err
		}

		if session.Subject != lr.Subject {
			// If we end up here it means that the authentication cookie changed between the initial logout request
			// and landing here. That could happen because the user signed in in another browser window. In that
			// case there isn't really a lot to do because we don't want to sign out a different ID, so let's just
			// go to the post redirect uri without actually doing anything!
			http.Redirect(w, r, lr.PostLogoutRedirectURI, http.StatusFound)
			return nil, errorsx.WithStack(ErrAbortOAuth2Request)
		}
	}

	store, err := s.r.CookieStore(ctx)
	if err != nil {
		return nil, err
	}

	_, _ = s.revokeAuthenticationCookie(w, r, store) // Cookie removal is optional

	urls, err := s.generateFrontChannelLogoutURLs(r.Context(), lr.Subject, lr.SessionID)
	if err != nil {
		return nil, err
	}

	if err := s.performBackChannelLogoutAndDeleteSession(r.Context(), r, lr.Subject, lr.SessionID); err != nil {
		return nil, err
	}

	s.r.AuditLogger().
		WithRequest(r).
		WithField("subject", lr.Subject).
		Info("User logout completed!")

	return &flow.LogoutResult{
		RedirectTo:             lr.PostLogoutRedirectURI,
		FrontChannelLogoutURLs: urls,
	}, nil
}

func (s *DefaultStrategy) HandleOpenIDConnectLogout(ctx context.Context, w http.ResponseWriter, r *http.Request) (*flow.LogoutResult, error) {
	verifier := r.URL.Query().Get("logout_verifier")
	if verifier == "" {
		return s.issueLogoutVerifier(ctx, w, r)
	}

	return s.completeLogout(ctx, w, r)
}

func (s *DefaultStrategy) HandleHeadlessLogout(ctx context.Context, _ http.ResponseWriter, r *http.Request, sid string) error {
	sessionFromCookie := s.loginSessionFromCookie(r)
	loginSession, lsErr := s.r.ConsentManager().GetRememberedLoginSession(ctx, sessionFromCookie, sid)

	if errors.Is(lsErr, x.ErrNotFound) {
		// This is ok (session probably already revoked), do nothing!
		// Not triggering the back-channel logout because subject is not available
		// See https://github.com/ory/hydra/pull/3450#discussion_r1127798485
		return nil
	} else if lsErr != nil {
		return lsErr
	}

	if err := s.performBackChannelLogoutAndDeleteSession(r.Context(), r, loginSession.Subject, sid); err != nil {
		return err
	}

	s.r.AuditLogger().
		WithRequest(r).
		WithField("subject", loginSession.Subject).
		WithField("sid", sid).
		Info("User logout completed via headless flow!")

	return nil
}

<<<<<<< HEAD
func (s *DefaultStrategy) requestDevice(ctx context.Context, w http.ResponseWriter, r *http.Request, req fosite.Requester) error {
	return s.forwardDeviceRequest(ctx, w, r, req)
}

func (s *DefaultStrategy) forwardDeviceRequest(ctx context.Context, w http.ResponseWriter, r *http.Request, req fosite.Requester) error {
	// Set up csrf/challenge/verifier values
	verifier := strings.Replace(uuid.New(), "-", "", -1)
	challenge := strings.Replace(uuid.New(), "-", "", -1)
	csrf := strings.Replace(uuid.New(), "-", "", -1)

	// Generate the request URL
	iu := s.c.OAuth2DeviceAuthorisationURL(ctx)
	iu.RawQuery = r.URL.RawQuery

	if err := s.r.ConsentManager().CreateDeviceGrantRequest(
		r.Context(),
		&DeviceGrantRequest{
			ID:         challenge,
			Verifier:   verifier,
			CSRF:       csrf,
			RequestURL: iu.String(),
		},
	); err != nil {
		return errorsx.WithStack(err)
	}

	store, err := s.r.CookieStore(ctx)
	if err != nil {
		return err
	}

	if err := createCsrfSession(w, r, s.r.Config(), store, s.r.Config().CookieNameDeviceVerifyCSRF(ctx), csrf, s.c.ConsentRequestMaxAge(ctx)); err != nil {
		return errorsx.WithStack(err)
	}

	query := url.Values{"device_challenge": {challenge}}
	if r.URL.Query().Has("user_code") {
		query.Add("user_code", r.URL.Query().Get("user_code"))
	}

	http.Redirect(w, r, urlx.SetQuery(s.c.DeviceUrl(ctx), query).String(), http.StatusFound)

	// generate the verifier
	return errorsx.WithStack(ErrAbortOAuth2Request)
}

func (s *DefaultStrategy) verifyDevice(ctx context.Context, w http.ResponseWriter, r *http.Request, req fosite.DeviceAuthorizeRequester, verifier string) (*DeviceGrantRequest, error) {
	session, err := s.r.ConsentManager().GetDeviceGrantRequestByVerifier(ctx, verifier)
	if errors.Is(err, sqlcon.ErrNoRows) {
		return nil, errorsx.WithStack(fosite.ErrAccessDenied.WithHint("The device verifier has already been used, has not been granted, or is invalid."))
	} else if err != nil {
		return nil, err
	}

	if session.Client.GetID() != req.GetClient().GetID() {
		return nil, errorsx.WithStack(fosite.ErrInvalidGrant.WithHint("The OAuth 2.0 Client ID from this request does not match the one from the authorize request."))
	}

	if time.Time(session.AcceptedAt).Add(s.c.ConsentRequestMaxAge(ctx)).Before(time.Now()) {
		return nil, errorsx.WithStack(fosite.ErrRequestUnauthorized.WithHint("The device request has expired. Please try again."))
	}

	store, err := s.r.CookieStore(ctx)
	if err != nil {
		return nil, err
	}

	if err = validateCsrfSession(r, s.r.Config(), store, s.r.Config().CookieNameDeviceVerifyCSRF(ctx), session.CSRF); err != nil {
		return nil, err
	}

	return session, nil
}

func (s *DefaultStrategy) invalidateDeviceRequest(ctx context.Context, w http.ResponseWriter, r *http.Request, req fosite.DeviceAuthorizeRequester, verifier string) (*DeviceGrantRequest, error) {
	session, err := s.r.ConsentManager().VerifyAndInvalidateDeviceGrantRequest(ctx, verifier)
	if errors.Is(err, sqlcon.ErrNoRows) {
		return nil, errorsx.WithStack(fosite.ErrAccessDenied.WithHint("The device verifier has already been used, has not been granted, or is invalid."))
	} else if err != nil {
		return nil, err
	}

	return session, nil
}

func (s *DefaultStrategy) HandleOAuth2AuthorizationRequest(ctx context.Context, w http.ResponseWriter, r *http.Request, req fosite.AuthorizeRequester) (*AcceptOAuth2ConsentRequest, error) {
	authenticationVerifier := strings.TrimSpace(req.GetRequestForm().Get("login_verifier"))
=======
func (s *DefaultStrategy) HandleOAuth2AuthorizationRequest(
	ctx context.Context,
	w http.ResponseWriter,
	r *http.Request,
	req fosite.AuthorizeRequester,
) (*flow.AcceptOAuth2ConsentRequest, *flow.Flow, error) {
	loginVerifier := strings.TrimSpace(req.GetRequestForm().Get("login_verifier"))
>>>>>>> 425c977a
	consentVerifier := strings.TrimSpace(req.GetRequestForm().Get("consent_verifier"))
	if loginVerifier == "" && consentVerifier == "" {
		// ok, we need to process this request and redirect to auth endpoint
		return nil, nil, s.requestAuthentication(ctx, w, r, req)
	} else if loginVerifier != "" {
		f, err := s.verifyAuthentication(ctx, w, r, req, loginVerifier)
		if err != nil {
			return nil, nil, err
		}

		// ok, we need to process this request and redirect to auth endpoint
		return nil, f, s.requestConsent(ctx, w, r, req, f)
	}

	consentSession, f, err := s.verifyConsent(ctx, w, r, consentVerifier)
	if err != nil {
		return nil, nil, err
	}

	return consentSession, f, nil
}

func (s *DefaultStrategy) ObfuscateSubjectIdentifier(ctx context.Context, cl fosite.Client, subject, forcedIdentifier string) (string, error) {
	if c, ok := cl.(*client.Client); ok && c.SubjectType == "pairwise" {
		algorithm, ok := s.r.SubjectIdentifierAlgorithm(ctx)[c.SubjectType]
		if !ok {
			return "", errorsx.WithStack(fosite.ErrInvalidRequest.WithHintf(`Subject Identifier Algorithm '%s' was requested by OAuth 2.0 Client '%s' but is not configured.`, c.SubjectType, c.GetID()))
		}

		if len(forcedIdentifier) > 0 {
			return forcedIdentifier, nil
		}

		return algorithm.Obfuscate(subject, c)
	} else if !ok {
		return "", errors.New("Unable to type assert OAuth 2.0 Client to *client.Client")
	}
	return subject, nil
}

<<<<<<< HEAD
func (s *DefaultStrategy) HandleOAuth2DeviceAuthorizationRequest(ctx context.Context, w http.ResponseWriter, r *http.Request, req fosite.DeviceAuthorizeRequester) (*AcceptOAuth2ConsentRequest, error) {
	authenticationVerifier := strings.TrimSpace(req.GetRequestForm().Get("login_verifier"))
	consentVerifier := strings.TrimSpace(req.GetRequestForm().Get("consent_verifier"))
	deviceVerifier := strings.TrimSpace(req.GetRequestForm().Get("device_verifier"))

	if deviceVerifier == "" && authenticationVerifier == "" && consentVerifier == "" {
		// ok, we need to process this request and redirect to device auth endpoint
		return nil, s.requestDevice(ctx, w, r, req)
	} else if authenticationVerifier == "" && consentVerifier == "" {
		deviceSession, err := s.verifyDevice(ctx, w, r, req, deviceVerifier)
		if err != nil {
			return nil, err
		}

		// Set scope & audience requested by remote device;
		req.SetRequestedScopes(fosite.Arguments(deviceSession.RequestedScope))
		req.SetRequestedAudience(fosite.Arguments(deviceSession.RequestedAudience))

		return nil, s.requestAuthentication(ctx, w, r, req)
	} else if consentVerifier == "" {
		authSession, err := s.verifyAuthentication(w, r, req, authenticationVerifier)
		if err != nil {
			return nil, err
		}

		// ok, we need to process this request and redirect to auth endpoint
		return nil, s.requestConsent(ctx, w, r, req, authSession)
	}

	deviceSession, err := s.invalidateDeviceRequest(ctx, w, r, req, deviceVerifier)
	if err != nil {
		return nil, err
	}
	req.SetDeviceCodeSignature(deviceSession.DeviceCodeSignature.String())

	consentSession, err := s.verifyConsent(ctx, w, r, req, consentVerifier)
	if err != nil {
		return nil, err
	}

	return consentSession, nil
=======
func (s *DefaultStrategy) flowFromCookie(r *http.Request) (*flow.Flow, error) {
	clientID := r.URL.Query().Get("client_id")
	if clientID == "" {
		return nil, errors.WithStack(fosite.ErrInvalidClient)
	}

	return flowctx.FromCookie[flow.Flow](r.Context(), r, s.r.FlowCipher(), flowctx.FlowCookie(flowctx.SuffixFromStatic(clientID)))
}

func (s *DefaultStrategy) loginSessionFromCookie(r *http.Request) *flow.LoginSession {
	clientID := r.URL.Query().Get("client_id")
	if clientID == "" {
		return nil
	}
	ls, _ := flowctx.FromCookie[flow.LoginSession](r.Context(), r, s.r.FlowCipher(), flowctx.LoginSessionCookie(flowctx.SuffixFromStatic(clientID)))

	return ls
>>>>>>> 425c977a
}<|MERGE_RESOLUTION|>--- conflicted
+++ resolved
@@ -187,11 +187,7 @@
 	return sub, nil
 }
 
-<<<<<<< HEAD
-func (s *DefaultStrategy) forwardAuthenticationRequest(ctx context.Context, w http.ResponseWriter, r *http.Request, req fosite.Requester, subject string, authenticatedAt time.Time, session *LoginSession) error {
-=======
-func (s *DefaultStrategy) forwardAuthenticationRequest(ctx context.Context, w http.ResponseWriter, r *http.Request, ar fosite.AuthorizeRequester, subject string, authenticatedAt time.Time, session *flow.LoginSession) error {
->>>>>>> 425c977a
+func (s *DefaultStrategy) forwardAuthenticationRequest(ctx context.Context, w http.ResponseWriter, r *http.Request, req fosite.Requester, subject string, authenticatedAt time.Time, session *flow.LoginSession) error {
 	if (subject != "" && authenticatedAt.IsZero()) || (subject == "" && !authenticatedAt.IsZero()) {
 		return errorsx.WithStack(fosite.ErrServerError.WithHint("Consent strategy returned a non-empty subject with an empty auth date, or an empty subject with a non-empty auth date."))
 	}
@@ -238,45 +234,20 @@
 		if err := s.r.ConsentManager().CreateLoginSession(ctx, loginSession); err != nil {
 			return err
 		}
-		if err := flowctx.SetCookie(ctx, w, s.r, flowctx.LoginSessionCookie(flowctx.SuffixForClient(ar.GetClient())), loginSession); err != nil {
+		if err := flowctx.SetCookie(ctx, w, s.r, flowctx.LoginSessionCookie(flowctx.SuffixForClient(req.GetClient())), loginSession); err != nil {
 			return err
 		}
 	}
 
 	// Set the session
-<<<<<<< HEAD
 	cl := sanitizeClientFromRequest(req)
-	if err := s.r.ConsentManager().CreateLoginRequest(
-		r.Context(),
-		&LoginRequest{
-			ID:                challenge,
-			Verifier:          verifier,
-			CSRF:              csrf,
-			Skip:              skip,
-			RequestedScope:    []string(req.GetRequestedScopes()),
-			RequestedAudience: []string(req.GetRequestedAudience()),
-			Subject:           subject,
-			Client:            cl,
-			RequestURL:        iu.String(),
-			AuthenticatedAt:   sqlxx.NullTime(authenticatedAt),
-			RequestedAt:       time.Now().Truncate(time.Second).UTC(),
-			SessionID:         sqlxx.NullString(sessionID),
-			OpenIDConnectContext: &OAuth2ConsentRequestOpenIDConnectContext{
-				IDTokenHintClaims: idTokenHintClaims,
-				ACRValues:         stringsx.Splitx(req.GetRequestForm().Get("acr_values"), " "),
-				UILocales:         stringsx.Splitx(req.GetRequestForm().Get("ui_locales"), " "),
-				Display:           req.GetRequestForm().Get("display"),
-				LoginHint:         req.GetRequestForm().Get("login_hint"),
-			},
-=======
-	cl := sanitizeClientFromRequest(ar)
 	loginRequest := &flow.LoginRequest{
 		ID:                challenge,
 		Verifier:          verifier,
 		CSRF:              csrf,
 		Skip:              skip,
-		RequestedScope:    []string(ar.GetRequestedScopes()),
-		RequestedAudience: []string(ar.GetRequestedAudience()),
+		RequestedScope:    []string(req.GetRequestedScopes()),
+		RequestedAudience: []string(req.GetRequestedAudience()),
 		Subject:           subject,
 		Client:            cl,
 		RequestURL:        iu.String(),
@@ -285,11 +256,10 @@
 		SessionID:         sqlxx.NullString(sessionID),
 		OpenIDConnectContext: &flow.OAuth2ConsentRequestOpenIDConnectContext{
 			IDTokenHintClaims: idTokenHintClaims,
-			ACRValues:         stringsx.Splitx(ar.GetRequestForm().Get("acr_values"), " "),
-			UILocales:         stringsx.Splitx(ar.GetRequestForm().Get("ui_locales"), " "),
-			Display:           ar.GetRequestForm().Get("display"),
-			LoginHint:         ar.GetRequestForm().Get("login_hint"),
->>>>>>> 425c977a
+			ACRValues:         stringsx.Splitx(req.GetRequestForm().Get("acr_values"), " "),
+			UILocales:         stringsx.Splitx(req.GetRequestForm().Get("ui_locales"), " "),
+			Display:           req.GetRequestForm().Get("display"),
+			LoginHint:         req.GetRequestForm().Get("login_hint"),
 		},
 	}
 	f, err := s.r.ConsentManager().CreateLoginRequest(
@@ -363,16 +333,11 @@
 	return sid, nil
 }
 
-<<<<<<< HEAD
-func (s *DefaultStrategy) verifyAuthentication(w http.ResponseWriter, r *http.Request, req fosite.Requester, verifier string) (*HandledLoginRequest, error) {
-	ctx := r.Context()
-	session, err := s.r.ConsentManager().VerifyAndInvalidateLoginRequest(ctx, verifier)
-=======
 func (s *DefaultStrategy) verifyAuthentication(
 	ctx context.Context,
 	w http.ResponseWriter,
 	r *http.Request,
-	req fosite.AuthorizeRequester,
+	req fosite.Requester,
 	verifier string,
 ) (*flow.Flow, error) {
 	f, err := s.flowFromCookie(r)
@@ -384,7 +349,6 @@
 	}
 
 	session, err := s.r.ConsentManager().VerifyAndInvalidateLoginRequest(ctx, f, verifier)
->>>>>>> 425c977a
 	if errors.Is(err, sqlcon.ErrNoRows) {
 		return nil, errorsx.WithStack(fosite.ErrAccessDenied.WithHint("The login verifier has already been used, has not been granted, or is invalid."))
 	} else if err != nil {
@@ -568,23 +532,16 @@
 	return f, nil
 }
 
-<<<<<<< HEAD
-func (s *DefaultStrategy) requestConsent(ctx context.Context, w http.ResponseWriter, r *http.Request, req fosite.Requester, authenticationSession *HandledLoginRequest) error {
-	prompt := stringsx.Splitx(req.GetRequestForm().Get("prompt"), " ")
-	if stringslice.Has(prompt, "consent") {
-		return s.forwardConsentRequest(ctx, w, r, req, authenticationSession, nil)
-=======
 func (s *DefaultStrategy) requestConsent(
 	ctx context.Context,
 	w http.ResponseWriter,
 	r *http.Request,
-	ar fosite.AuthorizeRequester,
+	req fosite.Requester,
 	f *flow.Flow,
 ) error {
-	prompt := stringsx.Splitx(ar.GetRequestForm().Get("prompt"), " ")
+	prompt := stringsx.Splitx(req.GetRequestForm().Get("prompt"), " ")
 	if stringslice.Has(prompt, "consent") {
-		return s.forwardConsentRequest(ctx, w, r, ar, f, nil)
->>>>>>> 425c977a
+		return s.forwardConsentRequest(ctx, w, r, req, f, nil)
 	}
 
 	// https://tools.ietf.org/html/rfc6749
@@ -607,15 +564,10 @@
 		//
 		// This is tracked as issue: https://github.com/ory/hydra/issues/866
 		// This is also tracked as upstream issue: https://github.com/openid-certification/oidctest/issues/97
-<<<<<<< HEAD
 		if ar, ok := req.(fosite.AuthorizeRequester); ok {
 			if !(ar.GetRedirectURI().Scheme == "https" || (fosite.IsLocalhost(ar.GetRedirectURI()) && ar.GetRedirectURI().Scheme == "http")) {
-				return s.forwardConsentRequest(ctx, w, r, ar, authenticationSession, nil)
+				return s.forwardConsentRequest(ctx, w, r, ar, f, nil)
 			}
-=======
-		if !(ar.GetRedirectURI().Scheme == "https" || (fosite.IsLocalhost(ar.GetRedirectURI()) && ar.GetRedirectURI().Scheme == "http")) {
-			return s.forwardConsentRequest(ctx, w, r, ar, f, nil)
->>>>>>> 425c977a
 		}
 	}
 
@@ -626,46 +578,29 @@
 	// 	 return s.forwardConsentRequest(w, r, ar, authenticationSession, nil)
 	// }
 
-<<<<<<< HEAD
-	consentSessions, err := s.r.ConsentManager().FindGrantedAndRememberedConsentRequests(r.Context(), req.GetClient().GetID(), authenticationSession.Subject)
+	consentSessions, err := s.r.ConsentManager().FindGrantedAndRememberedConsentRequests(ctx, req.GetClient().GetID(), f.Subject)
 	if errors.Is(err, ErrNoPreviousConsentFound) {
-		return s.forwardConsentRequest(ctx, w, r, req, authenticationSession, nil)
-=======
-	consentSessions, err := s.r.ConsentManager().FindGrantedAndRememberedConsentRequests(ctx, ar.GetClient().GetID(), f.Subject)
-	if errors.Is(err, ErrNoPreviousConsentFound) {
-		return s.forwardConsentRequest(ctx, w, r, ar, f, nil)
->>>>>>> 425c977a
+		return s.forwardConsentRequest(ctx, w, r, req, f, nil)
 	} else if err != nil {
 		return err
 	}
 
-<<<<<<< HEAD
 	if found := matchScopes(s.r.Config().GetScopeStrategy(ctx), consentSessions, req.GetRequestedScopes()); found != nil {
-		return s.forwardConsentRequest(ctx, w, r, req, authenticationSession, found)
-	}
-
-	return s.forwardConsentRequest(ctx, w, r, req, authenticationSession, nil)
-}
-
-func (s *DefaultStrategy) forwardConsentRequest(ctx context.Context, w http.ResponseWriter, r *http.Request, req fosite.Requester, as *HandledLoginRequest, cs *AcceptOAuth2ConsentRequest) error {
-=======
-	if found := matchScopes(s.r.Config().GetScopeStrategy(ctx), consentSessions, ar.GetRequestedScopes()); found != nil {
-		return s.forwardConsentRequest(ctx, w, r, ar, f, found)
-	}
-
-	return s.forwardConsentRequest(ctx, w, r, ar, f, nil)
+		return s.forwardConsentRequest(ctx, w, r, req, f, found)
+	}
+
+	return s.forwardConsentRequest(ctx, w, r, req, f, nil)
 }
 
 func (s *DefaultStrategy) forwardConsentRequest(
 	ctx context.Context,
 	w http.ResponseWriter,
 	r *http.Request,
-	ar fosite.AuthorizeRequester,
+	req fosite.Requester,
 	f *flow.Flow,
 	previousConsent *flow.AcceptOAuth2ConsentRequest,
 ) error {
 	as := f.GetHandledLoginRequest()
->>>>>>> 425c977a
 	skip := false
 	if previousConsent != nil {
 		skip = true
@@ -681,33 +616,7 @@
 	challenge := strings.Replace(uuid.New(), "-", "", -1)
 	csrf := strings.Replace(uuid.New(), "-", "", -1)
 
-<<<<<<< HEAD
 	cl := sanitizeClientFromRequest(req)
-	if err := s.r.ConsentManager().CreateConsentRequest(
-		r.Context(),
-		&OAuth2ConsentRequest{
-			ID:                     challenge,
-			ACR:                    as.ACR,
-			AMR:                    as.AMR,
-			Verifier:               verifier,
-			CSRF:                   csrf,
-			Skip:                   skip,
-			RequestedScope:         []string(req.GetRequestedScopes()),
-			RequestedAudience:      []string(req.GetRequestedAudience()),
-			Subject:                as.Subject,
-			Client:                 cl,
-			RequestURL:             as.LoginRequest.RequestURL,
-			AuthenticatedAt:        as.AuthenticatedAt,
-			RequestedAt:            as.RequestedAt,
-			ForceSubjectIdentifier: as.ForceSubjectIdentifier,
-			OpenIDConnectContext:   as.LoginRequest.OpenIDConnectContext,
-			LoginSessionID:         as.LoginRequest.SessionID,
-			LoginChallenge:         sqlxx.NullString(as.LoginRequest.ID),
-			Context:                as.Context,
-		},
-	); err != nil {
-=======
-	cl := sanitizeClientFromRequest(ar)
 
 	consentRequest := &flow.OAuth2ConsentRequest{
 		ID:                     challenge,
@@ -716,8 +625,8 @@
 		Verifier:               verifier,
 		CSRF:                   csrf,
 		Skip:                   skip,
-		RequestedScope:         []string(ar.GetRequestedScopes()),
-		RequestedAudience:      []string(ar.GetRequestedAudience()),
+		RequestedScope:         []string(req.GetRequestedScopes()),
+		RequestedAudience:      []string(req.GetRequestedAudience()),
 		Subject:                as.Subject,
 		Client:                 cl,
 		RequestURL:             as.LoginRequest.RequestURL,
@@ -731,7 +640,6 @@
 	}
 	err := s.r.ConsentManager().CreateConsentRequest(ctx, f, consentRequest)
 	if err != nil {
->>>>>>> 425c977a
 		return errorsx.WithStack(err)
 	}
 
@@ -763,10 +671,6 @@
 	return errorsx.WithStack(ErrAbortOAuth2Request)
 }
 
-<<<<<<< HEAD
-func (s *DefaultStrategy) verifyConsent(ctx context.Context, w http.ResponseWriter, r *http.Request, req fosite.Requester, verifier string) (*AcceptOAuth2ConsentRequest, error) {
-	session, err := s.r.ConsentManager().VerifyAndInvalidateConsentRequest(r.Context(), verifier)
-=======
 func (s *DefaultStrategy) verifyConsent(ctx context.Context, w http.ResponseWriter, r *http.Request, verifier string) (*flow.AcceptOAuth2ConsentRequest, *flow.Flow, error) {
 	f, err := s.flowFromCookie(r)
 	if err != nil {
@@ -777,7 +681,6 @@
 	}
 
 	session, err := s.r.ConsentManager().VerifyAndInvalidateConsentRequest(ctx, f, verifier)
->>>>>>> 425c977a
 	if errors.Is(err, sqlcon.ErrNoRows) {
 		return nil, nil, errorsx.WithStack(fosite.ErrAccessDenied.WithHint("The consent verifier has already been used, has not been granted, or is invalid."))
 	} else if err != nil {
@@ -1227,95 +1130,6 @@
 	return nil
 }
 
-<<<<<<< HEAD
-func (s *DefaultStrategy) requestDevice(ctx context.Context, w http.ResponseWriter, r *http.Request, req fosite.Requester) error {
-	return s.forwardDeviceRequest(ctx, w, r, req)
-}
-
-func (s *DefaultStrategy) forwardDeviceRequest(ctx context.Context, w http.ResponseWriter, r *http.Request, req fosite.Requester) error {
-	// Set up csrf/challenge/verifier values
-	verifier := strings.Replace(uuid.New(), "-", "", -1)
-	challenge := strings.Replace(uuid.New(), "-", "", -1)
-	csrf := strings.Replace(uuid.New(), "-", "", -1)
-
-	// Generate the request URL
-	iu := s.c.OAuth2DeviceAuthorisationURL(ctx)
-	iu.RawQuery = r.URL.RawQuery
-
-	if err := s.r.ConsentManager().CreateDeviceGrantRequest(
-		r.Context(),
-		&DeviceGrantRequest{
-			ID:         challenge,
-			Verifier:   verifier,
-			CSRF:       csrf,
-			RequestURL: iu.String(),
-		},
-	); err != nil {
-		return errorsx.WithStack(err)
-	}
-
-	store, err := s.r.CookieStore(ctx)
-	if err != nil {
-		return err
-	}
-
-	if err := createCsrfSession(w, r, s.r.Config(), store, s.r.Config().CookieNameDeviceVerifyCSRF(ctx), csrf, s.c.ConsentRequestMaxAge(ctx)); err != nil {
-		return errorsx.WithStack(err)
-	}
-
-	query := url.Values{"device_challenge": {challenge}}
-	if r.URL.Query().Has("user_code") {
-		query.Add("user_code", r.URL.Query().Get("user_code"))
-	}
-
-	http.Redirect(w, r, urlx.SetQuery(s.c.DeviceUrl(ctx), query).String(), http.StatusFound)
-
-	// generate the verifier
-	return errorsx.WithStack(ErrAbortOAuth2Request)
-}
-
-func (s *DefaultStrategy) verifyDevice(ctx context.Context, w http.ResponseWriter, r *http.Request, req fosite.DeviceAuthorizeRequester, verifier string) (*DeviceGrantRequest, error) {
-	session, err := s.r.ConsentManager().GetDeviceGrantRequestByVerifier(ctx, verifier)
-	if errors.Is(err, sqlcon.ErrNoRows) {
-		return nil, errorsx.WithStack(fosite.ErrAccessDenied.WithHint("The device verifier has already been used, has not been granted, or is invalid."))
-	} else if err != nil {
-		return nil, err
-	}
-
-	if session.Client.GetID() != req.GetClient().GetID() {
-		return nil, errorsx.WithStack(fosite.ErrInvalidGrant.WithHint("The OAuth 2.0 Client ID from this request does not match the one from the authorize request."))
-	}
-
-	if time.Time(session.AcceptedAt).Add(s.c.ConsentRequestMaxAge(ctx)).Before(time.Now()) {
-		return nil, errorsx.WithStack(fosite.ErrRequestUnauthorized.WithHint("The device request has expired. Please try again."))
-	}
-
-	store, err := s.r.CookieStore(ctx)
-	if err != nil {
-		return nil, err
-	}
-
-	if err = validateCsrfSession(r, s.r.Config(), store, s.r.Config().CookieNameDeviceVerifyCSRF(ctx), session.CSRF); err != nil {
-		return nil, err
-	}
-
-	return session, nil
-}
-
-func (s *DefaultStrategy) invalidateDeviceRequest(ctx context.Context, w http.ResponseWriter, r *http.Request, req fosite.DeviceAuthorizeRequester, verifier string) (*DeviceGrantRequest, error) {
-	session, err := s.r.ConsentManager().VerifyAndInvalidateDeviceGrantRequest(ctx, verifier)
-	if errors.Is(err, sqlcon.ErrNoRows) {
-		return nil, errorsx.WithStack(fosite.ErrAccessDenied.WithHint("The device verifier has already been used, has not been granted, or is invalid."))
-	} else if err != nil {
-		return nil, err
-	}
-
-	return session, nil
-}
-
-func (s *DefaultStrategy) HandleOAuth2AuthorizationRequest(ctx context.Context, w http.ResponseWriter, r *http.Request, req fosite.AuthorizeRequester) (*AcceptOAuth2ConsentRequest, error) {
-	authenticationVerifier := strings.TrimSpace(req.GetRequestForm().Get("login_verifier"))
-=======
 func (s *DefaultStrategy) HandleOAuth2AuthorizationRequest(
 	ctx context.Context,
 	w http.ResponseWriter,
@@ -1323,7 +1137,6 @@
 	req fosite.AuthorizeRequester,
 ) (*flow.AcceptOAuth2ConsentRequest, *flow.Flow, error) {
 	loginVerifier := strings.TrimSpace(req.GetRequestForm().Get("login_verifier"))
->>>>>>> 425c977a
 	consentVerifier := strings.TrimSpace(req.GetRequestForm().Get("consent_verifier"))
 	if loginVerifier == "" && consentVerifier == "" {
 		// ok, we need to process this request and redirect to auth endpoint
@@ -1364,49 +1177,6 @@
 	return subject, nil
 }
 
-<<<<<<< HEAD
-func (s *DefaultStrategy) HandleOAuth2DeviceAuthorizationRequest(ctx context.Context, w http.ResponseWriter, r *http.Request, req fosite.DeviceAuthorizeRequester) (*AcceptOAuth2ConsentRequest, error) {
-	authenticationVerifier := strings.TrimSpace(req.GetRequestForm().Get("login_verifier"))
-	consentVerifier := strings.TrimSpace(req.GetRequestForm().Get("consent_verifier"))
-	deviceVerifier := strings.TrimSpace(req.GetRequestForm().Get("device_verifier"))
-
-	if deviceVerifier == "" && authenticationVerifier == "" && consentVerifier == "" {
-		// ok, we need to process this request and redirect to device auth endpoint
-		return nil, s.requestDevice(ctx, w, r, req)
-	} else if authenticationVerifier == "" && consentVerifier == "" {
-		deviceSession, err := s.verifyDevice(ctx, w, r, req, deviceVerifier)
-		if err != nil {
-			return nil, err
-		}
-
-		// Set scope & audience requested by remote device;
-		req.SetRequestedScopes(fosite.Arguments(deviceSession.RequestedScope))
-		req.SetRequestedAudience(fosite.Arguments(deviceSession.RequestedAudience))
-
-		return nil, s.requestAuthentication(ctx, w, r, req)
-	} else if consentVerifier == "" {
-		authSession, err := s.verifyAuthentication(w, r, req, authenticationVerifier)
-		if err != nil {
-			return nil, err
-		}
-
-		// ok, we need to process this request and redirect to auth endpoint
-		return nil, s.requestConsent(ctx, w, r, req, authSession)
-	}
-
-	deviceSession, err := s.invalidateDeviceRequest(ctx, w, r, req, deviceVerifier)
-	if err != nil {
-		return nil, err
-	}
-	req.SetDeviceCodeSignature(deviceSession.DeviceCodeSignature.String())
-
-	consentSession, err := s.verifyConsent(ctx, w, r, req, consentVerifier)
-	if err != nil {
-		return nil, err
-	}
-
-	return consentSession, nil
-=======
 func (s *DefaultStrategy) flowFromCookie(r *http.Request) (*flow.Flow, error) {
 	clientID := r.URL.Query().Get("client_id")
 	if clientID == "" {
@@ -1424,5 +1194,137 @@
 	ls, _ := flowctx.FromCookie[flow.LoginSession](r.Context(), r, s.r.FlowCipher(), flowctx.LoginSessionCookie(flowctx.SuffixFromStatic(clientID)))
 
 	return ls
->>>>>>> 425c977a
+}
+
+func (s *DefaultStrategy) requestDevice(ctx context.Context, w http.ResponseWriter, r *http.Request, req fosite.Requester) error {
+	return s.forwardDeviceRequest(ctx, w, r, req)
+}
+
+func (s *DefaultStrategy) forwardDeviceRequest(ctx context.Context, w http.ResponseWriter, r *http.Request, req fosite.Requester) error {
+	// Set up csrf/challenge/verifier values
+	verifier := strings.Replace(uuid.New(), "-", "", -1)
+	challenge := strings.Replace(uuid.New(), "-", "", -1)
+	csrf := strings.Replace(uuid.New(), "-", "", -1)
+
+	// Generate the request URL
+	iu := s.c.OAuth2DeviceAuthorisationURL(ctx)
+	iu.RawQuery = r.URL.RawQuery
+
+	if err := s.r.ConsentManager().CreateDeviceGrantRequest(
+		r.Context(),
+		&flow.DeviceGrantRequest{
+			ID:         challenge,
+			Verifier:   verifier,
+			CSRF:       csrf,
+			RequestURL: iu.String(),
+		},
+	); err != nil {
+		return errorsx.WithStack(err)
+	}
+
+	store, err := s.r.CookieStore(ctx)
+	if err != nil {
+		return err
+	}
+
+	if err := createCsrfSession(w, r, s.r.Config(), store, s.r.Config().CookieNameDeviceVerifyCSRF(ctx), csrf, s.c.ConsentRequestMaxAge(ctx)); err != nil {
+		return errorsx.WithStack(err)
+	}
+
+	query := url.Values{"device_challenge": {challenge}}
+	if r.URL.Query().Has("user_code") {
+		query.Add("user_code", r.URL.Query().Get("user_code"))
+	}
+
+	http.Redirect(w, r, urlx.SetQuery(s.c.DeviceUrl(ctx), query).String(), http.StatusFound)
+
+	// generate the verifier
+	return errorsx.WithStack(ErrAbortOAuth2Request)
+}
+
+func (s *DefaultStrategy) verifyDevice(ctx context.Context, w http.ResponseWriter, r *http.Request, req fosite.DeviceAuthorizeRequester, verifier string) (*flow.DeviceGrantRequest, error) {
+	session, err := s.r.ConsentManager().GetDeviceGrantRequestByVerifier(ctx, verifier)
+	if errors.Is(err, sqlcon.ErrNoRows) {
+		return nil, errorsx.WithStack(fosite.ErrAccessDenied.WithHint("The device verifier has already been used, has not been granted, or is invalid."))
+	} else if err != nil {
+		return nil, err
+	}
+
+	if session.Client.GetID() != req.GetClient().GetID() {
+		return nil, errorsx.WithStack(fosite.ErrInvalidGrant.WithHint("The OAuth 2.0 Client ID from this request does not match the one from the authorize request."))
+	}
+
+	if time.Time(session.AcceptedAt).Add(s.c.ConsentRequestMaxAge(ctx)).Before(time.Now()) {
+		return nil, errorsx.WithStack(fosite.ErrRequestUnauthorized.WithHint("The device request has expired. Please try again."))
+	}
+
+	store, err := s.r.CookieStore(ctx)
+	if err != nil {
+		return nil, err
+	}
+
+	if err = validateCsrfSession(r, s.r.Config(), store, s.r.Config().CookieNameDeviceVerifyCSRF(ctx), session.CSRF); err != nil {
+		return nil, err
+	}
+
+	return session, nil
+}
+
+func (s *DefaultStrategy) invalidateDeviceRequest(ctx context.Context, w http.ResponseWriter, r *http.Request, req fosite.DeviceAuthorizeRequester, verifier string) (*flow.DeviceGrantRequest, error) {
+	session, err := s.r.ConsentManager().VerifyAndInvalidateDeviceGrantRequest(ctx, verifier)
+	if errors.Is(err, sqlcon.ErrNoRows) {
+		return nil, errorsx.WithStack(fosite.ErrAccessDenied.WithHint("The device verifier has already been used, has not been granted, or is invalid."))
+	} else if err != nil {
+		return nil, err
+	}
+
+	return session, nil
+}
+
+func (s *DefaultStrategy) HandleOAuth2DeviceAuthorizationRequest(
+	ctx context.Context,
+	w http.ResponseWriter,
+	r *http.Request,
+	req fosite.DeviceAuthorizeRequester,
+) (*flow.AcceptOAuth2ConsentRequest, *flow.Flow, error) {
+	loginVerifier := strings.TrimSpace(req.GetRequestForm().Get("login_verifier"))
+	consentVerifier := strings.TrimSpace(req.GetRequestForm().Get("consent_verifier"))
+	deviceVerifier := strings.TrimSpace(req.GetRequestForm().Get("device_verifier"))
+
+	if deviceVerifier == "" && loginVerifier == "" && consentVerifier == "" {
+		// ok, we need to process this request and redirect to device auth endpoint
+		return nil, nil, s.requestDevice(ctx, w, r, req)
+	} else if loginVerifier == "" && consentVerifier == "" {
+		deviceSession, err := s.verifyDevice(ctx, w, r, req, deviceVerifier)
+		if err != nil {
+			return nil, nil, err
+		}
+
+		// Set scope & audience requested by remote device;
+		req.SetRequestedScopes(fosite.Arguments(deviceSession.RequestedScope))
+		req.SetRequestedAudience(fosite.Arguments(deviceSession.RequestedAudience))
+
+		return nil, nil, s.requestAuthentication(ctx, w, r, req)
+	} else if consentVerifier == "" {
+		f, err := s.verifyAuthentication(ctx, w, r, req, loginVerifier)
+		if err != nil {
+			return nil, nil, err
+		}
+
+		// ok, we need to process this request and redirect to auth endpoint
+		return nil, f, s.requestConsent(ctx, w, r, req, f)
+	}
+
+	deviceSession, err := s.invalidateDeviceRequest(ctx, w, r, req, deviceVerifier)
+	if err != nil {
+		return nil, nil, err
+	}
+	req.SetDeviceCodeSignature(deviceSession.DeviceCodeSignature.String())
+
+	consentSession, f, err := s.verifyConsent(ctx, w, r, consentVerifier)
+	if err != nil {
+		return nil, nil, err
+	}
+
+	return consentSession, f, nil
 }