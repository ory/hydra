--- conflicted
+++ resolved
@@ -24,18 +24,11 @@
 the JSON Web Key Set exists already, the imported keys will be added to that
 set. Otherwise, a new set will be created.
 
-<<<<<<< HEAD
 Please be aware that importing a private key does not automatically import its
 public key as well.
 
 Examples: hydra keys import my-set ./path/to/jwk.json ./path/to/jwk-2.json hydra
 keys import my-set ./path/to/rsa.key ./path/to/rsa.pub
-=======
-Examples:
-hydra keys import my-set ./path/to/jwk.json ./path/to/jwk-2.json
-hydra keys import my-set ./path/to/rsa.key ./path/to/rsa.pub
->>>>>>> d560807b
-
 ```
 hydra keys import <set> <file-1> [<file-2> [<file-3 [<...>]]] [flags]
 ```
