--- conflicted
+++ resolved
@@ -378,11 +378,7 @@
 
 	// Select tokens' signatures with limit
 	q := p.Connection(ctx).RawQuery(
-<<<<<<< HEAD
-		fmt.Sprintf("SELECT signature FROM %s WHERE requested_at < ? ORDER BY signature LIMIT %d",
-=======
 		fmt.Sprintf("SELECT signature FROM %s WHERE requested_at < ? AND nid = ? ORDER BY signature LIMIT %d",
->>>>>>> 10a3cd77
 			OAuth2RequestSQL{Table: table}.TableName(), limit),
 		notAfter,
 		p.NetworkID(ctx),
@@ -402,14 +398,7 @@
 		}
 
 		if i != j {
-<<<<<<< HEAD
-			err = p.Connection(ctx).RawQuery(
-				fmt.Sprintf("DELETE FROM %s WHERE signature in (?)", OAuth2RequestSQL{Table: table}.TableName()),
-				signatures[i:j],
-			).Exec()
-=======
 			err = p.QueryWithNetwork(ctx).Where("signature in (?)", signatures[i:j]).Delete(&OAuth2RequestSQL{Table: table})
->>>>>>> 10a3cd77
 			if err != nil {
 				return sqlcon.HandleError(err)
 			}
