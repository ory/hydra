--- conflicted
+++ resolved
@@ -86,11 +86,7 @@
 
 // swagger:route GET /.well-known/jwks.json wellknown discoverJsonWebKeys
 //
-<<<<<<< HEAD
-// # Discover JSON Web Keys
-=======
 // # Discover Well-Known JSON Web Keys
->>>>>>> 8b77f5ad
 //
 // This endpoint returns JSON Web Keys required to verifying OpenID Connect ID Tokens and,
 // if enabled, OAuth 2.0 JWT Access Tokens. This endpoint can be used with client libraries like
@@ -106,11 +102,7 @@
 //
 //	Responses:
 //	  200: jsonWebKeySet
-<<<<<<< HEAD
-//	  default: oAuth2ApiError
-=======
-//	  default: errorOAuth2
->>>>>>> 8b77f5ad
+//	  default: errorOAuth2
 func (h *Handler) discoverJsonWebKeys(w http.ResponseWriter, r *http.Request) {
 	var jwks jose.JSONWebKeySet
 
@@ -155,11 +147,7 @@
 
 // swagger:route GET /admin/keys/{set}/{kid} jwk getJsonWebKey
 //
-<<<<<<< HEAD
-// # Fetch a JSON Web Key
-=======
 // # Get JSON Web Key
->>>>>>> 8b77f5ad
 //
 // This endpoint returns a singular JSON Web Key contained in a set. It is identified by the set and the specific key ID (kid).
 //
@@ -173,13 +161,8 @@
 //
 //	Responses:
 //	  200: jsonWebKeySet
-<<<<<<< HEAD
-//	  default: oAuth2ApiError
-func (h *Handler) adminGetJsonWebKey(w http.ResponseWriter, r *http.Request, ps httprouter.Params) {
-=======
 //	  default: errorOAuth2
 func (h *Handler) getJsonWebKey(w http.ResponseWriter, r *http.Request, ps httprouter.Params) {
->>>>>>> 8b77f5ad
 	var setName = ps.ByName("set")
 	var keyName = ps.ByName("key")
 
@@ -222,13 +205,8 @@
 //
 //	Responses:
 //	  200: jsonWebKeySet
-<<<<<<< HEAD
-//	  default: oAuth2ApiError
-func (h *Handler) adminGetJsonWebKeySet(w http.ResponseWriter, r *http.Request, ps httprouter.Params) {
-=======
 //	  default: errorOAuth2
 func (h *Handler) getJsonWebKeySet(w http.ResponseWriter, r *http.Request, ps httprouter.Params) {
->>>>>>> 8b77f5ad
 	var setName = ps.ByName("set")
 
 	keys, err := h.r.KeyManager().GetKeySet(r.Context(), setName)
@@ -286,11 +264,7 @@
 
 // swagger:route POST /admin/keys/{set} jwk createJsonWebKeySet
 //
-<<<<<<< HEAD
-// # Generate a New JSON Web Key
-=======
 // # Create JSON Web Key
->>>>>>> 8b77f5ad
 //
 // This endpoint is capable of generating JSON Web Key Sets for you. There a different strategies available, such as symmetric cryptographic keys (HS256, HS512) and asymetric cryptographic keys (RS256, ECDSA). If the specified JSON Web Key Set does not exist, it will be created.
 //
@@ -306,15 +280,9 @@
 //
 //	Responses:
 //	  201: jsonWebKeySet
-<<<<<<< HEAD
-//	  default: oAuth2ApiError
-func (h *Handler) Create(w http.ResponseWriter, r *http.Request, ps httprouter.Params) {
-	var keyRequest adminCreateJsonWebKeySetBody
-=======
 //	  default: errorOAuth2
 func (h *Handler) createJsonWebKeySet(w http.ResponseWriter, r *http.Request, ps httprouter.Params) {
 	var keyRequest createJsonWebKeySetBody
->>>>>>> 8b77f5ad
 	var set = ps.ByName("set")
 
 	if err := json.NewDecoder(r.Body).Decode(&keyRequest); err != nil {
@@ -361,13 +329,8 @@
 //
 //	Responses:
 //	  200: jsonWebKeySet
-<<<<<<< HEAD
-//	  default: oAuth2ApiError
-func (h *Handler) adminUpdateJsonWebKeySet(w http.ResponseWriter, r *http.Request, ps httprouter.Params) {
-=======
 //	  default: errorOAuth2
 func (h *Handler) setJsonWebKeySet(w http.ResponseWriter, r *http.Request, ps httprouter.Params) {
->>>>>>> 8b77f5ad
 	var keySet jose.JSONWebKeySet
 	var set = ps.ByName("set")
 
@@ -406,11 +369,7 @@
 
 // swagger:route PUT /admin/keys/{set}/{kid} jwk setJsonWebKey
 //
-<<<<<<< HEAD
-// # Update a JSON Web Key
-=======
 // # Set JSON Web Key
->>>>>>> 8b77f5ad
 //
 // Use this method if you do not want to let Hydra generate the JWKs for you, but instead save your own.
 //
@@ -426,11 +385,7 @@
 //
 //	Responses:
 //	  200: jsonWebKey
-<<<<<<< HEAD
-//	  default: oAuth2ApiError
-=======
-//	  default: errorOAuth2
->>>>>>> 8b77f5ad
+//	  default: errorOAuth2
 func (h *Handler) adminUpdateJsonWebKey(w http.ResponseWriter, r *http.Request, ps httprouter.Params) {
 	var key jose.JSONWebKey
 	var set = ps.ByName("set")
@@ -460,11 +415,7 @@
 
 // swagger:route DELETE /admin/keys/{set} jwk deleteJsonWebKeySet
 //
-<<<<<<< HEAD
-// # Delete a JSON Web Key Set
-=======
 // # Delete JSON Web Key Set
->>>>>>> 8b77f5ad
 //
 // Use this endpoint to delete a complete JSON Web Key Set and all the keys in that set.
 //
@@ -480,11 +431,7 @@
 //
 //	Responses:
 //	  204: emptyResponse
-<<<<<<< HEAD
-//	  default: oAuth2ApiError
-=======
-//	  default: errorOAuth2
->>>>>>> 8b77f5ad
+//	  default: errorOAuth2
 func (h *Handler) adminDeleteJsonWebKeySet(w http.ResponseWriter, r *http.Request, ps httprouter.Params) {
 	var setName = ps.ByName("set")
 
@@ -514,11 +461,7 @@
 
 // swagger:route DELETE /admin/keys/{set}/{kid} jwk deleteJsonWebKey
 //
-<<<<<<< HEAD
-// # Delete a JSON Web Key
-=======
 // # Delete JSON Web Key
->>>>>>> 8b77f5ad
 //
 // Use this endpoint to delete a single JSON Web Key.
 //
@@ -537,13 +480,8 @@
 //
 //	Responses:
 //	  204: emptyResponse
-<<<<<<< HEAD
-//	  default: oAuth2ApiError
-func (h *Handler) adminDeleteJsonWebKey(w http.ResponseWriter, r *http.Request, ps httprouter.Params) {
-=======
 //	  default: errorOAuth2
 func (h *Handler) deleteJsonWebKey(w http.ResponseWriter, r *http.Request, ps httprouter.Params) {
->>>>>>> 8b77f5ad
 	var setName = ps.ByName("set")
 	var keyName = ps.ByName("key")
 
