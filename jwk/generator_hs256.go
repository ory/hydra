package jwk

import (
	"crypto/rand"
	"crypto/x509"
	"io"

	"github.com/pkg/errors"
	"github.com/square/go-jose"
)

type HS256Generator struct{}

func (g *HS256Generator) Generate(id string) (*jose.JSONWebKeySet, error) {
<<<<<<< HEAD
	if g.Length < 12 {
		g.Length = 12
	}

	if id == "" {
		id = "shared"
	}

	key, err := sequence.RuneSequence(g.Length, []rune("abcdefghijklmnopqrstuvwxyzABCDEFGHIJKLMNOPQRSTUVWXYZ0123456789,.-;:_#+*!§$%&/()=?}][{<>"))
=======
	// Taken from NewHMACKey
	key := &[16]byte{}
	_, err := io.ReadFull(rand.Reader, key[:])
>>>>>>> fd50e472
	if err != nil {
		return nil, errors.WithStack(err)
	}

<<<<<<< HEAD
=======
	var sliceKey = key[:]

>>>>>>> fd50e472
	return &jose.JSONWebKeySet{
		Keys: []jose.JSONWebKey{
			{
				Algorithm:    "HS256",
				Key:          sliceKey,
				KeyID:        id,
				Certificates: []*x509.Certificate{},
			},
		},
	}, nil
}<|MERGE_RESOLUTION|>--- conflicted
+++ resolved
@@ -12,30 +12,19 @@
 type HS256Generator struct{}
 
 func (g *HS256Generator) Generate(id string) (*jose.JSONWebKeySet, error) {
-<<<<<<< HEAD
-	if g.Length < 12 {
-		g.Length = 12
+	// Taken from NewHMACKey
+	key := &[16]byte{}
+	_, err := io.ReadFull(rand.Reader, key[:])
+	if err != nil {
+		return nil, errors.WithStack(err)
 	}
 
 	if id == "" {
 		id = "shared"
 	}
 
-	key, err := sequence.RuneSequence(g.Length, []rune("abcdefghijklmnopqrstuvwxyzABCDEFGHIJKLMNOPQRSTUVWXYZ0123456789,.-;:_#+*!§$%&/()=?}][{<>"))
-=======
-	// Taken from NewHMACKey
-	key := &[16]byte{}
-	_, err := io.ReadFull(rand.Reader, key[:])
->>>>>>> fd50e472
-	if err != nil {
-		return nil, errors.WithStack(err)
-	}
-
-<<<<<<< HEAD
-=======
 	var sliceKey = key[:]
 
->>>>>>> fd50e472
 	return &jose.JSONWebKeySet{
 		Keys: []jose.JSONWebKey{
 			{
