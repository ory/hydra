--- conflicted
+++ resolved
@@ -2102,7 +2102,52 @@
       - kid
       - use
       type: object
-<<<<<<< HEAD
+    credentialSupportedDraft00:
+      description: Includes information about the supported verifiable credentials.
+      example:
+        types:
+        - types
+        - types
+        cryptographic_suites_supported:
+        - cryptographic_suites_supported
+        - cryptographic_suites_supported
+        cryptographic_binding_methods_supported:
+        - cryptographic_binding_methods_supported
+        - cryptographic_binding_methods_supported
+        format: format
+      properties:
+        cryptographic_binding_methods_supported:
+          description: |-
+            OpenID Connect Verifiable Credentials Cryptographic Binding Methods Supported
+
+            Contains a list of cryptographic binding methods supported for signing the proof.
+          items:
+            type: string
+          type: array
+        cryptographic_suites_supported:
+          description: |-
+            OpenID Connect Verifiable Credentials Cryptographic Suites Supported
+
+            Contains a list of cryptographic suites methods supported for signing the proof.
+          items:
+            type: string
+          type: array
+        format:
+          description: |-
+            OpenID Connect Verifiable Credentials Format
+
+            Contains the format that is supported by this authorization server.
+          type: string
+        types:
+          description: |-
+            OpenID Connect Verifiable Credentials Types
+
+            Contains the types of verifiable credentials supported.
+          items:
+            type: string
+          type: array
+      title: Verifiable Credentials Metadata (Draft 00)
+      type: object
     deviceAuthorization:
       description: '# Ory''s OAuth 2.0 Device Authorization API'
       example:
@@ -2182,53 +2227,6 @@
       - requested_access_token_audience
       - requested_scope
       title: Contains information on an ongoing device grant request.
-=======
-    credentialSupportedDraft00:
-      description: Includes information about the supported verifiable credentials.
-      example:
-        types:
-        - types
-        - types
-        cryptographic_suites_supported:
-        - cryptographic_suites_supported
-        - cryptographic_suites_supported
-        cryptographic_binding_methods_supported:
-        - cryptographic_binding_methods_supported
-        - cryptographic_binding_methods_supported
-        format: format
-      properties:
-        cryptographic_binding_methods_supported:
-          description: |-
-            OpenID Connect Verifiable Credentials Cryptographic Binding Methods Supported
-
-            Contains a list of cryptographic binding methods supported for signing the proof.
-          items:
-            type: string
-          type: array
-        cryptographic_suites_supported:
-          description: |-
-            OpenID Connect Verifiable Credentials Cryptographic Suites Supported
-
-            Contains a list of cryptographic suites methods supported for signing the proof.
-          items:
-            type: string
-          type: array
-        format:
-          description: |-
-            OpenID Connect Verifiable Credentials Format
-
-            Contains the format that is supported by this authorization server.
-          type: string
-        types:
-          description: |-
-            OpenID Connect Verifiable Credentials Types
-
-            Contains the types of verifiable credentials supported.
-          items:
-            type: string
-          type: array
-      title: Verifiable Credentials Metadata (Draft 00)
->>>>>>> fe260d10
       type: object
     errorOAuth2:
       description: Error
@@ -3875,11 +3873,6 @@
           items:
             type: string
           type: array
-<<<<<<< HEAD
-        device_authorization_endpoint:
-          description: URL of the authorization server's device authorization endpoint
-          type: string
-=======
         credentials_endpoint_draft_00:
           description: |-
             OpenID Connect Verifiable Credentials Endpoint
@@ -3894,7 +3887,9 @@
           items:
             $ref: '#/components/schemas/credentialSupportedDraft00'
           type: array
->>>>>>> fe260d10
+        device_authorization_endpoint:
+          description: URL of the authorization server's device authorization endpoint
+          type: string
         end_session_endpoint:
           description: |-
             OpenID Connect End-Session Endpoint
@@ -4465,12 +4460,6 @@
           example: https://jwt-idp.example.com
           type: string
       type: object
-    verifyUserCodeRequest:
-      description: Contains information on an device verification
-      properties:
-        user_code:
-          type: string
-      type: object
     unexpectedError:
       type: string
     verifiableCredentialPrimingResponse:
@@ -4506,6 +4495,12 @@
         format:
           type: string
       title: VerifiableCredentialResponse contains the verifiable credential.
+      type: object
+    verifyUserCodeRequest:
+      description: Contains information on an device verification
+      properties:
+        user_code:
+          type: string
       type: object
     version:
       properties:
