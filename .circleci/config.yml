--- conflicted
+++ resolved
@@ -54,63 +54,8 @@
       - image: oryd/e2e-env:latest
         environment:
           - GO111MODULE=on
-<<<<<<< HEAD
           - TEST_DATABASE_MYSQL=mysql://root:test@(localhost:3306)/mysql?parseTime=true&multiStatements=true
-      - image: mysql:5.7
-        environment:
-          - MYSQL_ROOT_PASSWORD=test
-    working_directory: /go/src/github.com/ory/hydra
-    steps:
-      - checkout
-      # core node_modules cache
-      - restore_cache:
-          keys:
-            - v1-deps-{{ checksum "package-lock.json" }}
-            - v1-deps
-      - run: npm ci
-      - save_cache:
-          key: v1-deps-{{ checksum "package-lock.json" }}
-          # cache NPM modules and the folder with the Cypress binary
-          paths:
-            - ~/.npm
-            - ~/.cache
-
-      # oauth2_client node_modules cache
-      - restore_cache:
-          keys:
-            - v1-deps-oauth2-client-{{ checksum "test/e2e/oauth2-client/package-lock.json" }}
-            - v1-deps
-      - run: cd test/e2e/oauth2-client; npm ci
-      - save_cache:
-          key: v1-deps-oauth2-client-{{ checksum "test/e2e/oauth2-client/package-lock.json" }}
-          # cache NPM modules and the folder with the Cypress binary
-          paths:
-            - ~/.npm
-            - ~/.cache
-            - /test/e2e/oauth2-client/node_modules
-
-      # go modules cache
-      - restore_cache:
-          keys:
-            - go-mod-v1-{{ checksum "go.sum" }}
-      - run: go install .
-      - save_cache:
-          key: go-mod-v1-{{ checksum "go.sum" }}
-          paths:
-            - "/go/pkg/mod"
-
-      - run: ./test/e2e/circle-ci.bash mysql
-      - run: ./test/e2e/circle-ci.bash mysql-jwt
-
-  test-e2e-postgres:
-    docker:
-      - image: oryd/e2e-env:latest
-        environment:
-          - GO111MODULE=on
-=======
-          - TEST_DATABASE_MYSQL=mysql://root:test@(localhost:3306)/mysql?parseTime=true
           - TEST_DATABASE_COCKROACHDB=cockroach://root@localhost:26257/defaultdb?sslmode=disable
->>>>>>> 47e4cf9a
           - TEST_DATABASE_POSTGRESQL=postgres://test:test@localhost:5432/hydra?sslmode=disable
       - image: postgres:9.6
         environment:
