// Code generated by go-swagger; DO NOT EDIT.

package models

// This file was generated by the swagger tool.
// Editing this file might prove futile when you re-run the swagger generate command

import (
	"strconv"

	"github.com/go-openapi/errors"
	"github.com/go-openapi/strfmt"
	"github.com/go-openapi/swag"
	"github.com/go-openapi/validate"
)

<<<<<<< HEAD
// PluginConfig PluginConfig PluginConfig PluginConfig PluginConfig PluginConfig The config of a plugin.
=======
// PluginConfig PluginConfig The config of a plugin.
>>>>>>> 0bd0b0dd
//
// swagger:model PluginConfig
type PluginConfig struct {

	// args
	// Required: true
	Args *PluginConfigArgs `json:"Args"`

	// description
	// Required: true
	Description *string `json:"Description"`

	// Docker Version used to create the plugin
	DockerVersion string `json:"DockerVersion,omitempty"`

	// documentation
	// Required: true
	Documentation *string `json:"Documentation"`

	// entrypoint
	// Required: true
	Entrypoint []string `json:"Entrypoint"`

	// env
	// Required: true
	Env []*PluginEnv `json:"Env"`

	// interface
	// Required: true
	Interface *PluginConfigInterface `json:"Interface"`

	// ipc host
	// Required: true
	IpcHost *bool `json:"IpcHost"`

	// linux
	// Required: true
	Linux *PluginConfigLinux `json:"Linux"`

	// mounts
	// Required: true
	Mounts []*PluginMount `json:"Mounts"`

	// network
	// Required: true
	Network *PluginConfigNetwork `json:"Network"`

	// pid host
	// Required: true
	PidHost *bool `json:"PidHost"`

	// propagated mount
	// Required: true
	PropagatedMount *string `json:"PropagatedMount"`

	// user
	User *PluginConfigUser `json:"User,omitempty"`

	// work dir
	// Required: true
	WorkDir *string `json:"WorkDir"`

	// rootfs
	Rootfs *PluginConfigRootfs `json:"rootfs,omitempty"`
}

// Validate validates this plugin config
func (m *PluginConfig) Validate(formats strfmt.Registry) error {
	var res []error

	if err := m.validateArgs(formats); err != nil {
		res = append(res, err)
	}

	if err := m.validateDescription(formats); err != nil {
		res = append(res, err)
	}

	if err := m.validateDocumentation(formats); err != nil {
		res = append(res, err)
	}

	if err := m.validateEntrypoint(formats); err != nil {
		res = append(res, err)
	}

	if err := m.validateEnv(formats); err != nil {
		res = append(res, err)
	}

	if err := m.validateInterface(formats); err != nil {
		res = append(res, err)
	}

	if err := m.validateIpcHost(formats); err != nil {
		res = append(res, err)
	}

	if err := m.validateLinux(formats); err != nil {
		res = append(res, err)
	}

	if err := m.validateMounts(formats); err != nil {
		res = append(res, err)
	}

	if err := m.validateNetwork(formats); err != nil {
		res = append(res, err)
	}

	if err := m.validatePidHost(formats); err != nil {
		res = append(res, err)
	}

	if err := m.validatePropagatedMount(formats); err != nil {
		res = append(res, err)
	}

	if err := m.validateUser(formats); err != nil {
		res = append(res, err)
	}

	if err := m.validateWorkDir(formats); err != nil {
		res = append(res, err)
	}

	if err := m.validateRootfs(formats); err != nil {
		res = append(res, err)
	}

	if len(res) > 0 {
		return errors.CompositeValidationError(res...)
	}
	return nil
}

func (m *PluginConfig) validateArgs(formats strfmt.Registry) error {

	if err := validate.Required("Args", "body", m.Args); err != nil {
		return err
	}

	if m.Args != nil {
		if err := m.Args.Validate(formats); err != nil {
			if ve, ok := err.(*errors.Validation); ok {
				return ve.ValidateName("Args")
			}
			return err
		}
	}

	return nil
}

func (m *PluginConfig) validateDescription(formats strfmt.Registry) error {

	if err := validate.Required("Description", "body", m.Description); err != nil {
		return err
	}

	return nil
}

func (m *PluginConfig) validateDocumentation(formats strfmt.Registry) error {

	if err := validate.Required("Documentation", "body", m.Documentation); err != nil {
		return err
	}

	return nil
}

func (m *PluginConfig) validateEntrypoint(formats strfmt.Registry) error {

	if err := validate.Required("Entrypoint", "body", m.Entrypoint); err != nil {
		return err
	}

	return nil
}

func (m *PluginConfig) validateEnv(formats strfmt.Registry) error {

	if err := validate.Required("Env", "body", m.Env); err != nil {
		return err
	}

	for i := 0; i < len(m.Env); i++ {
		if swag.IsZero(m.Env[i]) { // not required
			continue
		}

		if m.Env[i] != nil {
			if err := m.Env[i].Validate(formats); err != nil {
				if ve, ok := err.(*errors.Validation); ok {
					return ve.ValidateName("Env" + "." + strconv.Itoa(i))
				}
				return err
			}
		}

	}

	return nil
}

func (m *PluginConfig) validateInterface(formats strfmt.Registry) error {

	if err := validate.Required("Interface", "body", m.Interface); err != nil {
		return err
	}

	if m.Interface != nil {
		if err := m.Interface.Validate(formats); err != nil {
			if ve, ok := err.(*errors.Validation); ok {
				return ve.ValidateName("Interface")
			}
			return err
		}
	}

	return nil
}

func (m *PluginConfig) validateIpcHost(formats strfmt.Registry) error {

	if err := validate.Required("IpcHost", "body", m.IpcHost); err != nil {
		return err
	}

	return nil
}

func (m *PluginConfig) validateLinux(formats strfmt.Registry) error {

	if err := validate.Required("Linux", "body", m.Linux); err != nil {
		return err
	}

	if m.Linux != nil {
		if err := m.Linux.Validate(formats); err != nil {
			if ve, ok := err.(*errors.Validation); ok {
				return ve.ValidateName("Linux")
			}
			return err
		}
	}

	return nil
}

func (m *PluginConfig) validateMounts(formats strfmt.Registry) error {

	if err := validate.Required("Mounts", "body", m.Mounts); err != nil {
		return err
	}

	for i := 0; i < len(m.Mounts); i++ {
		if swag.IsZero(m.Mounts[i]) { // not required
			continue
		}

		if m.Mounts[i] != nil {
			if err := m.Mounts[i].Validate(formats); err != nil {
				if ve, ok := err.(*errors.Validation); ok {
					return ve.ValidateName("Mounts" + "." + strconv.Itoa(i))
				}
				return err
			}
		}

	}

	return nil
}

func (m *PluginConfig) validateNetwork(formats strfmt.Registry) error {

	if err := validate.Required("Network", "body", m.Network); err != nil {
		return err
	}

	if m.Network != nil {
		if err := m.Network.Validate(formats); err != nil {
			if ve, ok := err.(*errors.Validation); ok {
				return ve.ValidateName("Network")
			}
			return err
		}
	}

	return nil
}

func (m *PluginConfig) validatePidHost(formats strfmt.Registry) error {

	if err := validate.Required("PidHost", "body", m.PidHost); err != nil {
		return err
	}

	return nil
}

func (m *PluginConfig) validatePropagatedMount(formats strfmt.Registry) error {

	if err := validate.Required("PropagatedMount", "body", m.PropagatedMount); err != nil {
		return err
	}

	return nil
}

func (m *PluginConfig) validateUser(formats strfmt.Registry) error {

	if swag.IsZero(m.User) { // not required
		return nil
	}

	if m.User != nil {
		if err := m.User.Validate(formats); err != nil {
			if ve, ok := err.(*errors.Validation); ok {
				return ve.ValidateName("User")
			}
			return err
		}
	}

	return nil
}

func (m *PluginConfig) validateWorkDir(formats strfmt.Registry) error {

	if err := validate.Required("WorkDir", "body", m.WorkDir); err != nil {
		return err
	}

	return nil
}

func (m *PluginConfig) validateRootfs(formats strfmt.Registry) error {

	if swag.IsZero(m.Rootfs) { // not required
		return nil
	}

	if m.Rootfs != nil {
		if err := m.Rootfs.Validate(formats); err != nil {
			if ve, ok := err.(*errors.Validation); ok {
				return ve.ValidateName("rootfs")
			}
			return err
		}
	}

	return nil
}

// MarshalBinary interface implementation
func (m *PluginConfig) MarshalBinary() ([]byte, error) {
	if m == nil {
		return nil, nil
	}
	return swag.WriteJSON(m)
}

// UnmarshalBinary interface implementation
func (m *PluginConfig) UnmarshalBinary(b []byte) error {
	var res PluginConfig
	if err := swag.ReadJSON(b, &res); err != nil {
		return err
	}
	*m = res
	return nil
}<|MERGE_RESOLUTION|>--- conflicted
+++ resolved
@@ -14,11 +14,7 @@
 	"github.com/go-openapi/validate"
 )
 
-<<<<<<< HEAD
-// PluginConfig PluginConfig PluginConfig PluginConfig PluginConfig PluginConfig The config of a plugin.
-=======
 // PluginConfig PluginConfig The config of a plugin.
->>>>>>> 0bd0b0dd
 //
 // swagger:model PluginConfig
 type PluginConfig struct {
