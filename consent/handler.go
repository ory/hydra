// Copyright © 2022 Ory Corp
// SPDX-License-Identifier: Apache-2.0

package consent

import (
	"encoding/json"
	"net/http"
	"net/url"
	"time"

	"github.com/ory/hydra/v2/flow"
	"github.com/ory/hydra/v2/oauth2/flowctx"
	"github.com/ory/x/pagination/tokenpagination"

	"github.com/ory/x/httprouterx"

	"github.com/julienschmidt/httprouter"
	"github.com/pkg/errors"

	"github.com/ory/fosite"
	"github.com/ory/hydra/v2/driver/config"
	"github.com/ory/hydra/v2/x"
	"github.com/ory/x/errorsx"
	"github.com/ory/x/sqlxx"
	"github.com/ory/x/stringsx"
	"github.com/ory/x/urlx"
)

type Handler struct {
	r InternalRegistry
	c *config.DefaultProvider
}

const (
	LoginPath    = "/oauth2/auth/requests/login"
	ConsentPath  = "/oauth2/auth/requests/consent"
	LogoutPath   = "/oauth2/auth/requests/logout"
	SessionsPath = "/oauth2/auth/sessions"
)

func NewHandler(
	r InternalRegistry,
	c *config.DefaultProvider,
) *Handler {
	return &Handler{
		c: c,
		r: r,
	}
}

func (h *Handler) SetRoutes(admin *httprouterx.RouterAdmin) {
	admin.GET(LoginPath, h.getOAuth2LoginRequest)
	admin.PUT(LoginPath+"/accept", h.acceptOAuth2LoginRequest)
	admin.PUT(LoginPath+"/reject", h.rejectOAuth2LoginRequest)

	admin.GET(ConsentPath, h.getOAuth2ConsentRequest)
	admin.PUT(ConsentPath+"/accept", h.acceptOAuth2ConsentRequest)
	admin.PUT(ConsentPath+"/reject", h.rejectOAuth2ConsentRequest)

	admin.DELETE(SessionsPath+"/login", h.revokeOAuth2LoginSessions)
	admin.GET(SessionsPath+"/consent", h.listOAuth2ConsentSessions)
	admin.DELETE(SessionsPath+"/consent", h.revokeOAuth2ConsentSessions)

	admin.GET(LogoutPath, h.getOAuth2LogoutRequest)
	admin.PUT(LogoutPath+"/accept", h.acceptOAuth2LogoutRequest)
	admin.PUT(LogoutPath+"/reject", h.rejectOAuth2LogoutRequest)
}

// Revoke OAuth 2.0 Consent Session Parameters
//
// swagger:parameters revokeOAuth2ConsentSessions
type revokeOAuth2ConsentSessions struct {
	// OAuth 2.0 Consent Subject
	//
	// The subject whose consent sessions should be deleted.
	//
	// in: query
	// required: true
	Subject string `json:"subject"`

	// OAuth 2.0 Client ID
	//
	// If set, deletes only those consent sessions that have been granted to the specified OAuth 2.0 Client ID.
	//
	// in: query
	Client string `json:"client"`

	// Revoke All Consent Sessions
	//
	// If set to `true` deletes all consent sessions by the Subject that have been granted.
	//
	// in: query
	All bool `json:"all"`
}

// swagger:route DELETE /admin/oauth2/auth/sessions/consent oAuth2 revokeOAuth2ConsentSessions
//
// # Revoke OAuth 2.0 Consent Sessions of a Subject
//
// This endpoint revokes a subject's granted consent sessions and invalidates all
// associated OAuth 2.0 Access Tokens. You may also only revoke sessions for a specific OAuth 2.0 Client ID.
//
//	Consumes:
//	- application/json
//
//	Produces:
//	- application/json
//
//	Schemes: http, https
//
//	Responses:
//	  204: emptyResponse
//	  default: errorOAuth2
func (h *Handler) revokeOAuth2ConsentSessions(w http.ResponseWriter, r *http.Request, _ httprouter.Params) {
	subject := r.URL.Query().Get("subject")
	client := r.URL.Query().Get("client")
	allClients := r.URL.Query().Get("all") == "true"
	if subject == "" {
		h.r.Writer().WriteError(w, r, errorsx.WithStack(fosite.ErrInvalidRequest.WithHint(`Query parameter 'subject' is not defined but should have been.`)))
		return
	}

	switch {
	case len(client) > 0:
		if err := h.r.ConsentManager().RevokeSubjectClientConsentSession(r.Context(), subject, client); err != nil && !errors.Is(err, x.ErrNotFound) {
			h.r.Writer().WriteError(w, r, err)
			return
		}
	case allClients:
		if err := h.r.ConsentManager().RevokeSubjectConsentSession(r.Context(), subject); err != nil && !errors.Is(err, x.ErrNotFound) {
			h.r.Writer().WriteError(w, r, err)
			return
		}
	default:
		h.r.Writer().WriteError(w, r, errorsx.WithStack(fosite.ErrInvalidRequest.WithHint(`Query parameter both 'client' and 'all' is not defined but one of them should have been.`)))
		return
	}

	w.WriteHeader(http.StatusNoContent)
}

// List OAuth 2.0 Consent Session Parameters
//
// swagger:parameters listOAuth2ConsentSessions
type listOAuth2ConsentSessions struct {
	tokenpagination.RequestParameters

	// The subject to list the consent sessions for.
	//
	// in: query
	// required: true
	Subject string `json:"subject"`

	// The login session id to list the consent sessions for.
	//
	// in: query
	// required: false
	LoginSessionId string `json:"login_session_id"`
}

// swagger:route GET /admin/oauth2/auth/sessions/consent oAuth2 listOAuth2ConsentSessions
//
// # List OAuth 2.0 Consent Sessions of a Subject
//
// This endpoint lists all subject's granted consent sessions, including client and granted scope.
// If the subject is unknown or has not granted any consent sessions yet, the endpoint returns an
// empty JSON array with status code 200 OK.
//
//	Consumes:
//	- application/json
//
//	Produces:
//	- application/json
//
//	Schemes: http, https
//
//	Responses:
//	  200: oAuth2ConsentSessions
//	  default: errorOAuth2
func (h *Handler) listOAuth2ConsentSessions(w http.ResponseWriter, r *http.Request, _ httprouter.Params) {
	subject := r.URL.Query().Get("subject")
	if subject == "" {
		h.r.Writer().WriteError(w, r, errorsx.WithStack(fosite.ErrInvalidRequest.WithHint(`Query parameter 'subject' is not defined but should have been.`)))
		return
	}
	loginSessionId := r.URL.Query().Get("login_session_id")

	page, itemsPerPage := x.ParsePagination(r)

	var s []flow.AcceptOAuth2ConsentRequest
	var err error
	if len(loginSessionId) == 0 {
		s, err = h.r.ConsentManager().FindSubjectsGrantedConsentRequests(r.Context(), subject, itemsPerPage, itemsPerPage*page)
	} else {
		s, err = h.r.ConsentManager().FindSubjectsSessionGrantedConsentRequests(r.Context(), subject, loginSessionId, itemsPerPage, itemsPerPage*page)
	}
	if errors.Is(err, ErrNoPreviousConsentFound) {
		h.r.Writer().Write(w, r, []flow.OAuth2ConsentSession{})
		return
	} else if err != nil {
		h.r.Writer().WriteError(w, r, err)
		return
	}

	var a []flow.OAuth2ConsentSession
	for _, session := range s {
		session.ConsentRequest.Client = sanitizeClient(session.ConsentRequest.Client)
		a = append(a, flow.OAuth2ConsentSession(session))
	}

	if len(a) == 0 {
		a = []flow.OAuth2ConsentSession{}
	}

	n, err := h.r.ConsentManager().CountSubjectsGrantedConsentRequests(r.Context(), subject)
	if err != nil {
		h.r.Writer().WriteError(w, r, err)
		return
	}

	x.PaginationHeader(w, r.URL, int64(n), itemsPerPage, itemsPerPage*page)
	h.r.Writer().Write(w, r, a)
}

// Revoke OAuth 2.0 Consent Login Sessions Parameters
//
// swagger:parameters revokeOAuth2LoginSessions
type revokeOAuth2LoginSessions struct {
	// OAuth 2.0 Subject
	//
	// The subject to revoke authentication sessions for.
	//
	// in: query
	Subject string `json:"subject"`

	// OAuth 2.0 Subject
	//
	// The subject to revoke authentication sessions for.
	//
	// in: query
	SessionID string `json:"sid"`
}

// swagger:route DELETE /admin/oauth2/auth/sessions/login oAuth2 revokeOAuth2LoginSessions
//
// # Revokes OAuth 2.0 Login Sessions by either a Subject or a SessionID
//
// This endpoint invalidates authentication sessions. After revoking the authentication session(s), the subject
// has to re-authenticate at the Ory OAuth2 Provider. This endpoint does not invalidate any tokens.
//
// If you send the subject in a query param, all authentication sessions that belong to that subject are revoked.
// No OpennID Connect Front- or Back-channel logout is performed in this case.
//
// Alternatively, you can send a SessionID via `sid` query param, in which case, only the session that is connected
// to that SessionID is revoked. OpenID Connect Back-channel logout is performed in this case.
//
//	Consumes:
//	- application/json
//
//	Produces:
//	- application/json
//
//	Schemes: http, https
//
//	Responses:
//	  204: emptyResponse
//	  default: errorOAuth2
func (h *Handler) revokeOAuth2LoginSessions(w http.ResponseWriter, r *http.Request, _ httprouter.Params) {
	sid := r.URL.Query().Get("sid")
	subject := r.URL.Query().Get("subject")

	if sid == "" && subject == "" {
		h.r.Writer().WriteError(w, r, errorsx.WithStack(fosite.ErrInvalidRequest.WithHint(`Either 'subject' or 'sid' query parameters need to be defined.`)))
		return
	}

	if sid != "" {
		if err := h.r.ConsentStrategy().HandleHeadlessLogout(r.Context(), w, r, sid); err != nil {
			h.r.Writer().WriteError(w, r, err)
			return
		}

		w.WriteHeader(http.StatusNoContent)
		return
	}

	if err := h.r.ConsentManager().RevokeSubjectLoginSession(r.Context(), subject); err != nil {
		h.r.Writer().WriteError(w, r, err)
		return
	}

	w.WriteHeader(http.StatusNoContent)
}

// Get OAuth 2.0 Login Request
//
// swagger:parameters getOAuth2LoginRequest
type getOAuth2LoginRequest struct {
	// OAuth 2.0 Login Request Challenge
	//
	// in: query
	// required: true
	Challenge string `json:"login_challenge"`
}

// swagger:route GET /admin/oauth2/auth/requests/login oAuth2 getOAuth2LoginRequest
//
// # Get OAuth 2.0 Login Request
//
// When an authorization code, hybrid, or implicit OAuth 2.0 Flow is initiated, Ory asks the login provider
// to authenticate the subject and then tell the Ory OAuth2 Service about it.
//
// Per default, the login provider is Ory itself. You may use a different login provider which needs to be a web-app
// you write and host, and it must be able to authenticate ("show the subject a login screen")
// a subject (in OAuth2 the proper name for subject is "resource owner").
//
// The authentication challenge is appended to the login provider URL to which the subject's user-agent (browser) is redirected to. The login
// provider uses that challenge to fetch information on the OAuth2 request and then accept or reject the requested authentication process.
//
//	Consumes:
//	- application/json
//
//	Produces:
//	- application/json
//
//	Schemes: http, https
//
//	Responses:
//	  200: oAuth2LoginRequest
//	  410: oAuth2RedirectTo
//	  default: errorOAuth2
func (h *Handler) getOAuth2LoginRequest(w http.ResponseWriter, r *http.Request, _ httprouter.Params) {
	challenge := stringsx.Coalesce(
		r.URL.Query().Get("login_challenge"),
		r.URL.Query().Get("challenge"),
	)

	if challenge == "" {
		h.r.Writer().WriteError(w, r, errorsx.WithStack(fosite.ErrInvalidRequest.WithHint(`Query parameter 'challenge' is not defined but should have been.`)))
		return
	}

	request, err := h.r.ConsentManager().GetLoginRequest(r.Context(), challenge)
	if err != nil {
		h.r.Writer().WriteError(w, r, err)
		return
	}
	if request.WasHandled {
		h.r.Writer().WriteCode(w, r, http.StatusGone, &flow.OAuth2RedirectTo{
			RedirectTo: request.RequestURL,
		})
		return
	}

	request.Client = sanitizeClient(request.Client)
	h.r.Writer().Write(w, r, request)
}

// Accept OAuth 2.0 Login Request
//
// swagger:parameters acceptOAuth2LoginRequest
type acceptOAuth2LoginRequest struct {
	// OAuth 2.0 Login Request Challenge
	//
	// in: query
	// required: true
	Challenge string `json:"login_challenge"`

	// in: body
	Body flow.HandledLoginRequest
}

// swagger:route PUT /admin/oauth2/auth/requests/login/accept oAuth2 acceptOAuth2LoginRequest
//
// # Accept OAuth 2.0 Login Request
//
// When an authorization code, hybrid, or implicit OAuth 2.0 Flow is initiated, Ory asks the login provider
// to authenticate the subject and then tell the Ory OAuth2 Service about it.
//
// The authentication challenge is appended to the login provider URL to which the subject's user-agent (browser) is redirected to. The login
// provider uses that challenge to fetch information on the OAuth2 request and then accept or reject the requested authentication process.
//
// This endpoint tells Ory that the subject has successfully authenticated and includes additional information such as
// the subject's ID and if Ory should remember the subject's subject agent for future authentication attempts by setting
// a cookie.
//
// The response contains a redirect URL which the login provider should redirect the user-agent to.
//
//	Consumes:
//	- application/json
//
//	Produces:
//	- application/json
//
//	Schemes: http, https
//
//	Responses:
//	  200: oAuth2RedirectTo
//	  default: errorOAuth2
func (h *Handler) acceptOAuth2LoginRequest(w http.ResponseWriter, r *http.Request, _ httprouter.Params) {
	ctx := r.Context()

	challenge := stringsx.Coalesce(
		r.URL.Query().Get("login_challenge"),
		r.URL.Query().Get("challenge"),
	)
	if challenge == "" {
		h.r.Writer().WriteError(w, r, errorsx.WithStack(fosite.ErrInvalidRequest.WithHint(`Query parameter 'challenge' is not defined but should have been.`)))
		return
	}

	var p flow.HandledLoginRequest
	d := json.NewDecoder(r.Body)
	d.DisallowUnknownFields()
	if err := d.Decode(&p); err != nil {
		h.r.Writer().WriteError(w, r, errorsx.WithStack(fosite.ErrInvalidRequest.WithWrap(err).WithHintf("Unable to decode body because: %s", err)))
		return
	}

	if p.Subject == "" {
		h.r.Writer().WriteError(w, r, errorsx.WithStack(fosite.ErrInvalidRequest.WithHint("Field 'subject' must not be empty.")))
		return
	}

	p.ID = challenge
	ar, err := h.r.ConsentManager().GetLoginRequest(ctx, challenge)
	if err != nil {
		h.r.Writer().WriteError(w, r, err)
		return
	} else if ar.Subject != "" && p.Subject != ar.Subject {
		h.r.Writer().WriteError(w, r, errorsx.WithStack(fosite.ErrInvalidRequest.WithHint("Field 'subject' does not match subject from previous authentication.")))
		return
	}

	if ar.Skip {
		p.Remember = true // If skip is true remember is also true to allow consecutive calls as the same user!
		p.AuthenticatedAt = ar.AuthenticatedAt
	} else {
		p.AuthenticatedAt = sqlxx.NullTime(time.Now().UTC().
			// Rounding is important to avoid SQL time synchronization issues in e.g. MySQL!
			Truncate(time.Second))
		ar.AuthenticatedAt = p.AuthenticatedAt
	}
	p.RequestedAt = ar.RequestedAt

	f, err := flowctx.Decode[flow.Flow](ctx, h.r.KeyCipher(), challenge)
	if err != nil {
		h.r.Writer().WriteError(w, r, err)
		return
	}
	request, err := h.r.ConsentManager().HandleLoginRequest(ctx, f, challenge, &p)
	if err != nil {
		h.r.Writer().WriteError(w, r, errorsx.WithStack(err))
		return
	}

	ru, err := url.Parse(request.RequestURL)
	if err != nil {
		h.r.Writer().WriteError(w, r, err)
		return
	}

<<<<<<< HEAD
	verifier, err := flowctx.Encode(ctx, h.r.KeyCipher(), f)
=======
	verifier, err := flowctx.EncodeFromContext(ctx, h.r.FlowCipher(), flowctx.FlowCookie)
>>>>>>> dde59e9b
	if err != nil {
		h.r.Writer().WriteError(w, r, err)
		return
	}

	h.r.Writer().Write(w, r, &flow.OAuth2RedirectTo{
		RedirectTo: urlx.SetQuery(ru, url.Values{"login_verifier": {verifier}}).String(),
	})
}

// Reject OAuth 2.0 Login Request
//
// swagger:parameters rejectOAuth2LoginRequest
type rejectOAuth2LoginRequest struct {
	// OAuth 2.0 Login Request Challenge
	//
	// in: query
	// required: true
	Challenge string `json:"login_challenge"`

	// in: body
	Body flow.RequestDeniedError
}

// swagger:route PUT /admin/oauth2/auth/requests/login/reject oAuth2 rejectOAuth2LoginRequest
//
// # Reject OAuth 2.0 Login Request
//
// When an authorization code, hybrid, or implicit OAuth 2.0 Flow is initiated, Ory asks the login provider
// to authenticate the subject and then tell the Ory OAuth2 Service about it.
//
// The authentication challenge is appended to the login provider URL to which the subject's user-agent (browser) is redirected to. The login
// provider uses that challenge to fetch information on the OAuth2 request and then accept or reject the requested authentication process.
//
// This endpoint tells Ory that the subject has not authenticated and includes a reason why the authentication
// was denied.
//
// The response contains a redirect URL which the login provider should redirect the user-agent to.
//
//	Consumes:
//	- application/json
//
//	Produces:
//	- application/json
//
//	Schemes: http, https
//
//	Responses:
//	  200: oAuth2RedirectTo
//	  default: errorOAuth2
func (h *Handler) rejectOAuth2LoginRequest(w http.ResponseWriter, r *http.Request, _ httprouter.Params) {
	ctx := r.Context()

	challenge := stringsx.Coalesce(
		r.URL.Query().Get("login_challenge"),
		r.URL.Query().Get("challenge"),
	)
	if challenge == "" {
		h.r.Writer().WriteError(w, r, errorsx.WithStack(fosite.ErrInvalidRequest.WithHint(`Query parameter 'challenge' is not defined but should have been.`)))
		return
	}

	var p flow.RequestDeniedError
	d := json.NewDecoder(r.Body)
	d.DisallowUnknownFields()
	if err := d.Decode(&p); err != nil {
		h.r.Writer().WriteError(w, r, errorsx.WithStack(fosite.ErrInvalidRequest.WithWrap(err).WithHintf("Unable to decode body because: %s", err)))
		return
	}

<<<<<<< HEAD
	p.SetDefaults(flow.LoginRequestDeniedErrorName)
=======
	p.Valid = true
	p.SetDefaults(loginRequestDeniedErrorName)
>>>>>>> dde59e9b
	ar, err := h.r.ConsentManager().GetLoginRequest(ctx, challenge)
	if err != nil {
		h.r.Writer().WriteError(w, r, err)
		return
	}

	f, err := flowctx.Decode[flow.Flow](ctx, h.r.KeyCipher(), challenge)
	if err != nil {
		h.r.Writer().WriteError(w, r, err)
		return
	}
	request, err := h.r.ConsentManager().HandleLoginRequest(ctx, f, challenge, &flow.HandledLoginRequest{
		Error:       &p,
		ID:          challenge,
		RequestedAt: ar.RequestedAt,
	})
	if err != nil {
		h.r.Writer().WriteError(w, r, errorsx.WithStack(err))
		return
	}

<<<<<<< HEAD
	verifier, err := flowctx.Encode(ctx, h.r.KeyCipher(), f)
=======
	verifier, err := flowctx.EncodeFromContext(ctx, h.r.FlowCipher(), flowctx.FlowCookie)
>>>>>>> dde59e9b
	if err != nil {
		h.r.Writer().WriteError(w, r, err)
		return
	}

	ru, err := url.Parse(request.RequestURL)
	if err != nil {
		h.r.Writer().WriteError(w, r, err)
		return
	}

	h.r.Writer().Write(w, r, &flow.OAuth2RedirectTo{
		RedirectTo: urlx.SetQuery(ru, url.Values{"login_verifier": {verifier}}).String(),
	})
}

// Get OAuth 2.0 Consent Request
//
// swagger:parameters getOAuth2ConsentRequest
type getOAuth2ConsentRequest struct {
	// OAuth 2.0 Consent Request Challenge
	//
	// in: query
	// required: true
	Challenge string `json:"consent_challenge"`
}

// swagger:route GET /admin/oauth2/auth/requests/consent oAuth2 getOAuth2ConsentRequest
//
// # Get OAuth 2.0 Consent Request
//
// When an authorization code, hybrid, or implicit OAuth 2.0 Flow is initiated, Ory asks the login provider
// to authenticate the subject and then tell Ory now about it. If the subject authenticated, he/she must now be asked if
// the OAuth 2.0 Client which initiated the flow should be allowed to access the resources on the subject's behalf.
//
// The consent challenge is appended to the consent provider's URL to which the subject's user-agent (browser) is redirected to. The consent
// provider uses that challenge to fetch information on the OAuth2 request and then tells Ory if the subject accepted
// or rejected the request.
//
// The default consent provider is available via the Ory Managed Account Experience. To customize the consent provider, please
// head over to the OAuth 2.0 documentation.
//
//	Consumes:
//	- application/json
//
//	Produces:
//	- application/json
//
//	Schemes: http, https
//
//	Responses:
//	  200: oAuth2ConsentRequest
//	  410: oAuth2RedirectTo
//	  default: errorOAuth2
func (h *Handler) getOAuth2ConsentRequest(w http.ResponseWriter, r *http.Request, _ httprouter.Params) {
	challenge := stringsx.Coalesce(
		r.URL.Query().Get("consent_challenge"),
		r.URL.Query().Get("challenge"),
	)
	if challenge == "" {
		h.r.Writer().WriteError(w, r, errorsx.WithStack(fosite.ErrInvalidRequest.WithHint(`Query parameter 'challenge' is not defined but should have been.`)))
		return
	}

	request, err := h.r.ConsentManager().GetConsentRequest(r.Context(), challenge)
	if err != nil {
		h.r.Writer().WriteError(w, r, err)
		return
	}
	if request.WasHandled {
		h.r.Writer().WriteCode(w, r, http.StatusGone, &flow.OAuth2RedirectTo{
			RedirectTo: request.RequestURL,
		})
		return
	}

	if request.RequestedScope == nil {
		request.RequestedScope = []string{}
	}

	if request.RequestedAudience == nil {
		request.RequestedAudience = []string{}
	}

	request.Client = sanitizeClient(request.Client)
	h.r.Writer().Write(w, r, request)
}

// Accept OAuth 2.0 Consent Request
//
// swagger:parameters acceptOAuth2ConsentRequest
type acceptOAuth2ConsentRequest struct {
	// OAuth 2.0 Consent Request Challenge
	//
	// in: query
	// required: true
	Challenge string `json:"consent_challenge"`

	// in: body
	Body flow.AcceptOAuth2ConsentRequest
}

// swagger:route PUT /admin/oauth2/auth/requests/consent/accept oAuth2 acceptOAuth2ConsentRequest
//
// # Accept OAuth 2.0 Consent Request
//
// When an authorization code, hybrid, or implicit OAuth 2.0 Flow is initiated, Ory asks the login provider
// to authenticate the subject and then tell Ory now about it. If the subject authenticated, he/she must now be asked if
// the OAuth 2.0 Client which initiated the flow should be allowed to access the resources on the subject's behalf.
//
// The consent challenge is appended to the consent provider's URL to which the subject's user-agent (browser) is redirected to. The consent
// provider uses that challenge to fetch information on the OAuth2 request and then tells Ory if the subject accepted
// or rejected the request.
//
// This endpoint tells Ory that the subject has authorized the OAuth 2.0 client to access resources on his/her behalf.
// The consent provider includes additional information, such as session data for access and ID tokens, and if the
// consent request should be used as basis for future requests.
//
// The response contains a redirect URL which the consent provider should redirect the user-agent to.
//
// The default consent provider is available via the Ory Managed Account Experience. To customize the consent provider, please
// head over to the OAuth 2.0 documentation.
//
//	Consumes:
//	- application/json
//
//	Produces:
//	- application/json
//
//	Schemes: http, https
//
//	Responses:
//	  200: oAuth2RedirectTo
//	  default: errorOAuth2
func (h *Handler) acceptOAuth2ConsentRequest(w http.ResponseWriter, r *http.Request, _ httprouter.Params) {
	ctx := r.Context()

	challenge := stringsx.Coalesce(
		r.URL.Query().Get("consent_challenge"),
		r.URL.Query().Get("challenge"),
	)
	if challenge == "" {
		h.r.Writer().WriteError(w, r, errorsx.WithStack(fosite.ErrInvalidRequest.WithHint(`Query parameter 'challenge' is not defined but should have been.`)))
		return
	}

	var p flow.AcceptOAuth2ConsentRequest
	d := json.NewDecoder(r.Body)
	d.DisallowUnknownFields()
	if err := d.Decode(&p); err != nil {
		h.r.Writer().WriteErrorCode(w, r, http.StatusBadRequest, errorsx.WithStack(err))
		return
	}

	cr, err := h.r.ConsentManager().GetConsentRequest(ctx, challenge)
	if err != nil {
		h.r.Writer().WriteError(w, r, errorsx.WithStack(err))
		return
	}

	p.ID = challenge
	p.RequestedAt = cr.RequestedAt
	p.HandledAt = sqlxx.NullTime(time.Now().UTC())

	f, err := flowctx.Decode[flow.Flow](ctx, h.r.KeyCipher(), challenge)
	if err != nil {
		h.r.Writer().WriteError(w, r, err)
		return
	}
	hr, err := h.r.ConsentManager().HandleConsentRequest(ctx, f, &p)
	if err != nil {
		h.r.Writer().WriteError(w, r, errorsx.WithStack(err))
		return
	} else if hr.Skip {
		p.Remember = false
	}

	ru, err := url.Parse(hr.RequestURL)
	if err != nil {
		h.r.Writer().WriteError(w, r, err)
		return
	}

<<<<<<< HEAD
	verifier, err := flowctx.Encode(ctx, h.r.KeyCipher(), f)
=======
	verifier, err := flowctx.EncodeFromContext(ctx, h.r.FlowCipher(), flowctx.FlowCookie)
>>>>>>> dde59e9b
	if err != nil {
		h.r.Writer().WriteError(w, r, err)
		return
	}

	h.r.Writer().Write(w, r, &flow.OAuth2RedirectTo{
		RedirectTo: urlx.SetQuery(ru, url.Values{"consent_verifier": {verifier}}).String(),
	})
}

// Reject OAuth 2.0 Consent Request
//
// swagger:parameters rejectOAuth2ConsentRequest
type adminRejectOAuth2ConsentRequest struct {
	// OAuth 2.0 Consent Request Challenge
	//
	// in: query
	// required: true
	Challenge string `json:"consent_challenge"`

	// in: body
	Body flow.RequestDeniedError
}

// swagger:route PUT /admin/oauth2/auth/requests/consent/reject oAuth2 rejectOAuth2ConsentRequest
//
// # Reject OAuth 2.0 Consent Request
//
// When an authorization code, hybrid, or implicit OAuth 2.0 Flow is initiated, Ory asks the login provider
// to authenticate the subject and then tell Ory now about it. If the subject authenticated, he/she must now be asked if
// the OAuth 2.0 Client which initiated the flow should be allowed to access the resources on the subject's behalf.
//
// The consent challenge is appended to the consent provider's URL to which the subject's user-agent (browser) is redirected to. The consent
// provider uses that challenge to fetch information on the OAuth2 request and then tells Ory if the subject accepted
// or rejected the request.
//
// This endpoint tells Ory that the subject has not authorized the OAuth 2.0 client to access resources on his/her behalf.
// The consent provider must include a reason why the consent was not granted.
//
// The response contains a redirect URL which the consent provider should redirect the user-agent to.
//
// The default consent provider is available via the Ory Managed Account Experience. To customize the consent provider, please
// head over to the OAuth 2.0 documentation.
//
//	Consumes:
//	- application/json
//
//	Produces:
//	- application/json
//
//	Schemes: http, https
//
//	Responses:
//	  200: oAuth2RedirectTo
//	  default: errorOAuth2
func (h *Handler) rejectOAuth2ConsentRequest(w http.ResponseWriter, r *http.Request, _ httprouter.Params) {
	ctx := r.Context()

	challenge := stringsx.Coalesce(
		r.URL.Query().Get("consent_challenge"),
		r.URL.Query().Get("challenge"),
	)
	if challenge == "" {
		h.r.Writer().WriteError(w, r, errorsx.WithStack(fosite.ErrInvalidRequest.WithHint(`Query parameter 'challenge' is not defined but should have been.`)))
		return
	}

	var p flow.RequestDeniedError
	d := json.NewDecoder(r.Body)
	d.DisallowUnknownFields()
	if err := d.Decode(&p); err != nil {
		h.r.Writer().WriteErrorCode(w, r, http.StatusBadRequest, errorsx.WithStack(err))
		return
	}

<<<<<<< HEAD
	p.SetDefaults(flow.ConsentRequestDeniedErrorName)
=======
	p.Valid = true
	p.SetDefaults(consentRequestDeniedErrorName)
>>>>>>> dde59e9b
	hr, err := h.r.ConsentManager().GetConsentRequest(ctx, challenge)
	if err != nil {
		h.r.Writer().WriteError(w, r, errorsx.WithStack(err))
		return
	}

	f, err := h.flowFromCookie(r)
	if err != nil {
		h.r.Writer().WriteError(w, r, errorsx.WithStack(err))
		return
	}

	request, err := h.r.ConsentManager().HandleConsentRequest(ctx, f, &flow.AcceptOAuth2ConsentRequest{
		Error:       &p,
		ID:          challenge,
		RequestedAt: hr.RequestedAt,
		HandledAt:   sqlxx.NullTime(time.Now().UTC()),
	})
	if err != nil {
		h.r.Writer().WriteError(w, r, errorsx.WithStack(err))
		return
	}

	ru, err := url.Parse(request.RequestURL)
	if err != nil {
		h.r.Writer().WriteError(w, r, err)
		return
	}

<<<<<<< HEAD
	verifier, err := flowctx.Encode(ctx, h.r.KeyCipher(), f)
=======
	verifier, err := flowctx.EncodeFromContext(ctx, h.r.FlowCipher(), flowctx.FlowCookie)
>>>>>>> dde59e9b
	if err != nil {
		h.r.Writer().WriteError(w, r, err)
		return
	}

	h.r.Writer().Write(w, r, &flow.OAuth2RedirectTo{
		RedirectTo: urlx.SetQuery(ru, url.Values{"consent_verifier": {verifier}}).String(),
	})
}

// Accept OAuth 2.0 Logout Request
//
// swagger:parameters acceptOAuth2LogoutRequest
type acceptOAuth2LogoutRequest struct {
	// OAuth 2.0 Logout Request Challenge
	//
	// in: query
	// required: true
	Challenge string `json:"logout_challenge"`
}

// swagger:route PUT /admin/oauth2/auth/requests/logout/accept oAuth2 acceptOAuth2LogoutRequest
//
// # Accept OAuth 2.0 Session Logout Request
//
// When a user or an application requests Ory OAuth 2.0 to remove the session state of a subject, this endpoint is used to confirm that logout request.
//
// The response contains a redirect URL which the consent provider should redirect the user-agent to.
//
//	Produces:
//	- application/json
//
//	Schemes: http, https
//
//	Responses:
//	  200: oAuth2RedirectTo
//	  default: errorOAuth2
func (h *Handler) acceptOAuth2LogoutRequest(w http.ResponseWriter, r *http.Request, _ httprouter.Params) {
	challenge := stringsx.Coalesce(
		r.URL.Query().Get("logout_challenge"),
		r.URL.Query().Get("challenge"),
	)

	c, err := h.r.ConsentManager().AcceptLogoutRequest(r.Context(), challenge)
	if err != nil {
		h.r.Writer().WriteError(w, r, err)
		return
	}

	h.r.Writer().Write(w, r, &flow.OAuth2RedirectTo{
		RedirectTo: urlx.SetQuery(urlx.AppendPaths(h.c.PublicURL(r.Context()), "/oauth2/sessions/logout"), url.Values{"logout_verifier": {c.Verifier}}).String(),
	})
}

// Reject OAuth 2.0 Logout Request
//
// swagger:parameters rejectOAuth2LogoutRequest
type rejectOAuth2LogoutRequest struct {
	// in: query
	// required: true
	Challenge string `json:"logout_challenge"`
}

// swagger:route PUT /admin/oauth2/auth/requests/logout/reject oAuth2 rejectOAuth2LogoutRequest
//
// # Reject OAuth 2.0 Session Logout Request
//
// When a user or an application requests Ory OAuth 2.0 to remove the session state of a subject, this endpoint is used to deny that logout request.
// No HTTP request body is required.
//
// The response is empty as the logout provider has to chose what action to perform next.
//
//	Produces:
//	- application/json
//
//	Schemes: http, https
//
//	Responses:
//	  204: emptyResponse
//	  default: errorOAuth2
func (h *Handler) rejectOAuth2LogoutRequest(w http.ResponseWriter, r *http.Request, _ httprouter.Params) {
	challenge := stringsx.Coalesce(
		r.URL.Query().Get("logout_challenge"),
		r.URL.Query().Get("challenge"),
	)

	if err := h.r.ConsentManager().RejectLogoutRequest(r.Context(), challenge); err != nil {
		h.r.Writer().WriteError(w, r, err)
		return
	}

	w.WriteHeader(http.StatusNoContent)
}

// Get OAuth 2.0 Logout Request
//
// swagger:parameters getOAuth2LogoutRequest
type getOAuth2LogoutRequest struct {
	// in: query
	// required: true
	Challenge string `json:"logout_challenge"`
}

// swagger:route GET /admin/oauth2/auth/requests/logout oAuth2 getOAuth2LogoutRequest
//
// # Get OAuth 2.0 Session Logout Request
//
// Use this endpoint to fetch an Ory OAuth 2.0 logout request.
//
//	Produces:
//	- application/json
//
//	Schemes: http, https
//
//	Responses:
//	  200: oAuth2LogoutRequest
//	  410: oAuth2RedirectTo
//	  default: errorOAuth2
func (h *Handler) getOAuth2LogoutRequest(w http.ResponseWriter, r *http.Request, _ httprouter.Params) {
	challenge := stringsx.Coalesce(
		r.URL.Query().Get("logout_challenge"),
		r.URL.Query().Get("challenge"),
	)

	request, err := h.r.ConsentManager().GetLogoutRequest(r.Context(), challenge)
	if err != nil {
		h.r.Writer().WriteError(w, r, err)
		return
	}

	// We do not want to share the secret so remove it.
	if request.Client != nil {
		request.Client.Secret = ""
	}

	if request.WasHandled {
		h.r.Writer().WriteCode(w, r, http.StatusGone, &flow.OAuth2RedirectTo{
			RedirectTo: request.RequestURL,
		})
		return
	}

	h.r.Writer().Write(w, r, request)
}

func (h *Handler) flowFromCookie(r *http.Request) (*flow.Flow, error) {
	return flowctx.FromCookie[flow.Flow](r.Context(), r, h.r.KeyCipher(), flowctx.FlowCookie)
}<|MERGE_RESOLUTION|>--- conflicted
+++ resolved
@@ -461,11 +461,7 @@
 		return
 	}
 
-<<<<<<< HEAD
-	verifier, err := flowctx.Encode(ctx, h.r.KeyCipher(), f)
-=======
-	verifier, err := flowctx.EncodeFromContext(ctx, h.r.FlowCipher(), flowctx.FlowCookie)
->>>>>>> dde59e9b
+	verifier, err := flowctx.Encode(ctx, h.r.FlowCipher(), f)
 	if err != nil {
 		h.r.Writer().WriteError(w, r, err)
 		return
@@ -536,12 +532,8 @@
 		return
 	}
 
-<<<<<<< HEAD
+	p.Valid = true
 	p.SetDefaults(flow.LoginRequestDeniedErrorName)
-=======
-	p.Valid = true
-	p.SetDefaults(loginRequestDeniedErrorName)
->>>>>>> dde59e9b
 	ar, err := h.r.ConsentManager().GetLoginRequest(ctx, challenge)
 	if err != nil {
 		h.r.Writer().WriteError(w, r, err)
@@ -563,11 +555,7 @@
 		return
 	}
 
-<<<<<<< HEAD
-	verifier, err := flowctx.Encode(ctx, h.r.KeyCipher(), f)
-=======
-	verifier, err := flowctx.EncodeFromContext(ctx, h.r.FlowCipher(), flowctx.FlowCookie)
->>>>>>> dde59e9b
+	verifier, err := flowctx.Encode(ctx, h.r.FlowCipher(), f)
 	if err != nil {
 		h.r.Writer().WriteError(w, r, err)
 		return
@@ -751,11 +739,7 @@
 		return
 	}
 
-<<<<<<< HEAD
-	verifier, err := flowctx.Encode(ctx, h.r.KeyCipher(), f)
-=======
-	verifier, err := flowctx.EncodeFromContext(ctx, h.r.FlowCipher(), flowctx.FlowCookie)
->>>>>>> dde59e9b
+	verifier, err := flowctx.Encode(ctx, h.r.FlowCipher(), f)
 	if err != nil {
 		h.r.Writer().WriteError(w, r, err)
 		return
@@ -831,12 +815,8 @@
 		return
 	}
 
-<<<<<<< HEAD
+	p.Valid = true
 	p.SetDefaults(flow.ConsentRequestDeniedErrorName)
-=======
-	p.Valid = true
-	p.SetDefaults(consentRequestDeniedErrorName)
->>>>>>> dde59e9b
 	hr, err := h.r.ConsentManager().GetConsentRequest(ctx, challenge)
 	if err != nil {
 		h.r.Writer().WriteError(w, r, errorsx.WithStack(err))
@@ -866,11 +846,7 @@
 		return
 	}
 
-<<<<<<< HEAD
-	verifier, err := flowctx.Encode(ctx, h.r.KeyCipher(), f)
-=======
-	verifier, err := flowctx.EncodeFromContext(ctx, h.r.FlowCipher(), flowctx.FlowCookie)
->>>>>>> dde59e9b
+	verifier, err := flowctx.Encode(ctx, h.r.FlowCipher(), f)
 	if err != nil {
 		h.r.Writer().WriteError(w, r, err)
 		return
