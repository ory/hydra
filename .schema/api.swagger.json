--- conflicted
+++ resolved
@@ -1917,7 +1917,7 @@
       }
     },
     "JSONWebKeySet": {
-      "description": "JSONWebKeySet JSONWebKeySet JSONWebKeySet JSONWebKeySet It is important that this model object is named JSONWebKeySet for\n\"swagger generate spec\" to generate only on definition of a\nJSONWebKeySet. Since one with the same name is previously defined as\nclient.Client.JSONWebKeys and this one is last, this one will be\neffectively written in the swagger spec.",
+      "description": "It is important that this model object is named JSONWebKeySet for\n\"swagger generate spec\" to generate only on definition of a\nJSONWebKeySet. Since one with the same name is previously defined as\nclient.Client.JSONWebKeys and this one is last, this one will be\neffectively written in the swagger spec.",
       "type": "object",
       "properties": {
         "keys": {
@@ -1938,11 +1938,7 @@
       "title": "NullTime implements sql.NullTime functionality."
     },
     "PreviousConsentSession": {
-<<<<<<< HEAD
-      "description": "PreviousConsentSession PreviousConsentSession PreviousConsentSession PreviousConsentSession PreviousConsentSession PreviousConsentSession PreviousConsentSession PreviousConsentSession PreviousConsentSession PreviousConsentSession PreviousConsentSession PreviousConsentSession PreviousConsentSession The response used to return used consent requests\nsame as HandledLoginRequest, just with consent_request exposed as json",
-=======
       "description": "PreviousConsentSession PreviousConsentSession PreviousConsentSession PreviousConsentSession PreviousConsentSession PreviousConsentSession PreviousConsentSession PreviousConsentSession PreviousConsentSession PreviousConsentSession PreviousConsentSession PreviousConsentSession PreviousConsentSession PreviousConsentSession The response used to return used consent requests\nsame as HandledLoginRequest, just with consent_request exposed as json",
->>>>>>> af18bdbc
       "type": "object",
       "properties": {
         "consent_request": {
@@ -1963,11 +1959,7 @@
           }
         },
         "handled_at": {
-<<<<<<< HEAD
-          "description": "handled at\nFormat: date-time\nFormat: date-time\nFormat: date-time\nFormat: date-time\nFormat: date-time\nFormat: date-time\nFormat: date-time\nFormat: date-time\nFormat: date-time\nFormat: date-time\nFormat: date-time\nFormat: date-time\nFormat: date-time",
-=======
           "description": "handled at\nFormat: date-time\nFormat: date-time\nFormat: date-time\nFormat: date-time\nFormat: date-time\nFormat: date-time\nFormat: date-time\nFormat: date-time\nFormat: date-time\nFormat: date-time\nFormat: date-time\nFormat: date-time\nFormat: date-time\nFormat: date-time",
->>>>>>> af18bdbc
           "type": "string",
           "format": "date-time"
         },
@@ -1997,10 +1989,6 @@
       "title": "AcceptConsentRequest AcceptConsentRequest The request payload used to accept a consent request.",
       "properties": {
         "grant_access_token_audience": {
-<<<<<<< HEAD
-          "description": "grant access token audience",
-=======
->>>>>>> af18bdbc
           "type": "array",
           "items": {
             "type": "string"
@@ -2008,10 +1996,6 @@
           "$ref": "#/definitions/StringSlicePipeDelimiter"
         },
         "grant_scope": {
-<<<<<<< HEAD
-          "description": "grant scope",
-=======
->>>>>>> af18bdbc
           "type": "array",
           "items": {
             "type": "string"
@@ -2169,7 +2153,7 @@
     "genericError": {
       "description": "Error responses are sent when an error (e.g. unauthorized, bad request, ...) occurred.",
       "type": "object",
-      "title": "GenericError GenericError GenericError Error response",
+      "title": "Error response",
       "required": [
         "error"
       ],
@@ -2198,11 +2182,7 @@
       }
     },
     "healthNotReadyStatus": {
-<<<<<<< HEAD
-      "description": "HealthNotReadyStatus HealthNotReadyStatus HealthNotReadyStatus health not ready status",
-=======
       "description": "HealthNotReadyStatus HealthNotReadyStatus HealthNotReadyStatus HealthNotReadyStatus health not ready status",
->>>>>>> af18bdbc
       "type": "object",
       "properties": {
         "errors": {
@@ -2228,8 +2208,8 @@
       "type": "object",
       "required": [
         "alg",
-        "kid",
-        "use"
+        "use",
+        "kid"
       ],
       "properties": {
         "alg": {
@@ -2248,7 +2228,7 @@
     },
     "loginRequest": {
       "type": "object",
-      "title": "LoginRequest LoginRequest Contains information on an ongoing login request.",
+      "title": "Contains information on an ongoing login request.",
       "properties": {
         "challenge": {
           "description": "Challenge is the identifier (\"login challenge\") of the login request. It is used to\nidentify the session.",
@@ -2265,10 +2245,7 @@
           "type": "string"
         },
         "requested_access_token_audience": {
-<<<<<<< HEAD
-=======
           "description": "requested access token audience",
->>>>>>> af18bdbc
           "type": "array",
           "items": {
             "type": "string"
@@ -2276,10 +2253,7 @@
           "$ref": "#/definitions/StringSlicePipeDelimiter"
         },
         "requested_scope": {
-<<<<<<< HEAD
-=======
           "description": "requested scope",
->>>>>>> af18bdbc
           "type": "array",
           "items": {
             "type": "string"
@@ -2324,11 +2298,7 @@
     },
     "oAuth2Client": {
       "type": "object",
-<<<<<<< HEAD
-      "title": "OAuth2Client OAuth2Client Client represents an OAuth 2.0 Client.",
-=======
       "title": "OAuth2Client Client represents an OAuth 2.0 Client.",
->>>>>>> af18bdbc
       "properties": {
         "allowed_cors_origins": {
           "$ref": "#/definitions/StringSlicePipeDelimiter"
@@ -2369,11 +2339,7 @@
           "$ref": "#/definitions/StringSlicePipeDelimiter"
         },
         "created_at": {
-<<<<<<< HEAD
-          "description": "CreatedAt returns the timestamp of the client's creation.\nFormat: date-time\nFormat: date-time",
-=======
           "description": "CreatedAt returns the timestamp of the client's creation.\nFormat: date-time",
->>>>>>> af18bdbc
           "type": "string",
           "format": "date-time"
         },
@@ -2448,11 +2414,7 @@
           "type": "string"
         },
         "updated_at": {
-<<<<<<< HEAD
-          "description": "UpdatedAt returns the timestamp of the last update.\nFormat: date-time\nFormat: date-time",
-=======
           "description": "UpdatedAt returns the timestamp of the last update.\nFormat: date-time",
->>>>>>> af18bdbc
           "type": "string",
           "format": "date-time"
         },
@@ -2465,7 +2427,7 @@
     "oAuth2TokenIntrospection": {
       "description": "https://tools.ietf.org/html/rfc7662",
       "type": "object",
-      "title": "OAuth2TokenIntrospection OAuth2TokenIntrospection OAuth2TokenIntrospection OAuth2TokenIntrospection OAuth2TokenIntrospection OAuth2TokenIntrospection Introspection contains an access token's session data as specified by IETF RFC 7662, see:",
+      "title": "Introspection contains an access token's session data as specified by IETF RFC 7662, see:",
       "required": [
         "active"
       ],
@@ -2601,11 +2563,7 @@
     },
     "rejectRequest": {
       "type": "object",
-<<<<<<< HEAD
-      "title": "RejectRequest RejectRequest RejectRequest RejectRequest The request payload used to accept a login or consent request.",
-=======
       "title": "RejectRequest The request payload used to accept a login or consent request.",
->>>>>>> af18bdbc
       "properties": {
         "error": {
           "description": "error",
@@ -2631,11 +2589,7 @@
       }
     },
     "userinfoResponse": {
-<<<<<<< HEAD
-      "description": "UserinfoResponse UserinfoResponse UserinfoResponse The userinfo response",
-=======
       "description": "UserinfoResponse UserinfoResponse UserinfoResponse UserinfoResponse The userinfo response",
->>>>>>> af18bdbc
       "type": "object",
       "properties": {
         "birthdate": {
@@ -2718,11 +2672,7 @@
       }
     },
     "version": {
-<<<<<<< HEAD
-      "description": "Version Version version",
-=======
       "description": "Version version",
->>>>>>> af18bdbc
       "type": "object",
       "properties": {
         "version": {
@@ -2736,13 +2686,13 @@
       "type": "object",
       "title": "WellKnown WellKnown WellKnown WellKnown WellKnown WellKnown WellKnown represents important OpenID Connect discovery metadata",
       "required": [
+        "issuer",
         "authorization_endpoint",
-        "id_token_signing_alg_values_supported",
-        "issuer",
+        "token_endpoint",
         "jwks_uri",
+        "subject_types_supported",
         "response_types_supported",
-        "subject_types_supported",
-        "token_endpoint"
+        "id_token_signing_alg_values_supported"
       ],
       "properties": {
         "authorization_endpoint": {
