--- conflicted
+++ resolved
@@ -56,31 +56,9 @@
 	return cipher.Encrypt(ctx, b.Bytes(), nil)
 }
 
-<<<<<<< HEAD
 // SetCookie encrypts the given value and sets it in a cookie.
-func SetCookie(ctx context.Context, w http.ResponseWriter, cipher *jwk.AEAD, cookieName string, value any) error {
+func SetCookie(ctx context.Context, w http.ResponseWriter, cipher aead.Cipher, cookieName string, value any) error {
 	cookie, err := Encode(ctx, cipher, value)
-=======
-// EncodeFromContext encodes the value stored in the context under the given cookie name.
-func EncodeFromContext(ctx context.Context, cipher aead.Cipher, cookieName string) (s string, err error) {
-	v, ok := ctx.Value(contextKey(cookieName)).(*Value)
-	if !ok || v == nil {
-		return "", errors.WithStack(ErrNoValueInCtx)
-	}
-
-	return Encode(ctx, cipher, v.Ptr)
-}
-
-// SetCookie looks up the value stored in the context under the given cookie name and sets it as a cookie on the
-// response writer.
-func SetCookie(ctx context.Context, w http.ResponseWriter, cipher aead.Cipher, cookieName string) error {
-	v, ok := ctx.Value(contextKey(cookieName)).(*Value)
-	if !ok || v == nil {
-		return errors.WithStack(ErrNoValueInCtx)
-	}
-
-	cookie, err := Encode(ctx, cipher, v.Ptr)
->>>>>>> dde59e9b
 	if err != nil {
 		return err
 	}
