package group

import (
	"testing"

	"github.com/stretchr/testify/assert"
	"github.com/stretchr/testify/require"
)

func TestHelperManagers(m Manager) func(t *testing.T) {
	return func(t *testing.T) {
		ds, err := m.ListGroups(0, 0)
		assert.NoError(t, err)
		assert.Empty(t, ds)
		assert.NotNil(t, ds)

		ds, err = m.ListGroups(-1, 0)
		assert.NoError(t, err)
		assert.Empty(t, ds)
		assert.NotNil(t, ds)

		ds, err = m.ListGroups(0, -1)
		assert.NoError(t, err)
		assert.Empty(t, ds)
		assert.NotNil(t, ds)

		ds, err = m.ListGroups(-1, -1)
		assert.NoError(t, err)
		assert.Empty(t, ds)
		assert.NotNil(t, ds)

		_, err = m.GetGroup("4321")
		assert.NotNil(t, err)

		c := &Group{
			ID:      "1",
			Members: []string{"bar", "foo"},
		}
		assert.NoError(t, m.CreateGroup(c))
		ds, err = m.ListGroups(0, 0)
		require.NoError(t, err)
		assert.Len(t, ds, 1)
		assert.NotNil(t, ds)

		ds, err = m.ListGroups(0, 1)
		require.NoError(t, err)
		assert.Len(t, ds, 0)
		assert.NotNil(t, ds)

		assert.NoError(t, m.CreateGroup(&Group{
			ID:      "2",
			Members: []string{"foo"},
		}))
		ds, err = m.ListGroups(0, 0)
		require.NoError(t, err)
		assert.Len(t, ds, 2)
		assert.NotNil(t, ds)

		ds, err = m.ListGroups(0, 1)
		require.NoError(t, err)
		assert.Len(t, ds, 1)
		assert.NotNil(t, ds)

		ds, err = m.ListGroups(0, 2)
		require.NoError(t, err)
		assert.Len(t, ds, 0)
		assert.NotNil(t, ds)

		ds, err = m.ListGroups(1, 0)
		require.NoError(t, err)
		assert.Len(t, ds, 1)
		assert.NotNil(t, ds)

		ds, err = m.ListGroups(2, 0)
		require.NoError(t, err)
		assert.Len(t, ds, 2)
		assert.NotNil(t, ds)

		ds, err = m.ListGroups(1, 1)
		require.NoError(t, err)
		assert.Len(t, ds, 1)
		assert.NotNil(t, ds)

		ds, err = m.ListGroups(0, 2)
		require.NoError(t, err)
		assert.Len(t, ds, 0)
		assert.NotNil(t, ds)

		assert.NoError(t, m.CreateGroup(&Group{
			ID:      "3",
			Members: []string{"bar"},
		}))
		ds, err = m.ListGroups(0, 0)
		require.NoError(t, err)
		assert.Len(t, ds, 3)
		assert.NotNil(t, ds)

		d, err := m.GetGroup("1")
		require.NoError(t, err)
		assert.EqualValues(t, c.Members, d.Members)
		assert.EqualValues(t, c.ID, d.ID)

<<<<<<< HEAD
		ds, err := m.FindGroupsByMember("foo")
=======
		ds, err = m.FindGroupNames("foo")
>>>>>>> e248e833
		require.NoError(t, err)
		assert.Len(t, ds, 2)
		assert.NotNil(t, ds)

		assert.NoError(t, m.AddGroupMembers("1", []string{"baz"}))

		ds, err = m.FindGroupsByMember("baz")
		require.NoError(t, err)
		assert.Len(t, ds, 1)
		assert.NotNil(t, ds)

		assert.NoError(t, m.RemoveGroupMembers("1", []string{"baz"}))
		ds, err = m.FindGroupsByMember("baz")
		require.NoError(t, err)
		assert.Len(t, ds, 0)
		assert.NotNil(t, ds)

		assert.NoError(t, m.DeleteGroup("1"))
		_, err = m.GetGroup("1")
		require.NotNil(t, err)

		ds, err = m.ListGroups(0, 0)
		require.NoError(t, err)
		assert.Len(t, ds, 2)
		assert.NotNil(t, ds)
	}
}<|MERGE_RESOLUTION|>--- conflicted
+++ resolved
@@ -100,11 +100,7 @@
 		assert.EqualValues(t, c.Members, d.Members)
 		assert.EqualValues(t, c.ID, d.ID)
 
-<<<<<<< HEAD
-		ds, err := m.FindGroupsByMember("foo")
-=======
-		ds, err = m.FindGroupNames("foo")
->>>>>>> e248e833
+		ds, err = m.FindGroupsByMember("foo")
 		require.NoError(t, err)
 		assert.Len(t, ds, 2)
 		assert.NotNil(t, ds)
