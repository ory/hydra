/*
 * Copyright © 2015-2018 Aeneas Rekkas <aeneas+oss@aeneas.io>
 *
 * Licensed under the Apache License, Version 2.0 (the "License");
 * you may not use this file except in compliance with the License.
 * You may obtain a copy of the License at
 *
 *     http://www.apache.org/licenses/LICENSE-2.0
 *
 * Unless required by applicable law or agreed to in writing, software
 * distributed under the License is distributed on an "AS IS" BASIS,
 * WITHOUT WARRANTIES OR CONDITIONS OF ANY KIND, either express or implied.
 * See the License for the specific language governing permissions and
 * limitations under the License.
 *
 * @author		Aeneas Rekkas <aeneas+oss@aeneas.io>
 * @copyright 	2015-2018 Aeneas Rekkas <aeneas+oss@aeneas.io>
 * @license 	Apache-2.0
 */

package client

import (
	"context"
	"crypto/subtle"
	"encoding/json"
	"io"
	"net/http"
	"strings"
	"time"

	"github.com/ory/x/pagination/tokenpagination"

	"github.com/ory/x/httprouterx"

	"github.com/ory/x/openapix"

	"github.com/ory/x/uuidx"

	"github.com/ory/x/jsonx"
	"github.com/ory/x/urlx"

	"github.com/ory/fosite"

	"github.com/ory/x/errorsx"

	"github.com/ory/herodot"
	"github.com/ory/hydra/x"

	"github.com/julienschmidt/httprouter"
	"github.com/pkg/errors"
)

type Handler struct {
	r InternalRegistry
}

const (
	ClientsHandlerPath    = "/clients"
	DynClientsHandlerPath = "/oauth2/register"
)

func NewHandler(r InternalRegistry) *Handler {
	return &Handler{
		r: r,
	}
}

func (h *Handler) SetRoutes(admin *httprouterx.RouterAdmin, public *httprouterx.RouterPublic) {
	admin.GET(ClientsHandlerPath, h.listOAuth2Clients)
	admin.POST(ClientsHandlerPath, h.createOAuth2Client)
	admin.GET(ClientsHandlerPath+"/:id", h.Get)
	admin.PUT(ClientsHandlerPath+"/:id", h.setOAuth2Client)
	admin.PATCH(ClientsHandlerPath+"/:id", h.patchOAuth2Client)
	admin.DELETE(ClientsHandlerPath+"/:id", h.deleteOAuth2Client)
	admin.PUT(ClientsHandlerPath+"/:id/lifespans", h.setOAuth2ClientLifespans)

	public.POST(DynClientsHandlerPath, h.createOidcDynamicClient)
	public.GET(DynClientsHandlerPath+"/:id", h.getOidcDynamicClient)
	public.PUT(DynClientsHandlerPath+"/:id", h.setOidcDynamicClient)
	public.DELETE(DynClientsHandlerPath+"/:id", h.deleteOidcDynamicClient)
}

// OAuth 2.0 Client Creation Parameters
//
// swagger:parameters createOAuth2Client
type createOAuth2Client struct {
	// OAuth 2.0 Client Request Body
	//
	// in: body
	// required: true
	Body Client
}

// swagger:route POST /admin/clients oAuth2 createOAuth2Client
//
<<<<<<< HEAD
// # Create an OAuth 2.0 Client
=======
// # Create OAuth 2.0 Client
>>>>>>> 8b77f5ad
//
// Create a new OAuth 2.0 client. If you pass `client_secret` the secret is used, otherwise a random secret
// is generated. The secret is echoed in the response. It is not possible to retrieve it later on.
//
<<<<<<< HEAD
// OAuth 2.0 clients are used to perform OAuth 2.0 and OpenID Connect flows. Usually, OAuth 2.0 clients are
// generated for applications which want to consume your OAuth 2.0 or OpenID Connect capabilities.
//
=======
>>>>>>> 8b77f5ad
//	Consumes:
//	- application/json
//
//	Produces:
//	- application/json
//
//	Schemes: http, https
//
//	Responses:
//	  201: oAuth2Client
<<<<<<< HEAD
//	  default: genericError
func (h *Handler) adminCreateOAuth2Client(w http.ResponseWriter, r *http.Request, _ httprouter.Params) {
=======
//	  400: errorOAuth2BadRequest
//	  default: errorOAuth2Default
func (h *Handler) createOAuth2Client(w http.ResponseWriter, r *http.Request, _ httprouter.Params) {
>>>>>>> 8b77f5ad
	c, err := h.CreateClient(r, h.r.ClientValidator().Validate, false)
	if err != nil {
		h.r.Writer().WriteError(w, r, errorsx.WithStack(err))
		return
	}

	h.r.Writer().WriteCreated(w, r, "/admin"+ClientsHandlerPath+"/"+c.GetID(), &c)
}

// OpenID Connect Dynamic Client Registration Parameters
//
// swagger:parameters createOidcDynamicClient
type createOidcDynamicClient struct {
	// Dynamic Client Registration Request Body
	//
	// in: body
	// required: true
	Body Client
}

// swagger:route POST /oauth2/register oidc createOidcDynamicClient
//
// # Register OAuth2 Client using OpenID Dynamic Client Registration
//
// This endpoint behaves like the administrative counterpart (`createOAuth2Client`) but is capable of facing the
// public internet directly and can be used in self-service. It implements the OpenID Connect
// Dynamic Client Registration Protocol. This feature needs to be enabled in the configuration. This endpoint
// is disabled by default. It can be enabled by an administrator.
//
// Please note that using this endpoint you are not able to choose the `client_secret` nor the `client_id` as those
// values will be server generated when specifying `token_endpoint_auth_method` as `client_secret_basic` or
// `client_secret_post`.
//
// The `client_secret` will be returned in the response and you will not be able to retrieve it later on.
// Write the secret down and keep it somewhere safe.
//
//	Consumes:
//	- application/json
//
//	Produces:
//	- application/json
<<<<<<< HEAD
//
//	Schemes: http, https
//
//	Responses:
//	  201: oAuth2Client
//	  default: genericError
func (h *Handler) dynamicClientRegistrationCreateOAuth2Client(w http.ResponseWriter, r *http.Request, ps httprouter.Params) {
=======
//
//	Schemes: http, https
//
//	Responses:
//	  201: oAuth2Client
//	  400: errorOAuth2BadRequest
//	  default: errorOAuth2Default
func (h *Handler) createOidcDynamicClient(w http.ResponseWriter, r *http.Request, ps httprouter.Params) {
>>>>>>> 8b77f5ad
	if err := h.requireDynamicAuth(r); err != nil {
		h.r.Writer().WriteError(w, r, err)
		return
	}
	c, err := h.CreateClient(r, h.r.ClientValidator().ValidateDynamicRegistration, true)
	if err != nil {
		h.r.Writer().WriteError(w, r, errorsx.WithStack(err))
		return
	}

	h.r.Writer().WriteCreated(w, r, "/admin"+ClientsHandlerPath+"/"+c.GetID(), &c)
}

func (h *Handler) CreateClient(r *http.Request, validator func(context.Context, *Client) error, isDynamic bool) (*Client, error) {
	var c Client
	if err := json.NewDecoder(r.Body).Decode(&c); err != nil {
		return nil, err
	}

	if isDynamic {
		if c.Secret != "" {
			return nil, errorsx.WithStack(herodot.ErrBadRequest.WithReasonf("It is not allowed to choose your own OAuth2 Client secret."))
		}
	}

	if len(c.LegacyClientID) > 0 {
		return nil, errorsx.WithStack(herodot.ErrBadRequest.WithReason("It is no longer possible to set an OAuth2 Client ID as a user. The system will generate a unique ID for you."))
	}

	c.ID = uuidx.NewV4()
	c.LegacyClientID = c.ID.String()

	if len(c.Secret) == 0 {
		secretb, err := x.GenerateSecret(26)
		if err != nil {
			return nil, err
		}
		c.Secret = string(secretb)
	}

	if err := validator(r.Context(), &c); err != nil {
		return nil, err
	}

	secret := c.Secret
	c.CreatedAt = time.Now().UTC().Round(time.Second)
	c.UpdatedAt = c.CreatedAt

	token, signature, err := h.r.OAuth2HMACStrategy().GenerateAccessToken(r.Context(), nil)
	if err != nil {
		return nil, err
	}

	c.RegistrationAccessToken = token
	c.RegistrationAccessTokenSignature = signature
	c.RegistrationClientURI = urlx.AppendPaths(h.r.Config().PublicURL(r.Context()), DynClientsHandlerPath+"/"+c.GetID()).String()

	if err := h.r.ClientManager().CreateClient(r.Context(), &c); err != nil {
		return nil, err
	}
	c.Secret = ""
	if !c.IsPublic() {
		c.Secret = secret
	}
	return &c, nil
}

// Set OAuth 2.0 Client Parameters
//
// swagger:parameters setOAuth2Client
type setOAuth2Client struct {
	// OAuth 2.0 Client ID
	//
	// in: path
	// required: true
	ID string `json:"id"`

	// OAuth 2.0 Client Request Body
	//
	// in: body
	// required: true
	Body Client
}

// swagger:route PUT /admin/clients/{id} oAuth2 setOAuth2Client
//
<<<<<<< HEAD
// # Update an OAuth 2.0 Client
=======
// # Set OAuth 2.0 Client
>>>>>>> 8b77f5ad
//
// Replaces an existing OAuth 2.0 Client with the payload you send. If you pass `client_secret` the secret is used,
// otherwise the existing secret is used.
//
// If set, the secret is echoed in the response. It is not possible to retrieve it later on.
//
// OAuth 2.0 Clients are used to perform OAuth 2.0 and OpenID Connect flows. Usually, OAuth 2.0 clients are
// generated for applications which want to consume your OAuth 2.0 or OpenID Connect capabilities.
//
//	Consumes:
//	- application/json
//
//	Produces:
//	- application/json
//
//	Schemes: http, https
//
//	Responses:
//	  200: oAuth2Client
<<<<<<< HEAD
//	  default: genericError
func (h *Handler) adminUpdateOAuth2Client(w http.ResponseWriter, r *http.Request, ps httprouter.Params) {
=======
//	  400: errorOAuth2BadRequest
//	  404: errorOAuth2NotFound
//	  default: errorOAuth2Default
func (h *Handler) setOAuth2Client(w http.ResponseWriter, r *http.Request, ps httprouter.Params) {
>>>>>>> 8b77f5ad
	var c Client
	if err := json.NewDecoder(r.Body).Decode(&c); err != nil {
		h.r.Writer().WriteError(w, r, errorsx.WithStack(herodot.ErrBadRequest.WithReasonf("Unable to decode the request body: %s", err)))
		return
	}

	c.LegacyClientID = ps.ByName("id")
	if err := h.updateClient(r.Context(), &c, h.r.ClientValidator().Validate); err != nil {
		h.r.Writer().WriteError(w, r, err)
		return
	}

	h.r.Writer().Write(w, r, &c)
}

func (h *Handler) updateClient(ctx context.Context, c *Client, validator func(context.Context, *Client) error) error {
	var secret string
	if len(c.Secret) > 0 {
		secret = c.Secret
	}

	if err := validator(ctx, c); err != nil {
		return err
	}

	c.UpdatedAt = time.Now().UTC().Round(time.Second)
	if err := h.r.ClientManager().UpdateClient(ctx, c); err != nil {
		return err
	}
	c.Secret = secret
	return nil
}

// Set Dynamic Client Parameters
//
// swagger:parameters setOidcDynamicClient
type setOidcDynamicClient struct {
	// OAuth 2.0 Client ID
	//
	// in: path
	// required: true
	ID string `json:"id"`

	// OAuth 2.0 Client Request Body
	//
	// in: body
	// required: true
	Body Client
}

// swagger:route PUT /oauth2/register/{id} oidc setOidcDynamicClient
//
// # Set OAuth2 Client using OpenID Dynamic Client Registration
//
// This endpoint behaves like the administrative counterpart (`setOAuth2Client`) but is capable of facing the
// public internet directly to be used by third parties. It implements the OpenID Connect
// Dynamic Client Registration Protocol.
//
// This feature is disabled per default. It can be enabled by a system administrator.
//
// If you pass `client_secret` the secret is used, otherwise the existing secret is used. If set, the secret is echoed in the response.
// It is not possible to retrieve it later on.
//
// To use this endpoint, you will need to present the client's authentication credentials. If the OAuth2 Client
// uses the Token Endpoint Authentication Method `client_secret_post`, you need to present the client secret in the URL query.
// If it uses `client_secret_basic`, present the Client ID and the Client Secret in the Authorization header.
//
// OAuth 2.0 clients are used to perform OAuth 2.0 and OpenID Connect flows. Usually, OAuth 2.0 clients are
// generated for applications which want to consume your OAuth 2.0 or OpenID Connect capabilities.
//
//	Consumes:
//	- application/json
//
//	Produces:
//	- application/json
//
//	Security:
//	  bearer:
//
//	Schemes: http, https
//
//	Responses:
//	  200: oAuth2Client
<<<<<<< HEAD
//	  default: genericError
func (h *Handler) dynamicClientRegistrationUpdateOAuth2Client(w http.ResponseWriter, r *http.Request, ps httprouter.Params) {
=======
//	  404: errorOAuth2NotFound
//	  default: errorOAuth2Default
func (h *Handler) setOidcDynamicClient(w http.ResponseWriter, r *http.Request, ps httprouter.Params) {
>>>>>>> 8b77f5ad
	if err := h.requireDynamicAuth(r); err != nil {
		h.r.Writer().WriteError(w, r, err)
		return
	}

	client, err := h.ValidDynamicAuth(r, ps)
	if err != nil {
		h.r.Writer().WriteError(w, r, err)
		return
	}

	var c Client
	if err := json.NewDecoder(r.Body).Decode(&c); err != nil {
		h.r.Writer().WriteError(w, r, errorsx.WithStack(herodot.ErrBadRequest.WithReasonf("Unable to decode the request body. Is it valid JSON?").WithDebug(err.Error())))
		return
	}

	if c.Secret != "" {
		h.r.Writer().WriteError(w, r, errorsx.WithStack(herodot.ErrForbidden.WithReasonf("It is not allowed to choose your own OAuth2 Client secret.")))
		return
	}

	// Regenerate the registration access token
	token, signature, err := h.r.OAuth2HMACStrategy().GenerateAccessToken(r.Context(), nil)
	if err != nil {
		h.r.Writer().WriteError(w, r, err)
		return
	}
	c.RegistrationAccessToken = token
	c.RegistrationAccessTokenSignature = signature

	c.LegacyClientID = client.GetID()
	if err := h.updateClient(r.Context(), &c, h.r.ClientValidator().ValidateDynamicRegistration); err != nil {
		h.r.Writer().WriteError(w, r, err)
		return
	}

	h.r.Writer().Write(w, r, &c)
}

// Patch OAuth 2.0 Client Parameters
//
// swagger:parameters patchOAuth2Client
type patchOAuth2Client struct {
	// The id of the OAuth 2.0 Client.
	//
	// in: path
	// required: true
	ID string `json:"id"`

	// OAuth 2.0 Client JSON Patch Body
	//
	// in: body
	// required: true
	Body openapix.JSONPatchDocument
}

// swagger:route PATCH /admin/clients/{id} oAuth2 patchOAuth2Client
//
<<<<<<< HEAD
// # Patch an OAuth 2.0 Client
=======
// # Patch OAuth 2.0 Client
>>>>>>> 8b77f5ad
//
// Patch an existing OAuth 2.0 Client using JSON Patch. If you pass `client_secret`
// the secret will be updated and returned via the API. This is the
// only time you will be able to retrieve the client secret, so write it down and keep it safe.
//
// OAuth 2.0 clients are used to perform OAuth 2.0 and OpenID Connect flows. Usually, OAuth 2.0 clients are
// generated for applications which want to consume your OAuth 2.0 or OpenID Connect capabilities.
//
//	Consumes:
//	- application/json
//
//	Produces:
//	- application/json
//
//	Schemes: http, https
//
//	Responses:
//	  200: oAuth2Client
<<<<<<< HEAD
//	  default: genericError
func (h *Handler) adminPatchOAuth2Client(w http.ResponseWriter, r *http.Request, ps httprouter.Params) {
=======
//	  404: errorOAuth2NotFound
//	  default: errorOAuth2Default
func (h *Handler) patchOAuth2Client(w http.ResponseWriter, r *http.Request, ps httprouter.Params) {
>>>>>>> 8b77f5ad
	patchJSON, err := io.ReadAll(r.Body)
	if err != nil {
		h.r.Writer().WriteError(w, r, err)
		return
	}

	id := ps.ByName("id")
	c, err := h.r.ClientManager().GetConcreteClient(r.Context(), id)
	if err != nil {
		h.r.Writer().WriteError(w, r, err)
		return
	}

	oldSecret := c.Secret

	if err := jsonx.ApplyJSONPatch(patchJSON, c, "/id"); err != nil {
		h.r.Writer().WriteError(w, r, err)
		return
	}

	// fix for #2869
	// GetConcreteClient returns a client with the hashed secret, however updateClient expects
	// an empty secret if the secret hasn't changed. As such we need to check if the patch has
	// updated the secret or not
	if oldSecret == c.Secret {
		c.Secret = ""
	}

	if err := h.updateClient(r.Context(), c, h.r.ClientValidator().Validate); err != nil {
		h.r.Writer().WriteError(w, r, err)
		return
	}

	h.r.Writer().Write(w, r, c)
}

// Paginated OAuth2 Client List Response
//
// swagger:response listOAuth2Clients
type listOAuth2ClientsResponse struct {
	tokenpagination.ResponseHeaders

	// List of OAuth 2.0 Clients
	//
	// in:body
	Body []Client
}

// Paginated OAuth2 Client List Parameters
//
// swagger:parameters listOAuth2Clients
type listOAuth2ClientsParameters struct {
	tokenpagination.RequestParameters

	// The name of the clients to filter by.
	//
	// in: query
	Name string `json:"client_name"`

	// The owner of the clients to filter by.
	//
	// in: query
	Owner string `json:"owner"`
}

// swagger:route GET /admin/clients oAuth2 listOAuth2Clients
//
// # List OAuth 2.0 Clients
//
// This endpoint lists all clients in the database, and never returns client secrets.
// As a default it lists the first 100 clients.
//
//	Consumes:
//	- application/json
//
<<<<<<< HEAD
//	Consumes:
//	- application/json
//
//	Produces:
//	- application/json
//
//	Schemes: http, https
//
//	Responses:
//	  200: adminListOAuth2ClientsResponse
//	  default: genericError
func (h *Handler) adminListOAuth2Clients(w http.ResponseWriter, r *http.Request, ps httprouter.Params) {
=======
//	Produces:
//	- application/json
//
//	Schemes: http, https
//
//	Responses:
//	  200: listOAuth2Clients
//	  default: errorOAuth2Default
func (h *Handler) listOAuth2Clients(w http.ResponseWriter, r *http.Request, ps httprouter.Params) {
>>>>>>> 8b77f5ad
	page, itemsPerPage := x.ParsePagination(r)
	filters := Filter{
		Limit:  itemsPerPage,
		Offset: page * itemsPerPage,
		Name:   r.URL.Query().Get("client_name"),
		Owner:  r.URL.Query().Get("owner"),
	}

	c, err := h.r.ClientManager().GetClients(r.Context(), filters)
	if err != nil {
		h.r.Writer().WriteError(w, r, err)
		return
	}

	if c == nil {
		c = []Client{}
	}

	for k := range c {
		c[k].Secret = ""
	}

	total, err := h.r.ClientManager().CountClients(r.Context())
	if err != nil {
		h.r.Writer().WriteError(w, r, err)
		return
	}

	x.PaginationHeader(w, r.URL, int64(total), page, itemsPerPage)
	h.r.Writer().Write(w, r, c)
}

// Get OAuth2 Client Parameters
//
// swagger:parameters getOAuth2Client
type adminGetOAuth2Client struct {
	// The id of the OAuth 2.0 Client.
	//
	// in: path
	// required: true
	ID string `json:"id"`
}

// swagger:route GET /admin/clients/{id} oAuth2 getOAuth2Client
//
// # Get an OAuth 2.0 Client
//
// Get an OAuth 2.0 client by its ID. This endpoint never returns the client secret.
//
// OAuth 2.0 clients are used to perform OAuth 2.0 and OpenID Connect flows. Usually, OAuth 2.0 clients are
// generated for applications which want to consume your OAuth 2.0 or OpenID Connect capabilities.
//
//	Consumes:
//	- application/json
//
//	Produces:
//	- application/json
//
//	Schemes: http, https
//
//	Responses:
//	  200: oAuth2Client
<<<<<<< HEAD
//	  default: genericError
=======
//	  default: errorOAuth2Default
>>>>>>> 8b77f5ad
func (h *Handler) Get(w http.ResponseWriter, r *http.Request, ps httprouter.Params) {
	var id = ps.ByName("id")
	c, err := h.r.ClientManager().GetConcreteClient(r.Context(), id)
	if err != nil {
		h.r.Writer().WriteError(w, r, err)
		return
	}

	c.Secret = ""
	h.r.Writer().Write(w, r, c)
}

// Get OpenID Connect Dynamic Client Parameters
//
// swagger:parameters getOidcDynamicClient
type getOidcDynamicClient struct {
	// The id of the OAuth 2.0 Client.
	//
	// in: path
	// required: true
	ID string `json:"id"`
}

// swagger:route GET /oauth2/register/{id} oidc getOidcDynamicClient
//
// # Get OAuth2 Client using OpenID Dynamic Client Registration
//
// This endpoint behaves like the administrative counterpart (`getOAuth2Client`) but is capable of facing the
// public internet directly and can be used in self-service. It implements the OpenID Connect
// Dynamic Client Registration Protocol.
//
// To use this endpoint, you will need to present the client's authentication credentials. If the OAuth2 Client
// uses the Token Endpoint Authentication Method `client_secret_post`, you need to present the client secret in the URL query.
// If it uses `client_secret_basic`, present the Client ID and the Client Secret in the Authorization header.
//
<<<<<<< HEAD
// OAuth 2.0 clients are used to perform OAuth 2.0 and OpenID Connect flows. Usually, OAuth 2.0 clients are
// generated for applications which want to consume your OAuth 2.0 or OpenID Connect capabilities.
//
=======
>>>>>>> 8b77f5ad
//	Consumes:
//	- application/json
//
//	Produces:
//	- application/json
//
//	Schemes: http, https
//
//	Security:
//	  bearer:
//
//	Responses:
//	  200: oAuth2Client
<<<<<<< HEAD
//	  default: genericError
func (h *Handler) GetDynamicRegistration(w http.ResponseWriter, r *http.Request, ps httprouter.Params) {
=======
//	  default: errorOAuth2Default
func (h *Handler) getOidcDynamicClient(w http.ResponseWriter, r *http.Request, ps httprouter.Params) {
>>>>>>> 8b77f5ad
	if err := h.requireDynamicAuth(r); err != nil {
		h.r.Writer().WriteError(w, r, err)
		return
	}

	client, err := h.ValidDynamicAuth(r, ps)
	if err != nil {
		h.r.Writer().WriteError(w, r, err)
		return
	}

	c, err := h.r.ClientManager().GetConcreteClient(r.Context(), client.GetID())
	if err != nil {
		err = herodot.ErrUnauthorized.WithReason("The requested OAuth 2.0 client does not exist or you did not provide the necessary credentials")
		h.r.Writer().WriteError(w, r, err)
		return
	}

	c.Secret = ""
	c.Metadata = nil
	h.r.Writer().Write(w, r, c)
}

// Delete OAuth2 Client Parameters
//
// swagger:parameters deleteOAuth2Client
type deleteOAuth2Client struct {
	// The id of the OAuth 2.0 Client.
	//
	// in: path
	// required: true
	ID string `json:"id"`
}

// swagger:route DELETE /admin/clients/{id} oAuth2 deleteOAuth2Client
//
<<<<<<< HEAD
// # Deletes an OAuth 2.0 Client
=======
// # Delete OAuth 2.0 Client
>>>>>>> 8b77f5ad
//
// Delete an existing OAuth 2.0 Client by its ID.
//
// OAuth 2.0 clients are used to perform OAuth 2.0 and OpenID Connect flows. Usually, OAuth 2.0 clients are
// generated for applications which want to consume your OAuth 2.0 or OpenID Connect capabilities.
//
// Make sure that this endpoint is well protected and only callable by first-party components.
//
//	Consumes:
//	- application/json
//
//	Produces:
//	- application/json
//
//	Schemes: http, https
//
//	Responses:
//	  204: emptyResponse
//	  default: genericError
<<<<<<< HEAD
func (h *Handler) Delete(w http.ResponseWriter, r *http.Request, ps httprouter.Params) {
=======
func (h *Handler) deleteOAuth2Client(w http.ResponseWriter, r *http.Request, ps httprouter.Params) {
>>>>>>> 8b77f5ad
	var id = ps.ByName("id")
	if err := h.r.ClientManager().DeleteClient(r.Context(), id); err != nil {
		h.r.Writer().WriteError(w, r, err)
		return
	}

	w.WriteHeader(http.StatusNoContent)
}

// Set OAuth 2.0 Client Token Lifespans
//
// swagger:parameters setOAuth2ClientLifespans
type setOAuth2ClientLifespans struct {
	// OAuth 2.0 Client ID
	//
	// in: path
	// required: true
	ID string `json:"id"`

	// in: body
	Body Lifespans
}

// swagger:route PUT /admin/clients/{id}/lifespans oAuth2 setOAuth2ClientLifespans
//
// # Set OAuth2 Client Token Lifespans
//
// Set lifespans of different token types issued for this OAuth 2.0 client. Does not modify other fields.
//
//	Consumes:
//	- application/json
//
//	Schemes: http, https
//
//	Responses:
//	  200: oAuth2Client
//	  default: genericError
<<<<<<< HEAD
func (h *Handler) UpdateLifespans(w http.ResponseWriter, r *http.Request, ps httprouter.Params) {
=======
func (h *Handler) setOAuth2ClientLifespans(w http.ResponseWriter, r *http.Request, ps httprouter.Params) {
>>>>>>> 8b77f5ad
	var id = ps.ByName("id")
	c, err := h.r.ClientManager().GetConcreteClient(r.Context(), id)
	if err != nil {
		h.r.Writer().WriteError(w, r, err)
		return
	}

	var ls Lifespans
	if err := json.NewDecoder(r.Body).Decode(&ls); err != nil {
		h.r.Writer().WriteError(w, r, errorsx.WithStack(herodot.ErrBadRequest.WithReasonf("Unable to decode the request body: %s", err)))
		return
	}

	c.Lifespans = ls
	c.Secret = ""

	if err := h.updateClient(r.Context(), c, h.r.ClientValidator().Validate); err != nil {
		h.r.Writer().WriteError(w, r, err)
		return
	}

	h.r.Writer().Write(w, r, c)
}

// swagger:parameters deleteOidcDynamicClient
type dynamicClientRegistrationDeleteOAuth2Client struct {
	// The id of the OAuth 2.0 Client.
	//
	// in: path
	// required: true
	ID string `json:"id"`
}

// swagger:route DELETE /oauth2/register/{id} v0alpha2 deleteOidcDynamicClient
//
// # Delete OAuth 2.0 Client using the OpenID Dynamic Client Registration Management Protocol
//
// This endpoint behaves like the administrative counterpart (`deleteOAuth2Client`) but is capable of facing the
// public internet directly and can be used in self-service. It implements the OpenID Connect
// Dynamic Client Registration Protocol. This feature needs to be enabled in the configuration. This endpoint
// is disabled by default. It can be enabled by an administrator.
//
// To use this endpoint, you will need to present the client's authentication credentials. If the OAuth2 Client
// uses the Token Endpoint Authentication Method `client_secret_post`, you need to present the client secret in the URL query.
// If it uses `client_secret_basic`, present the Client ID and the Client Secret in the Authorization header.
//
// OAuth 2.0 clients are used to perform OAuth 2.0 and OpenID Connect flows. Usually, OAuth 2.0 clients are
// generated for applications which want to consume your OAuth 2.0 or OpenID Connect capabilities.
//
//	Produces:
//	- application/json
//
//	Schemes: http, https
//
//	Security:
//	  bearer:
//
//	Responses:
//	  204: emptyResponse
//	  default: genericError
<<<<<<< HEAD
func (h *Handler) DeleteDynamicRegistration(w http.ResponseWriter, r *http.Request, ps httprouter.Params) {
=======
func (h *Handler) deleteOidcDynamicClient(w http.ResponseWriter, r *http.Request, ps httprouter.Params) {
>>>>>>> 8b77f5ad
	if err := h.requireDynamicAuth(r); err != nil {
		h.r.Writer().WriteError(w, r, err)
		return
	}
	client, err := h.ValidDynamicAuth(r, ps)
	if err != nil {
		h.r.Writer().WriteError(w, r, err)
		return
	}

	if err := h.r.ClientManager().DeleteClient(r.Context(), client.GetID()); err != nil {
		h.r.Writer().WriteError(w, r, err)
		return
	}

	w.WriteHeader(http.StatusNoContent)
}

func (h *Handler) ValidDynamicAuth(r *http.Request, ps httprouter.Params) (fosite.Client, error) {
	c, err := h.r.ClientManager().GetConcreteClient(r.Context(), ps.ByName("id"))
	if err != nil {
		return nil, herodot.ErrUnauthorized.
			WithTrace(err).
			WithReason("The requested OAuth 2.0 client does not exist or you provided incorrect credentials.").WithDebug(err.Error())
	}

	if len(c.RegistrationAccessTokenSignature) == 0 {
		return nil, errors.WithStack(herodot.ErrUnauthorized.
			WithReason("The requested OAuth 2.0 client does not exist or you provided incorrect credentials.").WithDebug("The OAuth2 Client does not have a registration access token."))
	}

	token := strings.TrimPrefix(fosite.AccessTokenFromRequest(r), "ory_at_")
	if err := h.r.OAuth2HMACStrategy().Enigma.Validate(r.Context(), token); err != nil {
		return nil, herodot.ErrUnauthorized.
			WithTrace(err).
			WithReason("The requested OAuth 2.0 client does not exist or you provided incorrect credentials.").WithDebug(err.Error())
	}

	signature := h.r.OAuth2HMACStrategy().Enigma.Signature(token)
	if subtle.ConstantTimeCompare([]byte(c.RegistrationAccessTokenSignature), []byte(signature)) == 0 {
		return nil, errors.WithStack(herodot.ErrUnauthorized.
			WithReason("The requested OAuth 2.0 client does not exist or you provided incorrect credentials.").WithDebug("Registration access tokens do not match."))
	}

	return c, nil
}

func (h *Handler) requireDynamicAuth(r *http.Request) *herodot.DefaultError {
	if !h.r.Config().PublicAllowDynamicRegistration(r.Context()) {
		return herodot.ErrNotFound.WithReason("Dynamic registration is not enabled.")
	}
	return nil
}<|MERGE_RESOLUTION|>--- conflicted
+++ resolved
@@ -94,21 +94,11 @@
 
 // swagger:route POST /admin/clients oAuth2 createOAuth2Client
 //
-<<<<<<< HEAD
-// # Create an OAuth 2.0 Client
-=======
 // # Create OAuth 2.0 Client
->>>>>>> 8b77f5ad
 //
 // Create a new OAuth 2.0 client. If you pass `client_secret` the secret is used, otherwise a random secret
 // is generated. The secret is echoed in the response. It is not possible to retrieve it later on.
 //
-<<<<<<< HEAD
-// OAuth 2.0 clients are used to perform OAuth 2.0 and OpenID Connect flows. Usually, OAuth 2.0 clients are
-// generated for applications which want to consume your OAuth 2.0 or OpenID Connect capabilities.
-//
-=======
->>>>>>> 8b77f5ad
 //	Consumes:
 //	- application/json
 //
@@ -119,14 +109,9 @@
 //
 //	Responses:
 //	  201: oAuth2Client
-<<<<<<< HEAD
-//	  default: genericError
-func (h *Handler) adminCreateOAuth2Client(w http.ResponseWriter, r *http.Request, _ httprouter.Params) {
-=======
 //	  400: errorOAuth2BadRequest
 //	  default: errorOAuth2Default
 func (h *Handler) createOAuth2Client(w http.ResponseWriter, r *http.Request, _ httprouter.Params) {
->>>>>>> 8b77f5ad
 	c, err := h.CreateClient(r, h.r.ClientValidator().Validate, false)
 	if err != nil {
 		h.r.Writer().WriteError(w, r, errorsx.WithStack(err))
@@ -168,15 +153,6 @@
 //
 //	Produces:
 //	- application/json
-<<<<<<< HEAD
-//
-//	Schemes: http, https
-//
-//	Responses:
-//	  201: oAuth2Client
-//	  default: genericError
-func (h *Handler) dynamicClientRegistrationCreateOAuth2Client(w http.ResponseWriter, r *http.Request, ps httprouter.Params) {
-=======
 //
 //	Schemes: http, https
 //
@@ -185,7 +161,6 @@
 //	  400: errorOAuth2BadRequest
 //	  default: errorOAuth2Default
 func (h *Handler) createOidcDynamicClient(w http.ResponseWriter, r *http.Request, ps httprouter.Params) {
->>>>>>> 8b77f5ad
 	if err := h.requireDynamicAuth(r); err != nil {
 		h.r.Writer().WriteError(w, r, err)
 		return
@@ -272,11 +247,7 @@
 
 // swagger:route PUT /admin/clients/{id} oAuth2 setOAuth2Client
 //
-<<<<<<< HEAD
-// # Update an OAuth 2.0 Client
-=======
 // # Set OAuth 2.0 Client
->>>>>>> 8b77f5ad
 //
 // Replaces an existing OAuth 2.0 Client with the payload you send. If you pass `client_secret` the secret is used,
 // otherwise the existing secret is used.
@@ -296,15 +267,10 @@
 //
 //	Responses:
 //	  200: oAuth2Client
-<<<<<<< HEAD
-//	  default: genericError
-func (h *Handler) adminUpdateOAuth2Client(w http.ResponseWriter, r *http.Request, ps httprouter.Params) {
-=======
 //	  400: errorOAuth2BadRequest
 //	  404: errorOAuth2NotFound
 //	  default: errorOAuth2Default
 func (h *Handler) setOAuth2Client(w http.ResponseWriter, r *http.Request, ps httprouter.Params) {
->>>>>>> 8b77f5ad
 	var c Client
 	if err := json.NewDecoder(r.Body).Decode(&c); err != nil {
 		h.r.Writer().WriteError(w, r, errorsx.WithStack(herodot.ErrBadRequest.WithReasonf("Unable to decode the request body: %s", err)))
@@ -388,14 +354,9 @@
 //
 //	Responses:
 //	  200: oAuth2Client
-<<<<<<< HEAD
-//	  default: genericError
-func (h *Handler) dynamicClientRegistrationUpdateOAuth2Client(w http.ResponseWriter, r *http.Request, ps httprouter.Params) {
-=======
 //	  404: errorOAuth2NotFound
 //	  default: errorOAuth2Default
 func (h *Handler) setOidcDynamicClient(w http.ResponseWriter, r *http.Request, ps httprouter.Params) {
->>>>>>> 8b77f5ad
 	if err := h.requireDynamicAuth(r); err != nil {
 		h.r.Writer().WriteError(w, r, err)
 		return
@@ -455,11 +416,7 @@
 
 // swagger:route PATCH /admin/clients/{id} oAuth2 patchOAuth2Client
 //
-<<<<<<< HEAD
-// # Patch an OAuth 2.0 Client
-=======
 // # Patch OAuth 2.0 Client
->>>>>>> 8b77f5ad
 //
 // Patch an existing OAuth 2.0 Client using JSON Patch. If you pass `client_secret`
 // the secret will be updated and returned via the API. This is the
@@ -478,14 +435,9 @@
 //
 //	Responses:
 //	  200: oAuth2Client
-<<<<<<< HEAD
-//	  default: genericError
-func (h *Handler) adminPatchOAuth2Client(w http.ResponseWriter, r *http.Request, ps httprouter.Params) {
-=======
 //	  404: errorOAuth2NotFound
 //	  default: errorOAuth2Default
 func (h *Handler) patchOAuth2Client(w http.ResponseWriter, r *http.Request, ps httprouter.Params) {
->>>>>>> 8b77f5ad
 	patchJSON, err := io.ReadAll(r.Body)
 	if err != nil {
 		h.r.Writer().WriteError(w, r, err)
@@ -561,20 +513,6 @@
 //	Consumes:
 //	- application/json
 //
-<<<<<<< HEAD
-//	Consumes:
-//	- application/json
-//
-//	Produces:
-//	- application/json
-//
-//	Schemes: http, https
-//
-//	Responses:
-//	  200: adminListOAuth2ClientsResponse
-//	  default: genericError
-func (h *Handler) adminListOAuth2Clients(w http.ResponseWriter, r *http.Request, ps httprouter.Params) {
-=======
 //	Produces:
 //	- application/json
 //
@@ -584,7 +522,6 @@
 //	  200: listOAuth2Clients
 //	  default: errorOAuth2Default
 func (h *Handler) listOAuth2Clients(w http.ResponseWriter, r *http.Request, ps httprouter.Params) {
->>>>>>> 8b77f5ad
 	page, itemsPerPage := x.ParsePagination(r)
 	filters := Filter{
 		Limit:  itemsPerPage,
@@ -647,11 +584,7 @@
 //
 //	Responses:
 //	  200: oAuth2Client
-<<<<<<< HEAD
-//	  default: genericError
-=======
 //	  default: errorOAuth2Default
->>>>>>> 8b77f5ad
 func (h *Handler) Get(w http.ResponseWriter, r *http.Request, ps httprouter.Params) {
 	var id = ps.ByName("id")
 	c, err := h.r.ClientManager().GetConcreteClient(r.Context(), id)
@@ -687,12 +620,6 @@
 // uses the Token Endpoint Authentication Method `client_secret_post`, you need to present the client secret in the URL query.
 // If it uses `client_secret_basic`, present the Client ID and the Client Secret in the Authorization header.
 //
-<<<<<<< HEAD
-// OAuth 2.0 clients are used to perform OAuth 2.0 and OpenID Connect flows. Usually, OAuth 2.0 clients are
-// generated for applications which want to consume your OAuth 2.0 or OpenID Connect capabilities.
-//
-=======
->>>>>>> 8b77f5ad
 //	Consumes:
 //	- application/json
 //
@@ -706,13 +633,8 @@
 //
 //	Responses:
 //	  200: oAuth2Client
-<<<<<<< HEAD
-//	  default: genericError
-func (h *Handler) GetDynamicRegistration(w http.ResponseWriter, r *http.Request, ps httprouter.Params) {
-=======
 //	  default: errorOAuth2Default
 func (h *Handler) getOidcDynamicClient(w http.ResponseWriter, r *http.Request, ps httprouter.Params) {
->>>>>>> 8b77f5ad
 	if err := h.requireDynamicAuth(r); err != nil {
 		h.r.Writer().WriteError(w, r, err)
 		return
@@ -749,11 +671,7 @@
 
 // swagger:route DELETE /admin/clients/{id} oAuth2 deleteOAuth2Client
 //
-<<<<<<< HEAD
-// # Deletes an OAuth 2.0 Client
-=======
 // # Delete OAuth 2.0 Client
->>>>>>> 8b77f5ad
 //
 // Delete an existing OAuth 2.0 Client by its ID.
 //
@@ -773,11 +691,7 @@
 //	Responses:
 //	  204: emptyResponse
 //	  default: genericError
-<<<<<<< HEAD
-func (h *Handler) Delete(w http.ResponseWriter, r *http.Request, ps httprouter.Params) {
-=======
 func (h *Handler) deleteOAuth2Client(w http.ResponseWriter, r *http.Request, ps httprouter.Params) {
->>>>>>> 8b77f5ad
 	var id = ps.ByName("id")
 	if err := h.r.ClientManager().DeleteClient(r.Context(), id); err != nil {
 		h.r.Writer().WriteError(w, r, err)
@@ -815,11 +729,7 @@
 //	Responses:
 //	  200: oAuth2Client
 //	  default: genericError
-<<<<<<< HEAD
-func (h *Handler) UpdateLifespans(w http.ResponseWriter, r *http.Request, ps httprouter.Params) {
-=======
 func (h *Handler) setOAuth2ClientLifespans(w http.ResponseWriter, r *http.Request, ps httprouter.Params) {
->>>>>>> 8b77f5ad
 	var id = ps.ByName("id")
 	c, err := h.r.ClientManager().GetConcreteClient(r.Context(), id)
 	if err != nil {
@@ -880,11 +790,7 @@
 //	Responses:
 //	  204: emptyResponse
 //	  default: genericError
-<<<<<<< HEAD
-func (h *Handler) DeleteDynamicRegistration(w http.ResponseWriter, r *http.Request, ps httprouter.Params) {
-=======
 func (h *Handler) deleteOidcDynamicClient(w http.ResponseWriter, r *http.Request, ps httprouter.Params) {
->>>>>>> 8b77f5ad
 	if err := h.requireDynamicAuth(r); err != nil {
 		h.r.Writer().WriteError(w, r, err)
 		return
